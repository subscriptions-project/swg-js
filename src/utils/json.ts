/**
 * Copyright 2018 The Subscribe with Google Authors. All Rights Reserved.
 *
 * Licensed under the Apache License, Version 2.0 (the "License");
 * you may not use this file except in compliance with the License.
 * You may obtain a copy of the License at
 *
 *      http://www.apache.org/licenses/LICENSE-2.0
 *
 * Unless required by applicable law or agreed to in writing, software
 * distributed under the License is distributed on an "AS-IS" BASIS,
 * WITHOUT WARRANTIES OR CONDITIONS OF ANY KIND, either express or implied.
 * See the License for the specific language governing permissions and
 * limitations under the License.
 */

/**
 * Parses the given `json` string without throwing an exception if not valid.
 * Returns `undefined` if parsing fails.
 * Returns the `Object` corresponding to the JSON string when parsing succeeds.
 * @param json JSON string to parse
 * @param onFailed Optional function that will be called
 *     with the error if parsing fails.
 * @return Value parsed from JSON.
 */
export function tryParseJson(
  json: string,
  onFailed?: (err: Error) => void
): unknown {
  try {
    return JSON.parse(json);
  } catch (err: unknown) {
    if (onFailed) {
      onFailed(err as Error);
    }
    return undefined;
  }
}

/**
 * Converts the passed string into a JSON object (if possible) and returns the
 * value of the propertyName on that object.
 */
export function getPropertyFromJsonString(
  jsonString: string,
  propertyName: string
<<<<<<< HEAD
): unknown {
  const json = tryParseJson(jsonString) as {[key: string]: unknown};
  return (json && json[propertyName]) || null; // TODO: Handle falsy values.
=======
): any {
  const json = tryParseJson(jsonString);
  return json?.[propertyName];
>>>>>>> ac746dae
}<|MERGE_RESOLUTION|>--- conflicted
+++ resolved
@@ -44,13 +44,7 @@
 export function getPropertyFromJsonString(
   jsonString: string,
   propertyName: string
-<<<<<<< HEAD
 ): unknown {
   const json = tryParseJson(jsonString) as {[key: string]: unknown};
-  return (json && json[propertyName]) || null; // TODO: Handle falsy values.
-=======
-): any {
-  const json = tryParseJson(jsonString);
   return json?.[propertyName];
->>>>>>> ac746dae
 }