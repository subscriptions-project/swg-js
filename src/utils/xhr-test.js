--- conflicted
+++ resolved
@@ -14,17 +14,7 @@
  * limitations under the License.
  */
 
-<<<<<<< HEAD
-import {
-  Xhr,
-  fetchPolyfill,
-  FetchResponse,
-  assertSuccess,
-} from './xhr';
-=======
-import * as sinon from 'sinon';
 import {Xhr, fetchPolyfill, FetchResponse, assertSuccess} from './xhr';
->>>>>>> f874d849
 
 describe('XHR', function() {
   const location = {href: 'https://acme.com/path'};
