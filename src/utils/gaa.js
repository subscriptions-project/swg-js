--- conflicted
+++ resolved
@@ -28,11 +28,8 @@
   Subscriptions as SubscriptionsDef,
 } from '../api/subscriptions';
 import {addQueryParam, parseQueryString} from './url';
-<<<<<<< HEAD
 import {debugLog, warn} from './log';
 import {findInArray} from './object';
-=======
->>>>>>> 9241717b
 import {getLanguageCodeFromElement, msg} from './i18n';
 import {parseJson} from './json';
 import {setImportantStyles} from './style';
