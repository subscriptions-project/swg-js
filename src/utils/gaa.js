--- conflicted
+++ resolved
@@ -24,9 +24,9 @@
 import {I18N_STRINGS} from '../i18n/strings';
 // eslint-disable-next-line no-unused-vars
 import {Subscriptions} from '../api/subscriptions';
-import {isGoogleDomain, isSecure, parseQueryString, parseUrl} from './url';
 import {msg} from './i18n';
 import {parseJson} from './json';
+import {parseQueryString} from './url';
 import {setImportantStyles} from './style';
 import {warn} from './log';
 
@@ -292,28 +292,6 @@
  */
 let GoogleUserDef;
 
-<<<<<<< HEAD
-// Load these once on page load
-const REFERRER = parseUrl(self.document.referrer);
-const CAN_BE_GAA = isSecure() && isSecure(REFERRER) && isGoogleDomain(REFERRER);
-
-/**
- * Returns true if the URL contains valid Google Article Access (GAA) params.
- * TODO: Link to a public document describing GAA params.
- * @return {boolean}
- */
-export function isGaa() {
-  const QUERY_PARAMS = parseQueryString(self.window.location.search);
-  return (
-    CAN_BE_GAA &&
-    QUERY_PARAMS.gaa_at &&
-    QUERY_PARAMS.gaa_n &&
-    QUERY_PARAMS.gaa_sig &&
-    QUERY_PARAMS.gaa_ts &&
-    // gaa context expires
-    parseInt(QUERY_PARAMS['gaa_ts'], 16) < Date.now() / 1000
-  );
-=======
 /**
  * Returns true if the URL contains fresh Google Article Access (GAA) params.
  * @return {boolean}
@@ -339,7 +317,6 @@
   }
 
   return true;
->>>>>>> 3ea3e1b0
 }
 
 /** Renders Google Article Access (GAA) Metering Regwall. */
