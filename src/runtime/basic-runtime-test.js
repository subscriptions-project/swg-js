/**
 * Copyright 2020 The Subscribe with Google Authors. All Rights Reserved.
 *
 * Licensed under the Apache License, Version 2.0 (the "License");
 * you may not use this file except in compliance with the License.
 * You may obtain a copy of the License at
 *
 *      http://www.apache.org/licenses/LICENSE-2.0
 *
 * Unless required by applicable law or agreed to in writing, software
 * distributed under the License is distributed on an "AS-IS" BASIS,
 * WITHOUT WARRANTIES OR CONDITIONS OF ANY KIND, either express or implied.
 * See the License for the specific language governing permissions and
 * limitations under the License.
 */
import * as runtime from './runtime';
import {
  ActivityResult,
  ActivityResultCode,
} from 'web-activities/activity-ports';
import {AnalyticsEvent, EventOriginator} from '../proto/api_messages';
import {AudienceActionIframeFlow} from './audience-action-flow';
import {AudienceActionLocalFlow} from './audience-action-local-flow';
import {AudienceActivityEventListener} from './audience-activity-listener';
import {AutoPromptType} from '../api/basic-subscriptions';
import {
  BasicRuntime,
  ConfiguredBasicRuntime,
  getBasicRuntime,
  installBasicRuntime,
} from './basic-runtime';
import {ClientConfigManager} from './client-config-manager';
import {ClientTheme} from '../api/subscriptions';
import {ContributionsFlow} from './contributions-flow';
import {Entitlements} from '../api/entitlements';
import {EntitlementsManager} from './entitlements-manager';
import {ExperimentFlags} from './experiment-flags';
import {GlobalDoc} from '../model/doc';
import {MiniPromptApi} from './mini-prompt-api';
import {MockActivityPort} from '../../test/mock-activity-port';
import {OffersFlow} from './offers-flow';
import {PageConfig} from '../model/page-config';
import {PageConfigResolver} from '../model/page-config-resolver';
import {Toast} from '../ui/toast';
import {UiPredicates} from '../model/client-config';
import {acceptPortResultData} from './../utils/activity-utils';
import {analyticsEventToGoogleAnalyticsEvent} from './event-type-mapping';
import {createElement} from '../utils/dom';
import {
  isExperimentOn,
  setExperiment,
  setExperimentsStringForTesting,
} from './experiments';
import {tick} from '../../test/tick';

describes.realWin('installBasicRuntime', (env) => {
  let win;

  beforeEach(() => {
    win = env.win;
  });

  function dep(callback) {
    (win.SWG_BASIC = win.SWG_BASIC || []).push(callback);
  }

  it('should chain and execute dependencies in order', async () => {
    // Before runtime is installed.
    let progress = '';
    dep(() => {
      progress += '1';
    });
    dep(() => {
      progress += '2';
    });
    expect(progress).to.equal('');

    // Install runtime and schedule few more dependencies.
    installBasicRuntime(win);
    dep(() => {
      progress += '3';
    });
    dep(() => {
      progress += '4';
    });

    // Wait for ready signal.
    await tick();
    expect(progress).to.equal('1234');

    // Few more.
    dep(() => {
      progress += '5';
    });
    dep(() => {
      progress += '6';
    });
    await tick();
    expect(progress).to.equal('123456');
  });

  it('should reuse the same runtime on multiple runs', () => {
    installBasicRuntime(win);
    const runtime1 = getBasicRuntime();
    installBasicRuntime(win);
    expect(getBasicRuntime()).to.equal(runtime1);
  });

  it('handles recursive calls after installation', async () => {
    installBasicRuntime(win);
    let progress = '';
    dep(() => {
      progress += '1';
      dep(() => {
        progress += '2';
        dep(() => {
          progress += '3';
        });
      });
    });

    await tick(2);
    expect(progress).to.equal('123');
  });

  it('handles recursive calls before installation', async () => {
    let progress = '';
    dep(() => {
      progress += '1';
      dep(() => {
        progress += '2';
        dep(() => {
          progress += '3';
        });
      });
    });
    installBasicRuntime(win);

    await tick(2);
    expect(progress).to.equal('123');
  });
});

describes.realWin('BasicRuntime', (env) => {
  let win;
  let doc;
  let basicRuntime;
  let configuredRuntimeSpy;

  beforeEach(() => {
    win = env.win;
    doc = new GlobalDoc(win);
    configuredRuntimeSpy = sandbox.spy(runtime, 'ConfiguredRuntime');
    basicRuntime = new BasicRuntime(win);
    setExperimentsStringForTesting('');
  });

  describe('initialization', () => {
    let pageConfig;
    let pageConfigPromise;
    let resolveStub;

    beforeEach(() => {
      pageConfig = new PageConfig('pub1', true);
      pageConfigPromise = Promise.resolve(pageConfig);
      resolveStub = sandbox
        .stub(PageConfigResolver.prototype, 'resolveConfig')
        .callsFake(() => pageConfigPromise);
    });

    it('should initialize and generate markup as specified', async () => {
      basicRuntime.init({
        type: 'NewsArticle',
        isAccessibleForFree: true,
        isPartOfType: ['Product'],
        isPartOfProductId: 'herald-foo-times.com:basic',
      });

      await basicRuntime.configured_(true);

      // init should have written the LD+JSON markup.
      const elements = doc
        .getRootNode()
        .querySelectorAll('script[type="application/ld+json"]');
      expect(elements).to.have.length(1);

      // PageConfigResolver should have been created and attempted to resolve
      // the PageConfig.
      expect(resolveStub).to.be.calledOnce;

      // Default metering handler in entitlements-manager should be enabled
      // for BasicRuntime.
      expect(
        configuredRuntimeSpy.getCall(0).args[2].enableDefaultMeteringHandler
      ).to.be.true;
    });

    it('should try to check the page config resolver after initial configuration', async () => {
      const checkStub = sandbox.stub(PageConfigResolver.prototype, 'check');
      // Simulate the resolver still resolving the page config.
      pageConfigPromise = new Promise(() => {});
      basicRuntime.configured_(true);
      basicRuntime.configured_(true);
      expect(resolveStub).to.be.calledOnce;
      expect(checkStub).to.be.calledOnce;
    });

    it('should fail when config lookup fails', async () => {
      pageConfigPromise = Promise.reject('config broken');

      await expect(basicRuntime.configured_(true)).to.be.rejectedWith(
        /config broken/
      );
    });

    it('should initialize and save client options', async () => {
      basicRuntime.init({
        type: 'NewsArticle',
        isAccessibleForFree: true,
        isPartOfType: ['Product'],
        isPartOfProductId: 'herald-foo-times.com:basic',
        clientOptions: {
          disableButton: false,
          forceLangInIframes: true,
          lang: 'fr',
          theme: ClientTheme.DARK,
        },
      });
      expect(basicRuntime.clientOptions_).to.deep.equal({
        disableButton: false,
        forceLangInIframes: true,
        lang: 'fr',
        theme: ClientTheme.DARK,
      });
    });

    it('should allow caller to disable default metering handler', async () => {
      basicRuntime.init({
        type: 'NewsArticle',
        isAccessibleForFree: true,
        isPartOfType: ['Product'],
        isPartOfProductId: 'herald-foo-times.com:basic',
        disableDefaultMeteringHandler: true,
      });

      await basicRuntime.configured_(true);

      expect(
        configuredRuntimeSpy.getCall(0).args[2].enableDefaultMeteringHandler
      ).to.be.false;
    });

    it('should set publisherProvidedId after initialization', async () => {
      basicRuntime.init({
        isPartOfType: ['Product'],
        isPartOfProductId: 'herald-foo-times.com:basic',
        publisherProvidedId: 'publisherProvidedId',
      });

      await basicRuntime.configured_(true);

      expect(basicRuntime.config_.publisherProvidedId).to.equal(
        'publisherProvidedId'
      );
    });

    [
      {
        isAccessibleForFree: true,
        isPartOfProductId: 'publication:openaccess',
        isAccessibleFromProductId: true,
      },
      {
        isAccessibleForFree: true,
        isPartOfProductId: 'publication:notopen',
        isAccessibleFromProductId: true,
      },
      {
        isAccessibleForFree: false,
        isPartOfProductId: 'publication:openaccess',
        isAccessibleFromProductId: false,
      },
      {
        isAccessibleForFree: false,
        isPartOfProductId: 'publication:notopen',
        isAccessibleFromProductId: false,
      },
      {
        isAccessibleForFree: undefined,
        isPartOfProductId: 'publication:openaccess',
        isAccessibleFromProductId: true,
      },
      {
        isAccessibleForFree: undefined,
        isPartOfProductId: 'publication:notopen',
        isAccessibleFromProductId: false,
      },
    ].forEach(
      ({isAccessibleForFree, isPartOfProductId, isAccessibleFromProductId}) => {
        it(`writes page config with isAccessibleForFree=${isAccessibleFromProductId} when isAccessibleForFree=${isAccessibleForFree} and isPartOfProductId=${isPartOfProductId}`, async () => {
          const writePageConfigStub = sandbox.stub(
            basicRuntime,
            'writePageConfig_'
          );

          basicRuntime.init({
            type: 'NewsArticle',
            isAccessibleForFree,
            isPartOfType: ['Product'],
            isPartOfProductId,
          });

          expect(writePageConfigStub).to.have.been.calledWith({
            type: 'NewsArticle',
            isAccessibleForFree: isAccessibleFromProductId,
            isPartOfType: ['Product'],
            isPartOfProductId,
          });
        });
      }
    );

    [
      {
        isAccessibleForFree: true,
        isPartOfProductId: 'publication:openaccess',
        isClosable: true,
      },
      {
        isAccessibleForFree: true,
        isPartOfProductId: 'publication:notopen',
        isClosable: true,
      },
      {
        isAccessibleForFree: false,
        isPartOfProductId: 'publication:openaccess',
        isClosable: false,
      },
      {
        isAccessibleForFree: false,
        isPartOfProductId: 'publication:notopen',
        isClosable: false,
      },
      {
        isAccessibleForFree: undefined,
        isPartOfProductId: 'publication:openaccess',
        isClosable: true,
      },
      {
        isAccessibleForFree: undefined,
        isPartOfProductId: 'publication:notopen',
        isClosable: undefined,
      },
    ].forEach(({isAccessibleForFree, isPartOfProductId, isClosable}) => {
      it(`shows autoPrompt with isClosable=${isClosable} when isAccessibleForFree=${isAccessibleForFree} and isPartOfProductId=${isPartOfProductId}`, async () => {
        const setupAndShowAutoPromptStub = sandbox.stub(
          basicRuntime,
          'setupAndShowAutoPrompt'
        );

        basicRuntime.init({
          type: 'NewsArticle',
          isAccessibleForFree,
          isPartOfType: ['Product'],
          isPartOfProductId,
          autoPromptType: 'none',
        });

        expect(setupAndShowAutoPromptStub).to.have.been.calledWith({
          autoPromptType: 'none',
          alwaysShow: false,
          isClosable,
        });
      });
    });
  });

  describe('configured', () => {
    let pageConfig;
    let configuredBasicRuntime;
    let configuredBasicRuntimeMock;
    let clientConfigManagerMock;
    let configuredClassicRuntimeMock;

    beforeEach(() => {
      pageConfig = new PageConfig('pub1');
      configuredBasicRuntime = new ConfiguredBasicRuntime(doc, pageConfig);
      configuredBasicRuntimeMock = sandbox.mock(configuredBasicRuntime);
      clientConfigManagerMock = sandbox.mock(
        configuredBasicRuntime.clientConfigManager()
      );
      configuredClassicRuntimeMock = sandbox.mock(
        configuredBasicRuntime.configuredClassicRuntime()
      );

      sandbox
        .stub(basicRuntime, 'configured_')
        .callsFake(() => Promise.resolve(configuredBasicRuntime));
    });

    afterEach(() => {
      configuredBasicRuntimeMock.verify();
      configuredClassicRuntimeMock.verify();
      clientConfigManagerMock.verify();
    });

    it('should create a SwG classic ConfiguredRuntime', async () => {
      expect(configuredBasicRuntime.configuredClassicRuntime()).to.exist;
    });

    it('should delegate "setOnEntitlementsResponse" to ConfiguredBasicRuntime', async () => {
      const callback = () => {};
      configuredBasicRuntimeMock
        .expects('setOnEntitlementsResponse')
        .withExactArgs(callback)
        .once();

      await basicRuntime.setOnEntitlementsResponse(callback);
    });

    it('should delegate "setOnEntitlementsResponse" to the shared ConfiguredRuntime', async () => {
      const callback = () => {};
      configuredClassicRuntimeMock
        .expects('setOnEntitlementsResponse')
        .withExactArgs(callback)
        .once();

      await basicRuntime.setOnEntitlementsResponse(callback);
    });

    it('should delegate "setOnPaymentResponse" to ConfiguredBasicRuntime', async () => {
      const callback = () => {};
      configuredBasicRuntimeMock
        .expects('setOnPaymentResponse')
        .withExactArgs(callback)
        .once();

      await basicRuntime.setOnPaymentResponse(callback);
    });

    it('should delegate "setOnPaymentResponse" to ConfiguredRuntime', async () => {
      const callback = () => {};
      configuredClassicRuntimeMock
        .expects('setOnPaymentResponse')
        .withExactArgs(callback)
        .once();

      await basicRuntime.setOnPaymentResponse(callback);
    });

    it('should delegate "setOnLoginRequest" to ConfiguredBasicRuntime', async () => {
      configuredBasicRuntimeMock
        .expects('setOnLoginRequest')
        .withExactArgs()
        .once();

      await basicRuntime.setOnLoginRequest();
    });

    it('should delegate "setOnLoginRequest" to ConfiguredClassicRuntime', async () => {
      configuredClassicRuntimeMock.expects('setOnLoginRequest').once();

      await basicRuntime.setOnLoginRequest();
    });

    it('should trigger login request', async () => {
      configuredBasicRuntime.setOnLoginRequest();

      const openStub = sandbox.stub(
        configuredBasicRuntime.activities(),
        'open'
      );
      await configuredBasicRuntime
        .callbacks()
        .triggerLoginRequest({linkRequested: true});

      expect(openStub).to.be.calledOnceWithExactly(
        'CHECK_ENTITLEMENTS',
        'https://news.google.com/swg/ui/v1/checkentitlements?_=_&publicationId=pub1',
        '_blank',
        {publicationId: 'pub1', _client: 'SwG 0.0.0'},
        {'width': 600, 'height': 600}
      );
    });

    it('should delegate "processEntitlements"', async () => {
      const activitiesMock = sandbox.mock(configuredBasicRuntime.activities());
      let handler;
      activitiesMock
        .expects('onResult')
        .withExactArgs(
          'CHECK_ENTITLEMENTS',
          sandbox.match((arg) => {
            handler = arg;
            return typeof arg == 'function';
          })
        )
        .once();
      await basicRuntime.processEntitlements();
      expect(handler).to.exist;

      const port = new MockActivityPort();
      port.onResizeRequest = () => {};
      port.whenReady = () => Promise.resolve();
      const result = new ActivityResult(
        ActivityResultCode.OK,
        {'jwt': 'abc', 'usertoken': 'xyz'},
        sandbox.match.any,
        sandbox.match.any,
        true,
        true
      );
      port.acceptResult = () => Promise.resolve(result);

      handler(port);

      const data = await acceptPortResultData(
        port,
        sandbox.match.any,
        true,
        false
      );
      expect(data['jwt']).to.equal('abc');
      expect(data['usertoken']).to.equal('xyz');
      activitiesMock.verify();
    });

    it('should delegate "setupAndShowAutoPrompt"', async () => {
      const options = {alwaysShow: true, isAccessibleForFree: true};
      configuredBasicRuntimeMock
        .expects('setupAndShowAutoPrompt')
        .withExactArgs(options)
        .once();

      await basicRuntime.setupAndShowAutoPrompt(options);
    });

    it('should delegate "dismissSwgUI"', async () => {
      configuredBasicRuntimeMock.expects('dismissSwgUI').once();

      await basicRuntime.dismissSwgUI();
    });

    it('should call attach on all buttons with the correct attribute if buttons should be enable', async () => {
      // Set up buttons on the doc.
      const subscriptionButton = createElement(doc.getRootNode(), 'button', {
        'swg-standard-button': 'subscription',
      });
      const contributionButton = createElement(doc.getRootNode(), 'button', {
        'swg-standard-button': 'contribution',
      });
      doc.getBody().appendChild(subscriptionButton);
      doc.getBody().appendChild(contributionButton);

      clientConfigManagerMock
        .expects('shouldEnableButton')
        .resolves(true)
        .once();

      await basicRuntime.setupButtons();
      configuredClassicRuntimeMock
        .expects('showOffers')
        .withExactArgs({
          isClosable: true,
        })
        .once();
      await subscriptionButton.click();

      configuredClassicRuntimeMock
        .expects('showContributionOptions')
        .withExactArgs({
          isClosable: true,
        })
        .once();
      await contributionButton.click();
    });

    it('should not call attach on all buttons if buttons should be disabled', async () => {
      // Set up buttons on the doc.
      const subscriptionButton = createElement(doc.getRootNode(), 'button', {
        'swg-standard-button': 'subscription',
      });
      const contributionButton = createElement(doc.getRootNode(), 'button', {
        'swg-standard-button': 'contribution',
      });
      doc.getBody().appendChild(subscriptionButton);
      doc.getBody().appendChild(contributionButton);

      clientConfigManagerMock
        .expects('shouldEnableButton')
        .resolves(false)
        .once();

      await basicRuntime.setupButtons();
      configuredClassicRuntimeMock
        .expects('showOffers')
        .withExactArgs({
          isClosable: true,
        })
        .never();
      await subscriptionButton.click();

      configuredClassicRuntimeMock
        .expects('showContributionOptions')
        .withExactArgs({
          isClosable: true,
        })
        .never();
      await contributionButton.click();
    });

    it('should set up buttons with non-closable iframes if content is paygated', async () => {
      sandbox.stub(pageConfig, 'isLocked').returns(true);

      // Set up buttons on the doc.
      const subscriptionButton = createElement(doc.getRootNode(), 'button', {
        'swg-standard-button': 'subscription',
      });
      const contributionButton = createElement(doc.getRootNode(), 'button', {
        'swg-standard-button': 'contribution',
      });
      doc.getBody().appendChild(subscriptionButton);
      doc.getBody().appendChild(contributionButton);

      clientConfigManagerMock
        .expects('shouldEnableButton')
        .resolves(true)
        .once();

      await basicRuntime.setupButtons();
      configuredClassicRuntimeMock
        .expects('showOffers')
        .withExactArgs({
          isClosable: true,
        })
        .once();
      await subscriptionButton.click();

      configuredClassicRuntimeMock
        .expects('showContributionOptions')
        .withExactArgs({
          isClosable: true,
        })
        .once();
      await contributionButton.click();
    });

    it('should delegate "processEntitlements"', async () => {
      configuredBasicRuntimeMock.expects('processEntitlements').once();

      await basicRuntime.processEntitlements();
    });
  });
});

describes.realWin('BasicConfiguredRuntime', (env) => {
  let win;
  let pageConfig;

  beforeEach(() => {
    win = Object.assign({}, env.win, {
      ga: () => {},
      setTimeout: (callback) => callback(),
    });
    pageConfig = new PageConfig('pub1:label1', true);
  });

  describe('configured', () => {
    let configuredBasicRuntime;
    let entitlementsManagerMock;
    let clientConfigManagerMock;
    let configuredClassicRuntimeMock;
    let winMock;
    let audienceActivityEventListener;
    let audienceActivityEventListenerMock;
    let entitlementsStub;
    let miniPromptApiMock;
    let autoPromptManagerMock;

    beforeEach(() => {
      entitlementsStub = sandbox.stub(
        EntitlementsManager.prototype,
        'getEntitlements'
      );
      entitlementsStub.resolves(new Entitlements());
      configuredBasicRuntime = new ConfiguredBasicRuntime(win, pageConfig);
      entitlementsManagerMock = sandbox.mock(
        configuredBasicRuntime.configuredClassicRuntime_.entitlementsManager_
      );
      clientConfigManagerMock = sandbox.mock(
        configuredBasicRuntime.configuredClassicRuntime_.clientConfigManager_
      );
      configuredClassicRuntimeMock = sandbox.mock(
        configuredBasicRuntime.configuredClassicRuntime_
      );
      winMock = sandbox.mock(win);
      audienceActivityEventListener = new AudienceActivityEventListener(
        configuredBasicRuntime,
        configuredBasicRuntime.fetcher_
      );
      audienceActivityEventListenerMock = sandbox.mock(
        audienceActivityEventListener
      );
      sandbox.stub(MiniPromptApi.prototype, 'init');
      miniPromptApiMock = sandbox.mock(
        configuredBasicRuntime.autoPromptManager_.miniPromptAPI_
      );
      autoPromptManagerMock = sandbox.mock(
        configuredBasicRuntime.autoPromptManager_
      );
    });

    afterEach(() => {
      entitlementsManagerMock.verify();
      clientConfigManagerMock.verify();
      configuredClassicRuntimeMock.verify();
      miniPromptApiMock.verify();
      winMock.verify();
    });

    it('should store creationTimestamp', () => {
      expect(configuredBasicRuntime.creationTimestamp()).to.equal(0);
    });

    it('should store and doc and win', () => {
      expect(configuredBasicRuntime.win()).to.equal(win);
      expect(configuredBasicRuntime.doc().getWin()).to.equal(win);
    });

    it('should delegate config to ConfiguredRuntime', () => {
      configuredClassicRuntimeMock.expects('config').once();
      configuredBasicRuntime.config();
    });

    it('should delegate pageConfig to ConfiguredRuntime', () => {
      configuredClassicRuntimeMock.expects('pageConfig').once();
      configuredBasicRuntime.pageConfig();
    });

    it('should delegate activities to ConfiguredRuntime', () => {
      configuredClassicRuntimeMock.expects('activities').once();
      configuredBasicRuntime.activities();
    });

    it('should delegate payClient to ConfiguredRuntime', () => {
      configuredClassicRuntimeMock.expects('payClient').once();
      configuredBasicRuntime.payClient();
    });

    it('should delegate dialogManager to ConfiguredRuntime', () => {
      configuredClassicRuntimeMock.expects('dialogManager').once();
      configuredBasicRuntime.dialogManager();
    });

    it('should delegate entitlementsManager to ConfiguredRuntime', () => {
      configuredClassicRuntimeMock.expects('entitlementsManager').once();
      configuredBasicRuntime.entitlementsManager();
    });

    it('should delegate clientConfigManager to ConfiguredRuntime', () => {
      configuredClassicRuntimeMock.expects('clientConfigManager').once();
      configuredBasicRuntime.clientConfigManager();
    });

    it('should delegate callbacks to ConfiguredRuntime', () => {
      configuredClassicRuntimeMock.expects('callbacks').once();
      configuredBasicRuntime.callbacks();
    });

    it('should delegate storage to ConfiguredRuntime', () => {
      configuredClassicRuntimeMock.expects('storage').once();
      configuredBasicRuntime.storage();
    });

    it('should delegate analytics to ConfiguredRuntime', () => {
      configuredClassicRuntimeMock.expects('analytics').once();
      configuredBasicRuntime.analytics();
    });

    it('should delegate jserror to ConfiguredRuntime', () => {
      configuredClassicRuntimeMock.expects('jserror').once();
      configuredBasicRuntime.jserror();
    });

    it('should configure subscription miniprompts to show offers for paygated content', async () => {
      sandbox.stub(pageConfig, 'isLocked').returns(true);

      entitlementsManagerMock
        .expects('getArticle')
        .resolves({
          audienceActions: {
            actions: [
              {type: 'TYPE_SUBSCRIPTION', configurationId: 'config_id'},
            ],
            engineId: '123',
          },
        })
        .atLeast(1);
      const uiPredicates = new UiPredicates(/* canDisplayAutoPrompt */ true);
      clientConfigManagerMock
        .expects('getClientConfig')
        .resolves({uiPredicates});
      miniPromptApiMock.expects('create').once();

      await configuredBasicRuntime.setupAndShowAutoPrompt({
        autoPromptType: AutoPromptType.SUBSCRIPTION,
      });
    });

<<<<<<< HEAD
    it('should configure subscription auto prompts to show offers for paygated content when the desktop viewport is large', async () => {
=======
    it('should configure subscription auto prompts to show offers for paygated content when disable desktop miniprompt experiment is enabled', async () => {
      setExperiment(win, ExperimentFlags.DISABLE_DESKTOP_MINIPROMPT, true);
>>>>>>> f7d51970
      autoPromptManagerMock.expects('getInnerWidth_').returns(500).once();
      sandbox.stub(pageConfig, 'isLocked').returns(true);
      entitlementsManagerMock
        .expects('getArticle')
        .resolves({
          audienceActions: {
            actions: [
              {type: 'TYPE_SUBSCRIPTION', configurationId: 'config_id'},
            ],
            engineId: '123',
          },
        })
        .atLeast(1);
      const uiPredicates = new UiPredicates(/* canDisplayAutoPrompt */ true);
      clientConfigManagerMock
        .expects('getClientConfig')
        .resolves({uiPredicates});
      configuredClassicRuntimeMock
        .expects('showOffers')
        .withExactArgs({
          isClosable: false,
          shouldAnimateFade: true,
        })
        .once();

      await configuredBasicRuntime.setupAndShowAutoPrompt({
        autoPromptType: AutoPromptType.SUBSCRIPTION,
      });
    });

    it('should configure subscription auto prompts to show offers for paygated content', async () => {
      sandbox.stub(pageConfig, 'isLocked').returns(true);

      entitlementsManagerMock
        .expects('getArticle')
        .resolves({
          audienceActions: {
            actions: [
              {type: 'TYPE_SUBSCRIPTION', configurationId: 'config_id'},
            ],
            engineId: '123',
          },
        })
        .atLeast(1);
      const uiPredicates = new UiPredicates(/* canDisplayAutoPrompt */ true);
      clientConfigManagerMock
        .expects('getClientConfig')
        .resolves({uiPredicates});
      configuredClassicRuntimeMock
        .expects('showOffers')
        .withExactArgs({
          isClosable: false,
          shouldAnimateFade: true,
        })
        .once();

      await configuredBasicRuntime.setupAndShowAutoPrompt({
        autoPromptType: AutoPromptType.SUBSCRIPTION_LARGE,
      });
    });

    it('should configure contribution miniprompts to show contribution options for paygated content', async () => {
      sandbox.stub(pageConfig, 'isLocked').returns(true);

      entitlementsManagerMock
        .expects('getArticle')
        .resolves({
          audienceActions: {
            actions: [
              {type: 'TYPE_CONTRIBUTION', configurationId: 'config_id'},
            ],
            engineId: '123',
          },
        })
        .atLeast(1);
      const uiPredicates = new UiPredicates(/* canDisplayAutoPrompt */ true);
      clientConfigManagerMock
        .expects('getClientConfig')
        .resolves({uiPredicates});
      miniPromptApiMock.expects('create').once();

      await configuredBasicRuntime.setupAndShowAutoPrompt({
        autoPromptType: AutoPromptType.CONTRIBUTION,
      });
    });

<<<<<<< HEAD
    it('should configure contribution auto prompts to show contribution options for paygated content when the desktop viewport is large', async () => {
=======
    it('should configure contribution auto prompts to show contribution options for paygated content when disable desktop miniprompt experiment is enabled', async () => {
      setExperiment(win, ExperimentFlags.DISABLE_DESKTOP_MINIPROMPT, true);
>>>>>>> f7d51970
      autoPromptManagerMock.expects('getInnerWidth_').returns(500).once();
      sandbox.stub(pageConfig, 'isLocked').returns(true);
      entitlementsManagerMock
        .expects('getArticle')
        .resolves({
          audienceActions: {
            actions: [
              {type: 'TYPE_CONTRIBUTION', configurationId: 'config_id'},
            ],
            engineId: '123',
          },
        })
        .atLeast(1);
      const uiPredicates = new UiPredicates(/* canDisplayAutoPrompt */ true);
      clientConfigManagerMock
        .expects('getClientConfig')
        .resolves({uiPredicates});
      configuredClassicRuntimeMock
        .expects('showContributionOptions')
        .withExactArgs({
          isClosable: true,
          shouldAnimateFade: true,
        })
        .once();

      await configuredBasicRuntime.setupAndShowAutoPrompt({
        autoPromptType: AutoPromptType.CONTRIBUTION,
      });
    });

    it('should configure contribution auto prompts to show contribution options for paygated content', async () => {
      sandbox.stub(pageConfig, 'isLocked').returns(true);

      entitlementsManagerMock
        .expects('getArticle')
        .resolves({
          audienceActions: {
            actions: [
              {type: 'TYPE_CONTRIBUTION', configurationId: 'config_id'},
            ],
            engineId: '123',
          },
        })
        .atLeast(1);
      const uiPredicates = new UiPredicates(/* canDisplayAutoPrompt */ true);
      clientConfigManagerMock
        .expects('getClientConfig')
        .resolves({uiPredicates});
      configuredClassicRuntimeMock
        .expects('showContributionOptions')
        .withExactArgs({
          isClosable: true,
          shouldAnimateFade: true,
        })
        .once();

      await configuredBasicRuntime.setupAndShowAutoPrompt({
        autoPromptType: AutoPromptType.CONTRIBUTION_LARGE,
      });
    });

    it('should dimiss SwG UI', () => {
      const dialogManagerMock = sandbox.mock(
        configuredBasicRuntime.dialogManager()
      );
      dialogManagerMock.expects('completeAll').once();
      configuredBasicRuntime.dismissSwgUI();
      dialogManagerMock.verify();
    });

    it('should set clientOptions in ClientConfigManager', () => {
      configuredBasicRuntime = new ConfiguredBasicRuntime(
        win,
        pageConfig,
        undefined,
        undefined,
        {theme: ClientTheme.DARK, lang: 'fr'}
      );
      expect(configuredBasicRuntime.clientConfigManager().getLanguage()).equals(
        'fr'
      );
      expect(configuredBasicRuntime.clientConfigManager().getTheme()).equals(
        ClientTheme.DARK
      );
    });

    it('should pass ClientOptions to button setup', () => {
      const clientOptions = {theme: ClientTheme.DARK, lang: 'fr'};
      configuredBasicRuntime = new ConfiguredBasicRuntime(
        win,
        pageConfig,
        /* integr */ undefined,
        /* config */ undefined,
        clientOptions
      );
      const buttonApiMock = sandbox.mock(configuredBasicRuntime.buttonApi_);
      buttonApiMock
        .expects('attachButtonsWithAttribute')
        .withExactArgs(
          /* attribute */ sandbox.match.any,
          /* attributeValues */ sandbox.match.any,
          clientOptions,
          /* attributeValueToCallback */ sandbox.match.any
        );
    });

    it('should set up Google Analytics event listener and listen to events on startup', async () => {
      expect(
        configuredBasicRuntime.configuredClassicRuntime()
          .googleAnalyticsEventListener_.constructor.name
      ).equals('GoogleAnalyticsEventListener');
      winMock
        .expects('ga')
        .withExactArgs(
          'send',
          'event',
          analyticsEventToGoogleAnalyticsEvent(AnalyticsEvent.IMPRESSION_OFFERS)
        )
        .once();
      configuredBasicRuntime.eventManager().logEvent({
        eventType: AnalyticsEvent.IMPRESSION_OFFERS,
        eventOriginator: EventOriginator.SWG_CLIENT,
      });
      await configuredBasicRuntime.eventManager().lastAction_;
    });

    it('should handle an EntitlementsResponse with jwt and usertoken', async () => {
      const port = new MockActivityPort();
      port.acceptResult = () => {
        const result = new ActivityResult();
        result.data = {'jwt': 'abc', 'usertoken': 'xyz'};
        result.origin = 'https://news.google.com';
        result.originVerified = true;
        result.secureChannel = true;
        return Promise.resolve(result);
      };

      configuredClassicRuntimeMock.expects('closeDialog').once();
      entitlementsManagerMock
        .expects('pushNextEntitlements')
        .withExactArgs('abc')
        .once();

      const storageMock = sandbox.mock(configuredBasicRuntime.storage());
      storageMock
        .expects('set')
        .withExactArgs('USER_TOKEN', 'xyz', true)
        .once();

      let toast;
      const toastOpenStub = sandbox
        .stub(Toast.prototype, 'open')
        .callsFake(function () {
          toast = this;
        });
      await configuredBasicRuntime.entitlementsResponseHandler(port);

      expect(toastOpenStub).to.be.called;
      expect(toast).not.to.be.null;
      expect(toast.src_).to.contain('flavor=basic');
      storageMock.verify();
    });

    it('should handle an EntitlementsResponse with jwt and usertoken for AudienceActionLocalFlow', async () => {
      const port = new MockActivityPort();
      port.acceptResult = () => {
        const result = new ActivityResult();
        result.data = {'jwt': 'abc', 'usertoken': 'xyz'};
        result.origin = 'https://news.google.com';
        result.originVerified = true;
        result.secureChannel = true;
        return Promise.resolve(result);
      };

      const audienceActionFlow = new AudienceActionLocalFlow(
        configuredBasicRuntime,
        {action: 'foo', configurationId: 'configId'}
      );
      const audienceActionFlowMock = sandbox.mock(audienceActionFlow);
      audienceActionFlowMock.expects('close').withExactArgs().once();
      const autoPromptManagerMock = sandbox.mock(
        configuredBasicRuntime.autoPromptManager_
      );
      autoPromptManagerMock
        .expects('getLastAudienceActionFlow')
        .withExactArgs()
        .returns(audienceActionFlow)
        .once();

      entitlementsManagerMock
        .expects('pushNextEntitlements')
        .withExactArgs('abc')
        .once();

      const storageMock = sandbox.mock(configuredBasicRuntime.storage());
      storageMock
        .expects('set')
        .withExactArgs('USER_TOKEN', 'xyz', true)
        .once();

      let toast;
      const toastOpenStub = sandbox
        .stub(Toast.prototype, 'open')
        .callsFake(function () {
          toast = this;
        });
      await configuredBasicRuntime.entitlementsResponseHandler(port);

      expect(toastOpenStub).to.be.called;
      expect(toast).not.to.be.null;
      expect(toast.src_).to.contain('flavor=basic');
      storageMock.verify();

      audienceActionFlowMock.verify();
    });

    it('should handle an empty EntitlementsResponse from subscription offers flow', async () => {
      const port = new MockActivityPort();
      port.acceptResult = () => {
        const result = new ActivityResult();
        result.data = {}; // no data
        result.origin = 'https://news.google.com';
        result.originVerified = true;
        result.secureChannel = true;
        return Promise.resolve(result);
      };

      const offersFlow = new OffersFlow(configuredBasicRuntime, {
        skus: ['sku1', 'sku2'],
      });
      configuredClassicRuntimeMock
        .expects('getLastOffersFlow')
        .withExactArgs()
        .returns(offersFlow)
        .once();

      const offersFlowMock = sandbox.mock(offersFlow);
      offersFlowMock
        .expects('showNoEntitlementFoundToast')
        .withExactArgs()
        .once();
      await configuredBasicRuntime.entitlementsResponseHandler(port);
      offersFlowMock.verify();
    });

    it('should handle an empty EntitlementsResponse from contributions flow', async () => {
      const port = new MockActivityPort();
      port.acceptResult = () => {
        const result = new ActivityResult();
        result.data = {}; // no data
        result.origin = 'https://news.google.com';
        result.originVerified = true;
        result.secureChannel = true;
        return Promise.resolve(result);
      };

      const contributionsFlow = new ContributionsFlow(configuredBasicRuntime, {
        skus: ['sku1', 'sku2'],
      });
      configuredClassicRuntimeMock
        .expects('getLastContributionsFlow')
        .withExactArgs()
        .returns(contributionsFlow)
        .once();

      const contributionsFlowMock = sandbox.mock(contributionsFlow);
      contributionsFlowMock
        .expects('showNoEntitlementFoundToast')
        .withExactArgs()
        .once();
      await configuredBasicRuntime.entitlementsResponseHandler(port);
      contributionsFlowMock.verify();
    });

    it('should handle an empty EntitlementsResponse from audience action flow', async () => {
      const port = new MockActivityPort();
      port.acceptResult = () => {
        const result = new ActivityResult();
        result.data = {}; // no data
        result.origin = 'https://news.google.com';
        result.originVerified = true;
        result.secureChannel = true;
        return Promise.resolve(result);
      };

      const audienceActionFlow = new AudienceActionIframeFlow(
        configuredBasicRuntime,
        {
          action: 'TYPE_REGISTRATION_WALL',
          configurationId: 'configId',
          fallback: undefined,
          autoPromptType: AutoPromptType.CONTRIBUTION,
        }
      );
      const autoPromptManagerMock = sandbox.mock(
        configuredBasicRuntime.autoPromptManager_
      );
      autoPromptManagerMock
        .expects('getLastAudienceActionFlow')
        .withExactArgs()
        .returns(audienceActionFlow)
        .once();

      const audienceActionFlowMock = sandbox.mock(audienceActionFlow);
      audienceActionFlowMock
        .expects('showNoEntitlementFoundToast')
        .withExactArgs()
        .once();
      await configuredBasicRuntime.entitlementsResponseHandler(port);
      audienceActionFlowMock.verify();
    });

    it('should handle an empty EntitlementsResponse with no active flow', async () => {
      const port = new MockActivityPort();
      port.acceptResult = () => {
        const result = new ActivityResult();
        result.data = {}; // no data
        result.origin = 'https://news.google.com';
        result.originVerified = true;
        result.secureChannel = true;
        return Promise.resolve(result);
      };

      let toast;
      const toastOpenStub = sandbox
        .stub(Toast.prototype, 'open')
        .callsFake(function () {
          toast = this;
        });

      await configuredBasicRuntime.entitlementsResponseHandler(port);

      expect(toastOpenStub).to.be.called;
      expect(toast).not.to.be.null;
      expect(toast.src_).to.contain('flavor=custom');
      expect(toast.src_).to.contain(
        `customText=${encodeURIComponent('No membership found')}`
      );
    });

    it('passes getEntitlements to fetchClientConfig', async () => {
      const entitlements = new Entitlements(
        'foo.service',
        'RaW',
        [],
        null,
        null
      );
      entitlementsStub.resolves(entitlements);
      const clientConfigManagerStub = sandbox.stub(
        ClientConfigManager.prototype,
        'fetchClientConfig'
      );

      configuredBasicRuntime = new ConfiguredBasicRuntime(win, pageConfig);

      expect(clientConfigManagerStub).to.be.called;
      expect(await clientConfigManagerStub.args[0][0]).to.deep.equal(
        entitlements
      );
    });

    it('should set up Audience Activity event listener and listen to events on startup when told to', async () => {
      setExperiment(win, ExperimentFlags.LOGGING_AUDIENCE_ACTIVITY, true);
      expect(isExperimentOn(win, ExperimentFlags.LOGGING_AUDIENCE_ACTIVITY)).to
        .be.true;
      audienceActivityEventListenerMock.expects('start').once();
    });

    it('should not set up Audience Activity event listener when the experiment is not turned on', async () => {
      setExperiment(win, ExperimentFlags.LOGGING_AUDIENCE_ACTIVITY, false);
      expect(isExperimentOn(win, ExperimentFlags.LOGGING_AUDIENCE_ACTIVITY)).to
        .be.false;
    });

    it('should enable METERED_BY_GOOGLE on the entitlements manager if the page is locked', () => {
      const entitlementsStub = sandbox.stub(
        EntitlementsManager.prototype,
        'enableMeteredByGoogle'
      );
      sandbox.stub(pageConfig, 'isLocked').returns(true);

      configuredBasicRuntime = new ConfiguredBasicRuntime(win, pageConfig);

      expect(entitlementsStub).to.be.calledOnce;
    });

    it('should not enable METERED_BY_GOOGLE on the entitlements manager if the page is unlocked', () => {
      const entitlementsStub = sandbox.stub(
        EntitlementsManager.prototype,
        'enableMeteredByGoogle'
      );
      sandbox.stub(pageConfig, 'isLocked').returns(false);

      configuredBasicRuntime = new ConfiguredBasicRuntime(win, pageConfig);

      expect(entitlementsStub).to.not.be.called;
    });

    it('should set onOffersFlowRequest to handle clicks on the Metering Toast "Subscribe" button', async () => {
      expect(configuredBasicRuntime.configuredClassicRuntime()).to.exist;
      expect(
        configuredBasicRuntime
          .configuredClassicRuntime()
          .callbacks()
          .hasOffersFlowRequestCallback()
      ).to.be.true;
    });

    it('should dismiss the active dialog and call showOffers when offers flow request is triggered', async () => {
      let offersOptions = null;
      const showOffersStub = sandbox
        .stub(configuredBasicRuntime.configuredClassicRuntime(), 'showOffers')
        .callsFake((options) => {
          offersOptions = options;
        });
      const completeAllStub = sandbox.stub(
        configuredBasicRuntime.dialogManager(),
        'completeAll'
      );
      await configuredBasicRuntime.callbacks().triggerOffersFlowRequest();
      expect(showOffersStub).to.be.calledOnce;
      expect(completeAllStub).to.be.calledOnce;
      expect(offersOptions.isClosable).to.equal(true);
    });
  });
});<|MERGE_RESOLUTION|>--- conflicted
+++ resolved
@@ -807,12 +807,7 @@
       });
     });
 
-<<<<<<< HEAD
     it('should configure subscription auto prompts to show offers for paygated content when the desktop viewport is large', async () => {
-=======
-    it('should configure subscription auto prompts to show offers for paygated content when disable desktop miniprompt experiment is enabled', async () => {
-      setExperiment(win, ExperimentFlags.DISABLE_DESKTOP_MINIPROMPT, true);
->>>>>>> f7d51970
       autoPromptManagerMock.expects('getInnerWidth_').returns(500).once();
       sandbox.stub(pageConfig, 'isLocked').returns(true);
       entitlementsManagerMock
@@ -875,6 +870,38 @@
     });
 
     it('should configure contribution miniprompts to show contribution options for paygated content', async () => {
+    it('should configure subscription auto prompts to show offers for paygated content', async () => {
+      sandbox.stub(pageConfig, 'isLocked').returns(true);
+
+      entitlementsManagerMock
+        .expects('getArticle')
+        .resolves({
+          audienceActions: {
+            actions: [
+              {type: 'TYPE_SUBSCRIPTION', configurationId: 'config_id'},
+            ],
+            engineId: '123',
+          },
+        })
+        .atLeast(1);
+      const uiPredicates = new UiPredicates(/* canDisplayAutoPrompt */ true);
+      clientConfigManagerMock
+        .expects('getClientConfig')
+        .resolves({uiPredicates});
+      configuredClassicRuntimeMock
+        .expects('showOffers')
+        .withExactArgs({
+          isClosable: false,
+          shouldAnimateFade: true,
+        })
+        .once();
+
+      await configuredBasicRuntime.setupAndShowAutoPrompt({
+        autoPromptType: AutoPromptType.SUBSCRIPTION_LARGE,
+      });
+    });
+
+    it('should configure contribution miniprompts to show contribution options for paygated content', async () => {
       sandbox.stub(pageConfig, 'isLocked').returns(true);
 
       entitlementsManagerMock
@@ -899,12 +926,7 @@
       });
     });
 
-<<<<<<< HEAD
     it('should configure contribution auto prompts to show contribution options for paygated content when the desktop viewport is large', async () => {
-=======
-    it('should configure contribution auto prompts to show contribution options for paygated content when disable desktop miniprompt experiment is enabled', async () => {
-      setExperiment(win, ExperimentFlags.DISABLE_DESKTOP_MINIPROMPT, true);
->>>>>>> f7d51970
       autoPromptManagerMock.expects('getInnerWidth_').returns(500).once();
       sandbox.stub(pageConfig, 'isLocked').returns(true);
       entitlementsManagerMock
