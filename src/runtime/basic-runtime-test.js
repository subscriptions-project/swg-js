/**
 * Copyright 2020 The Subscribe with Google Authors. All Rights Reserved.
 *
 * Licensed under the Apache License, Version 2.0 (the "License");
 * you may not use this file except in compliance with the License.
 * You may obtain a copy of the License at
 *
 *      http://www.apache.org/licenses/LICENSE-2.0
 *
 * Unless required by applicable law or agreed to in writing, software
 * distributed under the License is distributed on an "AS-IS" BASIS,
 * WITHOUT WARRANTIES OR CONDITIONS OF ANY KIND, either express or implied.
 * See the License for the specific language governing permissions and
 * limitations under the License.
 */
import * as runtime from './runtime';
import {ActivityPort} from '../components/activities';
import {
  ActivityResult,
  ActivityResultCode,
} from 'web-activities/activity-ports';
import {AnalyticsEvent, EventOriginator} from '../proto/api_messages';
import {AudienceActionFlow} from './audience-action-flow';
import {AudienceActivityEventListener} from './audience-activity-listener';
import {
  AutoPromptType,
  BasicSubscriptions,
  ClientTheme,
} from '../api/basic-subscriptions';
import {
  BasicRuntime,
  ConfiguredBasicRuntime,
  getBasicRuntime,
  installBasicRuntime,
} from './basic-runtime';
import {ClientConfigManager} from './client-config-manager';
import {ContributionsFlow} from './contributions-flow';
import {Entitlements} from '../api/entitlements';
import {EntitlementsManager} from './entitlements-manager';
import {ExperimentFlags} from './experiment-flags';
import {GlobalDoc} from '../model/doc';
import {OffersFlow} from './offers-flow';
import {PageConfig} from '../model/page-config';
import {PageConfigResolver} from '../model/page-config-resolver';
import {Toast} from '../ui/toast';
import {acceptPortResultData} from './../utils/activity-utils';
import {analyticsEventToGoogleAnalyticsEvent} from './event-type-mapping';
import {createElement} from '../utils/dom';
import {
  isExperimentOn,
  setExperiment,
  setExperimentsStringForTesting,
} from './experiments';

describes.realWin('installBasicRuntime', (env) => {
  let win;

  beforeEach(() => {
    win = env.win;
  });

  function dep(callback) {
    (win.SWG_BASIC = win.SWG_BASIC || []).push(callback);
  }

  it('should chain and execute dependencies in order', async () => {
    // Before runtime is installed.
    let progress = '';
    dep(() => {
      progress += '1';
    });
    dep(() => {
      progress += '2';
    });
    expect(progress).to.equal('');

    // Install runtime and schedule few more dependencies.
<<<<<<< HEAD
    try {
      installBasicRuntime(win);
    } catch (e) {
      // Page doesn't have valid subscription and hence this function throws.
    }
    dep(() => {
=======
    installBasicRuntime(win);
    dep(function () {
>>>>>>> 9eeb325c
      progress += '3';
    });
    dep(() => {
      progress += '4';
    });

    // Wait for ready signal.
    await getBasicRuntime().whenReady();
    expect(progress).to.equal('1234');

    // Few more.
    dep(() => {
      progress += '5';
    });
    dep(() => {
      progress += '6';
    });
    await getBasicRuntime().whenReady();
    expect(progress).to.equal('123456');
  });

  it('should reuse the same runtime on multiple runs', () => {
    installBasicRuntime(win);
    const runtime1 = getBasicRuntime();
    installBasicRuntime(win);
    expect(getBasicRuntime()).to.equal(runtime1);
  });

  it('should implement BasicSubscriptions interface', async () => {
    const promise = new Promise((resolve) => {
      dep(resolve);
    });
    installBasicRuntime(win);

    const basicSubscriptions = await promise;
    const keys = Object.getOwnPropertyNames(BasicSubscriptions.prototype);
    for (const key of keys) {
      expect(basicSubscriptions[key]).to.exist;
    }
  });

  it('handles recursive calls after installation', async () => {
    installBasicRuntime(win);
    let progress = '';
    dep(() => {
      progress += '1';
      dep(() => {
        progress += '2';
        dep(() => {
          progress += '3';
        });
      });
    });

    await getBasicRuntime().whenReady();
    await getBasicRuntime().whenReady();
    await getBasicRuntime().whenReady();
    expect(progress).to.equal('123');
  });

  it('handles recursive calls before installation', async () => {
    let progress = '';
    dep(() => {
      progress += '1';
      dep(() => {
        progress += '2';
        dep(() => {
          progress += '3';
        });
      });
    });
    installBasicRuntime(win);

    await getBasicRuntime().whenReady();
    await getBasicRuntime().whenReady();
    await getBasicRuntime().whenReady();
    expect(progress).to.equal('123');
  });

  it('should implement all APIs', async () => {
    installBasicRuntime(win);

    const basicSubscriptions = await new Promise((resolve) => {
      dep(resolve);
    });

    const names = Object.getOwnPropertyNames(BasicSubscriptions.prototype);
    for (const name of names) {
      if (name == 'constructor') {
        continue;
      }
      expect(basicSubscriptions).to.have.property(name);
    }
  });
});

describes.realWin('BasicRuntime', (env) => {
  let win;
  let doc;
  let basicRuntime;
  let configuredRuntimeSpy;

  beforeEach(() => {
    win = env.win;
    doc = new GlobalDoc(win);
    configuredRuntimeSpy = sandbox.spy(runtime, 'ConfiguredRuntime');
    basicRuntime = new BasicRuntime(win);
    setExperimentsStringForTesting('');
  });

  describe('initialization', () => {
    let pageConfig;
    let pageConfigPromise;
    let resolveStub;

    beforeEach(() => {
      pageConfig = new PageConfig('pub1', true);
      pageConfigPromise = Promise.resolve(pageConfig);
      resolveStub = sandbox
        .stub(PageConfigResolver.prototype, 'resolveConfig')
        .callsFake(() => pageConfigPromise);
    });

    it('should initialize and generate markup as specified', async () => {
      basicRuntime.init({
        type: 'NewsArticle',
        isAccessibleForFree: true,
        isPartOfType: ['Product'],
        isPartOfProductId: 'herald-foo-times.com:basic',
      });

      await basicRuntime.configured_(true);

      // init should have written the LD+JSON markup.
      const elements = doc
        .getRootNode()
        .querySelectorAll('script[type="application/ld+json"]');
      expect(elements).to.have.length(1);

      // PageConfigResolver should have been created and attempted to resolve
      // the PageConfig.
      expect(resolveStub).to.be.calledOnce;

      // Default metering handler in entitlements-manager should be enabled
      // for BasicRuntime.
      expect(
        configuredRuntimeSpy.getCall(0).args[2].enableDefaultMeteringHandler
      ).to.be.true;
    });

    it('should try to check the page config resolver after initial configuration', async () => {
      const checkStub = sandbox.stub(PageConfigResolver.prototype, 'check');
      // Simulate the resolver still resolving the page config.
      pageConfigPromise = new Promise(() => {});
      basicRuntime.configured_(true);
      basicRuntime.configured_(true);
      expect(resolveStub).to.be.calledOnce;
      expect(checkStub).to.be.calledOnce;
    });

    it('should fail when config lookup fails', async () => {
      pageConfigPromise = Promise.reject('config broken');

      await expect(basicRuntime.configured_(true)).to.be.rejectedWith(
        /config broken/
      );
    });

    it('should initialize and save client options', async () => {
      basicRuntime.init({
        type: 'NewsArticle',
        isAccessibleForFree: true,
        isPartOfType: ['Product'],
        isPartOfProductId: 'herald-foo-times.com:basic',
        clientOptions: {
          disableButton: false,
          forceLangInIframes: true,
          lang: 'fr',
          theme: ClientTheme.DARK,
        },
      });
      expect(basicRuntime.clientOptions_).to.deep.equal({
        disableButton: false,
        forceLangInIframes: true,
        lang: 'fr',
        theme: ClientTheme.DARK,
      });
    });

    it('should allow caller to disable default metering handler', async () => {
      basicRuntime.init({
        type: 'NewsArticle',
        isAccessibleForFree: true,
        isPartOfType: ['Product'],
        isPartOfProductId: 'herald-foo-times.com:basic',
        disableDefaultMeteringHandler: true,
      });

      await basicRuntime.configured_(true);

      expect(
        configuredRuntimeSpy.getCall(0).args[2].enableDefaultMeteringHandler
      ).to.be.false;
    });

    it('should set publisherProvidedId after initialization', async () => {
      basicRuntime.init({
        publisherProvidedId: 'publisherProvidedId',
      });

      await basicRuntime.configured_(true);

      expect(basicRuntime.config_.publisherProvidedId).to.equal(
        'publisherProvidedId'
      );
    });
  });

  describe('configured', () => {
    let pageConfig;
    let configuredBasicRuntime;
    let configuredBasicRuntimeMock;
    let clientConfigManagerMock;
    let configuredClassicRuntimeMock;

    beforeEach(() => {
      pageConfig = new PageConfig('pub1');
      configuredBasicRuntime = new ConfiguredBasicRuntime(doc, pageConfig);
      configuredBasicRuntimeMock = sandbox.mock(configuredBasicRuntime);
      clientConfigManagerMock = sandbox.mock(
        configuredBasicRuntime.clientConfigManager()
      );
      configuredClassicRuntimeMock = sandbox.mock(
        configuredBasicRuntime.configuredClassicRuntime()
      );

      sandbox
        .stub(basicRuntime, 'configured_')
        .callsFake(() => Promise.resolve(configuredBasicRuntime));
    });

    afterEach(() => {
      configuredBasicRuntimeMock.verify();
      configuredClassicRuntimeMock.verify();
      clientConfigManagerMock.verify();
    });

    it('should create a SwG classic ConfiguredRuntime', async () => {
      expect(configuredBasicRuntime.configuredClassicRuntime()).to.exist;
    });

    it('should delegate "setOnEntitlementsResponse" to ConfiguredBasicRuntime', async () => {
      const callback = () => {};
      configuredBasicRuntimeMock
        .expects('setOnEntitlementsResponse')
        .withExactArgs(callback)
        .once();

      await basicRuntime.setOnEntitlementsResponse(callback);
    });

    it('should delegate "setOnEntitlementsResponse" to the shared ConfiguredRuntime', async () => {
      const callback = () => {};
      configuredClassicRuntimeMock
        .expects('setOnEntitlementsResponse')
        .withExactArgs(callback)
        .once();

      await basicRuntime.setOnEntitlementsResponse(callback);
    });

    it('should delegate "setOnPaymentResponse" to ConfiguredBasicRuntime', async () => {
      const callback = () => {};
      configuredBasicRuntimeMock
        .expects('setOnPaymentResponse')
        .withExactArgs(callback)
        .once();

      await basicRuntime.setOnPaymentResponse(callback);
    });

    it('should delegate "setOnPaymentResponse" to ConfiguredRuntime', async () => {
      const callback = () => {};
      configuredClassicRuntimeMock
        .expects('setOnPaymentResponse')
        .withExactArgs(callback)
        .once();

      await basicRuntime.setOnPaymentResponse(callback);
    });

    it('should delegate "setOnLoginRequest" to ConfiguredBasicRuntime', async () => {
      configuredBasicRuntimeMock
        .expects('setOnLoginRequest')
        .withExactArgs()
        .once();

      await basicRuntime.setOnLoginRequest();
    });

    it('should delegate "setOnLoginRequest" to ConfiguredClassicRuntime', async () => {
      configuredClassicRuntimeMock.expects('setOnLoginRequest').once();

      await basicRuntime.setOnLoginRequest();
    });

    it('should trigger login request', async () => {
      configuredBasicRuntime.setOnLoginRequest();

      const openStub = sandbox.stub(
        configuredBasicRuntime.activities(),
        'open'
      );
      await configuredBasicRuntime
        .callbacks()
        .triggerLoginRequest({linkRequested: true});

      expect(openStub).to.be.calledOnceWithExactly(
        'CHECK_ENTITLEMENTS',
        'https://news.google.com/swg/_/ui/v1/checkentitlements?_=_&publicationId=pub1',
        '_blank',
        {publicationId: 'pub1', _client: 'SwG $internalRuntimeVersion$'},
        {'width': 600, 'height': 600}
      );
    });

    it('should delegate "processEntitlements"', async () => {
      const activitiesMock = sandbox.mock(configuredBasicRuntime.activities());
      let handler;
      activitiesMock
        .expects('onResult')
        .withExactArgs(
          'CHECK_ENTITLEMENTS',
          sandbox.match((arg) => {
            handler = arg;
            return typeof arg == 'function';
          })
        )
        .once();
      await basicRuntime.processEntitlements();
      expect(handler).to.exist;

      const port = new ActivityPort();
      port.onResizeRequest = () => {};
      port.whenReady = () => Promise.resolve();
      const result = new ActivityResult(
        ActivityResultCode.OK,
        {'jwt': 'abc', 'usertoken': 'xyz'},
        sandbox.match.any,
        sandbox.match.any,
        true,
        true
      );
      port.acceptResult = () => Promise.resolve(result);

      handler(port);

      const data = await acceptPortResultData(
        port,
        sandbox.match.any,
        true,
        false
      );
      expect(data['jwt']).to.equal('abc');
      expect(data['usertoken']).to.equal('xyz');
      activitiesMock.verify();
    });

    it('should delegate "setupAndShowAutoPrompt"', async () => {
      const options = {alwaysShow: true};
      configuredBasicRuntimeMock
        .expects('setupAndShowAutoPrompt')
        .withExactArgs(options)
        .once();

      await basicRuntime.setupAndShowAutoPrompt(options);
    });

    it('should delegate "dismissSwgUI"', async () => {
      configuredBasicRuntimeMock.expects('dismissSwgUI').once();

      await basicRuntime.dismissSwgUI();
    });

    it('delegates linkSubscription', async () => {
      const mockResult = {success: true};
      const request = {};
      configuredBasicRuntimeMock
        .expects('linkSubscription')
        .withExactArgs(request)
        .resolves(mockResult)
        .once();

      const result = await basicRuntime.linkSubscription(request);

      expect(result).to.deep.equal(mockResult);
    });

    it('should call attach on all buttons with the correct attribute if buttons should be enable', async () => {
      // Set up buttons on the doc.
      const subscriptionButton = createElement(doc.getRootNode(), 'button', {
        'swg-standard-button': 'subscription',
      });
      const contributionButton = createElement(doc.getRootNode(), 'button', {
        'swg-standard-button': 'contribution',
      });
      doc.getBody().appendChild(subscriptionButton);
      doc.getBody().appendChild(contributionButton);

      clientConfigManagerMock
        .expects('shouldEnableButton')
        .resolves(true)
        .once();

      await basicRuntime.setupButtons();
      configuredClassicRuntimeMock
        .expects('showOffers')
        .withExactArgs({
          isClosable: true,
        })
        .once();
      await subscriptionButton.click();

      configuredClassicRuntimeMock
        .expects('showContributionOptions')
        .withExactArgs({
          isClosable: true,
        })
        .once();
      await contributionButton.click();
    });

    it('should not call attach on all buttons if buttons should be disabled', async () => {
      // Set up buttons on the doc.
      const subscriptionButton = createElement(doc.getRootNode(), 'button', {
        'swg-standard-button': 'subscription',
      });
      const contributionButton = createElement(doc.getRootNode(), 'button', {
        'swg-standard-button': 'contribution',
      });
      doc.getBody().appendChild(subscriptionButton);
      doc.getBody().appendChild(contributionButton);

      clientConfigManagerMock
        .expects('shouldEnableButton')
        .resolves(false)
        .once();

      await basicRuntime.setupButtons();
      configuredClassicRuntimeMock
        .expects('showOffers')
        .withExactArgs({
          isClosable: true,
        })
        .never();
      await subscriptionButton.click();

      configuredClassicRuntimeMock
        .expects('showContributionOptions')
        .withExactArgs({
          isClosable: true,
        })
        .never();
      await contributionButton.click();
    });

    it('should set up buttons with non-closable iframes if content is paygated', async () => {
      sandbox.stub(pageConfig, 'isLocked').returns(true);

      // Set up buttons on the doc.
      const subscriptionButton = createElement(doc.getRootNode(), 'button', {
        'swg-standard-button': 'subscription',
      });
      const contributionButton = createElement(doc.getRootNode(), 'button', {
        'swg-standard-button': 'contribution',
      });
      doc.getBody().appendChild(subscriptionButton);
      doc.getBody().appendChild(contributionButton);

      clientConfigManagerMock
        .expects('shouldEnableButton')
        .resolves(true)
        .once();

      await basicRuntime.setupButtons();
      configuredClassicRuntimeMock
        .expects('showOffers')
        .withExactArgs({
          isClosable: false,
        })
        .once();
      await subscriptionButton.click();

      configuredClassicRuntimeMock
        .expects('showContributionOptions')
        .withExactArgs({
          isClosable: false,
        })
        .once();
      await contributionButton.click();
    });

    it('should delegate "processEntitlements"', async () => {
      configuredBasicRuntimeMock.expects('processEntitlements').once();

      await basicRuntime.processEntitlements();
    });
  });
});

describes.realWin('BasicConfiguredRuntime', (env) => {
  let win;
  let pageConfig;

  beforeEach(() => {
    win = Object.assign({}, env.win, {
      ga: () => {},
    });
    pageConfig = new PageConfig('pub1:label1', true);
  });

  describe('configured', () => {
    let configuredBasicRuntime;
    let entitlementsManagerMock;
    let clientConfigManagerMock;
    let configuredClassicRuntimeMock;
    let winMock;
    let audienceActivityEventListener;
    let audienceActivityEventListenerMock;

    beforeEach(() => {
      configuredBasicRuntime = new ConfiguredBasicRuntime(win, pageConfig);
      entitlementsManagerMock = sandbox.mock(
        configuredBasicRuntime.configuredClassicRuntime_.entitlementsManager_
      );
      clientConfigManagerMock = sandbox.mock(
        configuredBasicRuntime.configuredClassicRuntime_.clientConfigManager_
      );
      configuredClassicRuntimeMock = sandbox.mock(
        configuredBasicRuntime.configuredClassicRuntime_
      );
      winMock = sandbox.mock(win);
      audienceActivityEventListener = new AudienceActivityEventListener(
        configuredBasicRuntime,
        configuredBasicRuntime.fetcher_
      );
      audienceActivityEventListenerMock = sandbox.mock(
        audienceActivityEventListener
      );
    });

    afterEach(() => {
      entitlementsManagerMock.verify();
      clientConfigManagerMock.verify();
      configuredClassicRuntimeMock.verify();
      winMock.verify();
    });

    it('should store and doc and win', () => {
      expect(configuredBasicRuntime.win()).to.equal(win);
      expect(configuredBasicRuntime.doc().getWin()).to.equal(win);
    });

    it('should delegate config to ConfiguredRuntime', () => {
      configuredClassicRuntimeMock.expects('config').once();
      configuredBasicRuntime.config();
    });

    it('should delegate pageConfig to ConfiguredRuntime', () => {
      configuredClassicRuntimeMock.expects('pageConfig').once();
      configuredBasicRuntime.pageConfig();
    });

    it('should delegate activities to ConfiguredRuntime', () => {
      configuredClassicRuntimeMock.expects('activities').once();
      configuredBasicRuntime.activities();
    });

    it('should delegate payClient to ConfiguredRuntime', () => {
      configuredClassicRuntimeMock.expects('payClient').once();
      configuredBasicRuntime.payClient();
    });

    it('should delegate dialogManager to ConfiguredRuntime', () => {
      configuredClassicRuntimeMock.expects('dialogManager').once();
      configuredBasicRuntime.dialogManager();
    });

    it('should delegate entitlementsManager to ConfiguredRuntime', () => {
      configuredClassicRuntimeMock.expects('entitlementsManager').once();
      configuredBasicRuntime.entitlementsManager();
    });

    it('should delegate clientConfigManager to ConfiguredRuntime', () => {
      configuredClassicRuntimeMock.expects('clientConfigManager').once();
      configuredBasicRuntime.clientConfigManager();
    });

    it('should delegate callbacks to ConfiguredRuntime', () => {
      configuredClassicRuntimeMock.expects('callbacks').once();
      configuredBasicRuntime.callbacks();
    });

    it('should delegate storage to ConfiguredRuntime', () => {
      configuredClassicRuntimeMock.expects('storage').once();
      configuredBasicRuntime.storage();
    });

    it('should delegate analytics to ConfiguredRuntime', () => {
      configuredClassicRuntimeMock.expects('analytics').once();
      configuredBasicRuntime.analytics();
    });

    it('should delegate jserror to ConfiguredRuntime', () => {
      configuredClassicRuntimeMock.expects('jserror').once();
      configuredBasicRuntime.jserror();
    });

    it('delegates linkSubscription to ConfiguredRuntime', () => {
      const arg = {};
      configuredClassicRuntimeMock
        .expects('linkSubscription')
        .withExactArgs(arg)
        .once();
      configuredBasicRuntime.linkSubscription(arg);
    });

    it('should configure subscription auto prompts to show offers for paygated content', async () => {
      sandbox.stub(pageConfig, 'isLocked').returns(true);
      const entitlements = new Entitlements();
      entitlementsManagerMock.expects('getEntitlements').resolves(entitlements);
      clientConfigManagerMock.expects('getClientConfig').resolves({});
      configuredClassicRuntimeMock
        .expects('showOffers')
        .withExactArgs({
          isClosable: false,
        })
        .once();

      await configuredBasicRuntime.setupAndShowAutoPrompt({
        autoPromptType: AutoPromptType.SUBSCRIPTION,
      });
    });

    it('should configure contribution auto prompts to show contribution options for paygated content', async () => {
      sandbox.stub(pageConfig, 'isLocked').returns(true);
      const entitlements = new Entitlements();
      entitlementsManagerMock.expects('getEntitlements').resolves(entitlements);
      clientConfigManagerMock.expects('getClientConfig').resolves({});
      configuredClassicRuntimeMock
        .expects('showContributionOptions')
        .withExactArgs({
          isClosable: false,
        })
        .once();

      await configuredBasicRuntime.setupAndShowAutoPrompt({
        autoPromptType: AutoPromptType.CONTRIBUTION,
      });
    });

    it('should dimiss SwG UI', () => {
      const dialogManagerMock = sandbox.mock(
        configuredBasicRuntime.dialogManager()
      );
      dialogManagerMock.expects('completeAll').once();
      configuredBasicRuntime.dismissSwgUI();
      dialogManagerMock.verify();
    });

    it('should set clientOptions in ClientConfigManager', () => {
      configuredBasicRuntime = new ConfiguredBasicRuntime(
        win,
        pageConfig,
        undefined,
        undefined,
        {theme: ClientTheme.DARK, lang: 'fr'}
      );
      expect(configuredBasicRuntime.clientConfigManager().getLanguage()).equals(
        'fr'
      );
      expect(configuredBasicRuntime.clientConfigManager().getTheme()).equals(
        ClientTheme.DARK
      );
    });

    it('should pass ClientOptions to button setup', () => {
      const clientOptions = {theme: ClientTheme.DARK, lang: 'fr'};
      configuredBasicRuntime = new ConfiguredBasicRuntime(
        win,
        pageConfig,
        /* integr */ undefined,
        /* config */ undefined,
        clientOptions
      );
      const buttonApiMock = sandbox.mock(configuredBasicRuntime.buttonApi_);
      buttonApiMock
        .expects('attachButtonsWithAttribute')
        .withExactArgs(
          /* attribute */ sandbox.match.any,
          /* attributeValues */ sandbox.match.any,
          clientOptions,
          /* attributeValueToCallback */ sandbox.match.any
        );
    });

    it('should set up Google Analytics event listener and listen to events on startup', async () => {
      expect(
        configuredBasicRuntime.configuredClassicRuntime()
          .googleAnalyticsEventListener_.constructor.name
      ).equals('GoogleAnalyticsEventListener');
      winMock
        .expects('ga')
        .withExactArgs(
          'send',
          'event',
          analyticsEventToGoogleAnalyticsEvent(AnalyticsEvent.IMPRESSION_OFFERS)
        )
        .once();
      configuredBasicRuntime.eventManager().logEvent({
        eventType: AnalyticsEvent.IMPRESSION_OFFERS,
        eventOriginator: EventOriginator.SWG_CLIENT,
      });
      await configuredBasicRuntime.eventManager().lastAction_;
    });

    it('should handle an EntitlementsResponse with jwt and usertoken', async () => {
      const port = new ActivityPort();
      port.acceptResult = () => {
        const result = new ActivityResult();
        result.data = {'jwt': 'abc', 'usertoken': 'xyz'};
        result.origin = 'https://news.google.com';
        result.originVerified = true;
        result.secureChannel = true;
        return Promise.resolve(result);
      };

      configuredClassicRuntimeMock.expects('closeDialog').once();
      entitlementsManagerMock
        .expects('pushNextEntitlements')
        .withExactArgs('abc')
        .once();

      const storageMock = sandbox.mock(configuredBasicRuntime.storage());
      storageMock
        .expects('set')
        .withExactArgs('USER_TOKEN', 'xyz', true)
        .once();

      let toast;
      const toastOpenStub = sandbox
        .stub(Toast.prototype, 'open')
        .callsFake(function () {
          toast = this;
        });
      await configuredBasicRuntime.entitlementsResponseHandler(port);

      expect(toastOpenStub).to.be.called;
      expect(toast).not.to.be.null;
      expect(toast.src_).to.contain('flavor=basic');
      storageMock.verify();
    });

    it('should handle an empty EntitlementsResponse from subscription offers flow', async () => {
      const port = new ActivityPort();
      port.acceptResult = () => {
        const result = new ActivityResult();
        result.data = {}; // no data
        result.origin = 'https://news.google.com';
        result.originVerified = true;
        result.secureChannel = true;
        return Promise.resolve(result);
      };

      const offersFlow = new OffersFlow(configuredBasicRuntime, {
        skus: ['sku1', 'sku2'],
      });
      configuredClassicRuntimeMock
        .expects('getLastOffersFlow')
        .withExactArgs()
        .returns(offersFlow)
        .once();

      const offersFlowMock = sandbox.mock(offersFlow);
      offersFlowMock
        .expects('showNoEntitlementFoundToast')
        .withExactArgs()
        .once();
      await configuredBasicRuntime.entitlementsResponseHandler(port);
      offersFlowMock.verify();
    });

    it('should handle an empty EntitlementsResponse from contributions flow', async () => {
      const port = new ActivityPort();
      port.acceptResult = () => {
        const result = new ActivityResult();
        result.data = {}; // no data
        result.origin = 'https://news.google.com';
        result.originVerified = true;
        result.secureChannel = true;
        return Promise.resolve(result);
      };

      const contributionsFlow = new ContributionsFlow(configuredBasicRuntime, {
        skus: ['sku1', 'sku2'],
      });
      configuredClassicRuntimeMock
        .expects('getLastContributionsFlow')
        .withExactArgs()
        .returns(contributionsFlow)
        .once();

      const contributionsFlowMock = sandbox.mock(contributionsFlow);
      contributionsFlowMock
        .expects('showNoEntitlementFoundToast')
        .withExactArgs()
        .once();
      await configuredBasicRuntime.entitlementsResponseHandler(port);
      contributionsFlowMock.verify();
    });

    it('should handle an empty EntitlementsResponse from audience action flow', async () => {
      const port = new ActivityPort();
      port.acceptResult = () => {
        const result = new ActivityResult();
        result.data = {}; // no data
        result.origin = 'https://news.google.com';
        result.originVerified = true;
        result.secureChannel = true;
        return Promise.resolve(result);
      };

      const audienceActionFlow = new AudienceActionFlow(
        configuredBasicRuntime,
        {
          action: 'TYPE_REGISTRATION_WALL',
          fallback: undefined,
          autoPromptType: AutoPromptType.CONTRIBUTION,
        }
      );
      const autoPromptManagerMock = sandbox.mock(
        configuredBasicRuntime.autoPromptManager_
      );
      autoPromptManagerMock
        .expects('getLastAudienceActionFlow')
        .withExactArgs()
        .returns(audienceActionFlow)
        .once();

      const audienceActionFlowMock = sandbox.mock(audienceActionFlow);
      audienceActionFlowMock
        .expects('showNoEntitlementFoundToast')
        .withExactArgs()
        .once();
      await configuredBasicRuntime.entitlementsResponseHandler(port);
      audienceActionFlowMock.verify();
    });

    it('should handle an empty EntitlementsResponse with no active flow', async () => {
      const port = new ActivityPort();
      port.acceptResult = () => {
        const result = new ActivityResult();
        result.data = {}; // no data
        result.origin = 'https://news.google.com';
        result.originVerified = true;
        result.secureChannel = true;
        return Promise.resolve(result);
      };

      let toast;
      const toastOpenStub = sandbox
        .stub(Toast.prototype, 'open')
        .callsFake(function () {
          toast = this;
        });

      await configuredBasicRuntime.entitlementsResponseHandler(port);

      expect(toastOpenStub).to.be.called;
      expect(toast).not.to.be.null;
      expect(toast.src_).to.contain('flavor=custom');
      expect(toast.src_).to.contain(
        `customText=${encodeURIComponent('No membership found')}`
      );
    });

    it('passes getEntitlements to fetchClientConfig if useArticleEndpoint is enabled', async () => {
      setExperiment(win, ExperimentFlags.USE_ARTICLE_ENDPOINT, true);
      const entitlements = new Entitlements(
        'foo.service',
        'RaW',
        [],
        null,
        null
      );
      const entitlementsStub = sandbox.stub(
        EntitlementsManager.prototype,
        'getEntitlements'
      );
      entitlementsStub.resolves(entitlements);
      const clientConfigManagerStub = sandbox.stub(
        ClientConfigManager.prototype,
        'fetchClientConfig'
      );

      configuredBasicRuntime = new ConfiguredBasicRuntime(win, pageConfig);

      expect(isExperimentOn(win, ExperimentFlags.USE_ARTICLE_ENDPOINT)).to.be
        .true;
      expect(clientConfigManagerStub).to.be.calledOnce;
      expect(await clientConfigManagerStub.args[0][0]).to.deep.equal(
        entitlements
      );
    });

    it('should set up Audience Activity event listener and listen to events on startup when told to', async () => {
      setExperiment(win, ExperimentFlags.LOGGING_AUDIENCE_ACTIVITY, true);
      expect(isExperimentOn(win, ExperimentFlags.LOGGING_AUDIENCE_ACTIVITY)).to
        .be.true;
      audienceActivityEventListenerMock.expects('start').once();
    });

    it('should not set up Audience Activity event listener when the experiment is not turned on', async () => {
      setExperiment(win, ExperimentFlags.LOGGING_AUDIENCE_ACTIVITY, false);
      expect(isExperimentOn(win, ExperimentFlags.LOGGING_AUDIENCE_ACTIVITY)).to
        .be.false;
    });

    it('should enable METERED_BY_GOOGLE on the entitlements manager if the page is locked', () => {
      const entitlementsStub = sandbox.stub(
        EntitlementsManager.prototype,
        'enableMeteredByGoogle'
      );
      sandbox.stub(pageConfig, 'isLocked').returns(true);

      configuredBasicRuntime = new ConfiguredBasicRuntime(win, pageConfig);

      expect(entitlementsStub).to.be.calledOnce;
    });

    it('should not enable METERED_BY_GOOGLE on the entitlements manager if the page is unlocked', () => {
      const entitlementsStub = sandbox.stub(
        EntitlementsManager.prototype,
        'enableMeteredByGoogle'
      );
      sandbox.stub(pageConfig, 'isLocked').returns(false);

      configuredBasicRuntime = new ConfiguredBasicRuntime(win, pageConfig);

      expect(entitlementsStub).to.not.be.called;
    });

    it('should set onOffersFlowRequest to handle clicks on the Metering Toast "Subscribe" button', async () => {
      expect(configuredBasicRuntime.configuredClassicRuntime()).to.exist;
      expect(
        configuredBasicRuntime
          .configuredClassicRuntime()
          .callbacks()
          .hasOffersFlowRequestCallback()
      ).to.be.true;
    });

    it('should dismiss the active dialog and call showOffers when offers flow request is triggered', async () => {
      let offersOptions = null;
      const showOffersStub = sandbox
        .stub(configuredBasicRuntime.configuredClassicRuntime(), 'showOffers')
        .callsFake((options) => {
          offersOptions = options;
        });
      const completeAllStub = sandbox.stub(
        configuredBasicRuntime.dialogManager(),
        'completeAll'
      );
      await configuredBasicRuntime.callbacks().triggerOffersFlowRequest();
      expect(showOffersStub).to.be.calledOnce;
      expect(completeAllStub).to.be.calledOnce;
      expect(offersOptions.isClosable).to.equal(true);
    });
  });
});<|MERGE_RESOLUTION|>--- conflicted
+++ resolved
@@ -75,17 +75,8 @@
     expect(progress).to.equal('');
 
     // Install runtime and schedule few more dependencies.
-<<<<<<< HEAD
-    try {
-      installBasicRuntime(win);
-    } catch (e) {
-      // Page doesn't have valid subscription and hence this function throws.
-    }
+    installBasicRuntime(win);
     dep(() => {
-=======
-    installBasicRuntime(win);
-    dep(function () {
->>>>>>> 9eeb325c
       progress += '3';
     });
     dep(() => {
