--- conflicted
+++ resolved
@@ -88,8 +88,6 @@
 
     /** @private @const {!Object} */
     this.args_ = feArgs(frontendArguments);
-<<<<<<< HEAD
-=======
   }
 
   /**
@@ -103,7 +101,6 @@
       this.callback_();
       return;
     }
->>>>>>> b7a89678
   }
 
   /**
