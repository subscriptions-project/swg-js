/**
 * Copyright 2018 The Subscribe with Google Authors. All Rights Reserved.
 *
 * Licensed under the Apache License, Version 2.0 (the "License");
 * you may not use this file except in compliance with the License.
 * You may obtain a copy of the License at
 *
 *      http://www.apache.org/licenses/LICENSE-2.0
 *
 * Unless required by applicable law or agreed to in writing, software
 * distributed under the License is distributed on an "AS-IS" BASIS,
 * WITHOUT WARRANTIES OR CONDITIONS OF ANY KIND, either express or implied.
 * See the License for the specific language governing permissions and
 * limitations under the License.
 */

import {Callbacks} from './callbacks';
import {DepsDef} from './deps';
import {
  EntitlementsManager,
} from './entitlements-manager';
import {GlobalDoc} from '../model/doc';
import {PageConfig} from '../model/page-config';
import {Storage} from './storage';
import {Toast} from '../ui/toast';
import {XhrFetcher} from './fetcher';
import {
  base64UrlEncodeFromBytes,
  utf8EncodeSync,
} from '../utils/bytes';
import {AnalyticsService} from './analytics-service';
import {AnalyticsEvent} from '../proto/api_messages';

describes.realWin('EntitlementsManager', {}, env => {
  let win;
  let config;
  let manager;
  let fetcher;
  let xhrMock;
  let jwtHelperMock;
  let callbacks;
  let storageMock;

  beforeEach(() => {
    win = env.win;
    config = new PageConfig('pub1:label1');
    fetcher = new XhrFetcher(win);
    xhrMock = sandbox.mock(fetcher.xhr_);

    const deps = new DepsDef();
    sandbox.stub(deps, 'win', () => win);
    const globalDoc = new GlobalDoc(win);
    sandbox.stub(deps, 'doc', () => globalDoc);
    callbacks = new Callbacks();
    sandbox.stub(deps, 'callbacks', () => callbacks);
    const storage = new Storage(win);
    storageMock = sandbox.mock(storage);
    sandbox.stub(deps, 'storage', () => storage);
    sandbox.stub(deps, 'pageConfig', () => config);

    manager = new EntitlementsManager(win, config, fetcher, deps);
    jwtHelperMock = sandbox.mock(manager.jwtHelper_);
  });

  afterEach(() => {
    storageMock.verify();
    xhrMock.verify();
    jwtHelperMock.verify();
  });

  function expectNoResponse() {
    xhrMock.expects('fetch')
        .returns(Promise.resolve({
          json: () => Promise.resolve({}),
        }))
        .once();
  }

  function entitlementsResponse(entitlements, opt_options, opt_isReadyToPay) {
    function enc(obj) {
      return base64UrlEncodeFromBytes(utf8EncodeSync(JSON.stringify(obj)));
    }
    const options = Object.assign({
      exp: Math.floor(Date.now() / 1000) + 10,  // 10 seconds in the future.
    }, opt_options || {});
    const header = {};
    const payload = {
      'exp': options.exp,
      'entitlements': entitlements,
    };
    return {
      'signedEntitlements': enc(header) + '.' + enc(payload) + '.SIG',
      'isReadyToPay': opt_isReadyToPay,
    };
  }

  function expectGoogleResponse(opt_options, opt_isReadyToPay) {
    const resp = entitlementsResponse({
      source: 'google',
      products: ['pub1:label1'],
      subscriptionToken: 's1',
    }, opt_options, opt_isReadyToPay);
    xhrMock.expects('fetch')
        .returns(Promise.resolve({
          json: () => Promise.resolve(resp),
        }))
        .once();
    return resp;
  }

  function expectNonGoogleResponse(opt_options, opt_isReadyToPay) {
    const resp = entitlementsResponse({
      source: 'pub1',
      products: ['pub1:label1'],
      subscriptionToken: 's2',
    }, opt_options, opt_isReadyToPay);
    xhrMock.expects('fetch')
        .returns(Promise.resolve({
          json: () => Promise.resolve(resp),
        }))
        .once();
    return resp;
  }

  describe('fetching', () => {
    beforeEach(() => {
      // Expect empty cache.
      storageMock.expects('get')
          .withExactArgs('ents')
          .returns(Promise.resolve(null))
          .atLeast(0);
      storageMock.expects('get')
          .withExactArgs('toast')
          .returns(Promise.resolve(null))
          .atLeast(0);
<<<<<<< HEAD
      sandbox.stub(AnalyticsService.prototype,
          'start', () => Promise.resolve());
      sandbox.stub(AnalyticsService.prototype,
          'setContext_', () => Promise.resolve());
=======
      storageMock.expects('get')
          .withExactArgs('isreadytopay')
          .returns(Promise.resolve(null))
          .atLeast(0);
>>>>>>> b4c668e2
    });

    it('should fetch empty response', () => {
      xhrMock.expects('fetch').withExactArgs(
          '$frontend$/swg/_/api/v1/publication/pub1/entitlements',
          {
            method: 'GET',
            headers: {'Accept': 'text/plain, application/json'},
            credentials: 'include',
          }).returns(Promise.resolve({
            json: () => Promise.resolve({}),
          }));
      return manager.getEntitlements().then(ents => {
        expect(ents.service).to.equal('subscribe.google.com');
        expect(ents.raw).to.equal('');
        expect(ents.entitlements).to.deep.equal([]);
        expect(ents.product_).to.equal('pub1:label1');
        expect(ents.enablesThis()).to.be.false;
      });
    });

    it('should fetch non-empty response', () => {
      jwtHelperMock.expects('decode')
          .withExactArgs('SIGNED_DATA')
          .returns({
            entitlements: {
              products: ['pub1:label1'],
              subscriptionToken: 'token1',
            },
          });
      xhrMock.expects('fetch').withExactArgs(
          '$frontend$/swg/_/api/v1/publication/pub1/entitlements',
          {
            method: 'GET',
            headers: {'Accept': 'text/plain, application/json'},
            credentials: 'include',
          })
          .returns(Promise.resolve({
            json: () => Promise.resolve({
              signedEntitlements: 'SIGNED_DATA',
            }),
          }));
      return manager.getEntitlements().then(ents => {
        expect(ents.service).to.equal('subscribe.google.com');
        expect(ents.raw).to.equal('SIGNED_DATA');
        expect(ents.entitlements).to.deep.equal([
          {
            source: '',
            products: ['pub1:label1'],
            subscriptionToken: 'token1',
          },
        ]);
        expect(ents.enablesThis()).to.be.true;
      });
    });

    it('should only fetch once', () => {
      xhrMock.expects('fetch')
          .returns(Promise.resolve({
            json: () => Promise.resolve({}),
          }))
          .once();
      return manager.getEntitlements().then(() => {
        return manager.getEntitlements();
      });
    });

    it('should re-fetch after reset', () => {
      xhrMock.expects('fetch')
          .returns(Promise.resolve({
            json: () => Promise.resolve({}),
          }))
          .twice();
      return manager.getEntitlements().then(() => {
        manager.reset();
        return manager.getEntitlements();
      });
    });

    it('should reset with positive expectation', () => {
      manager.reset();
      expect(manager.positiveRetries_).to.equal(0);
      manager.reset(true);
      expect(manager.positiveRetries_).to.equal(3);
      manager.reset(true);
      expect(manager.positiveRetries_).to.equal(3);
      manager.reset();
      expect(manager.positiveRetries_).to.equal(3);
    });

    it('should fetch with positive expectation with one attempt', () => {
      xhrMock.expects('fetch')
          .returns(Promise.resolve({
            json: () => Promise.resolve({
              entitlements: {
                products: ['pub1:label1'],
                subscriptionToken: 's1',
              },
            }),
          }))
          .once();
      manager.reset(true);
      expect(manager.positiveRetries_).to.equal(3);
      return manager.getEntitlements().then(entitlements => {
        expect(manager.positiveRetries_).to.equal(0);
        expect(entitlements.entitlements[0].subscriptionToken).to.equal('s1');
      });
    });

    it('should fetch with positive expectation with two attempts', () => {
      let totalTime = 0;
      sandbox.stub(win, 'setTimeout', (callback, timeout) => {
        totalTime += timeout;
        callback();
      });
      xhrMock.expects('fetch')
          .returns(Promise.resolve({
            json: () => Promise.resolve({
              entitlements: {
                products: ['pub1:label2'],
                subscriptionToken: 's2',
              },
            }),
          }))
          .once();
      xhrMock.expects('fetch')
          .returns(Promise.resolve({
            json: () => Promise.resolve({
              entitlements: {
                products: ['pub1:label1'],
                subscriptionToken: 's1',
              },
            }),
          }))
          .once();
      manager.reset(true);
      expect(manager.positiveRetries_).to.equal(3);
      const promise = manager.getEntitlements();
      return promise.then(entitlements => {
        expect(manager.positiveRetries_).to.equal(0);
        expect(entitlements.entitlements[0].subscriptionToken).to.equal('s1');
        expect(totalTime).to.be.greaterThan(499);
      });
    });

    it('should fetch with positive expectation with max attempts', () => {
      let totalTime = 0;
      sandbox.stub(win, 'setTimeout', (callback, timeout) => {
        totalTime += timeout;
        callback();
      });
      xhrMock.expects('fetch')
          .returns(Promise.resolve({
            json: () => Promise.resolve({
              entitlements: {
                products: ['pub1:label2'],
                subscriptionToken: 's2',
              },
            }),
          }))
          .thrice();
      manager.reset(true);
      expect(manager.positiveRetries_).to.equal(3);
      const promise = manager.getEntitlements();
      return promise.then(entitlements => {
        expect(manager.positiveRetries_).to.equal(0);
        expect(entitlements.entitlements).to.have.length(1);
        expect(entitlements.entitlements[0].subscriptionToken).to.equal('s2');
        expect(totalTime).to.be.greaterThan(999);
      });
    });

    it('should re-fetch after clear', () => {
      xhrMock.expects('fetch')
          .returns(Promise.resolve({
            json: () => Promise.resolve({}),
          }))
          .twice();
      return manager.getEntitlements().then(() => {
        manager.clear();
        return manager.getEntitlements();
      });
    });

    it('should clear all state and cache', () => {
      manager.reset(true);
      manager.blockNextNotification();
      manager.responsePromise_ = Promise.reject();
      expect(manager.positiveRetries_).to.equal(3);
      expect(manager.blockNextNotification_).to.be.true;

      storageMock.expects('remove').withExactArgs('ents').once();
      storageMock.expects('remove').withExactArgs('toast').once();
      storageMock.expects('remove').withExactArgs('isreadytopay').once();

      manager.clear();
      expect(manager.positiveRetries_).to.equal(0);
      expect(manager.blockNextNotification_).to.be.false;
      expect(manager.responsePromise_).to.be.null;
    });
  });

  describe('flow', () => {
    let toastOpenStub;
    let toast;

    beforeEach(() => {
      toastOpenStub = sandbox.stub(Toast.prototype, 'open', function() {
        toast = this;
      });
      storageMock.expects('get')
          .withExactArgs('ents')
          .returns(Promise.resolve(null))
          .atLeast(0);
      storageMock.expects('set')
          .withArgs('ents')
          .returns(Promise.resolve())
          .atLeast(0);
      sandbox.stub(AnalyticsService.prototype,
          'start', () => Promise.resolve());
      sandbox.stub(AnalyticsService.prototype,
          'setContext_', () => Promise.resolve());
    });

    function expectToastShown(value) {
      // Emulate promsie.
      storageMock.expects('get').withExactArgs('toast').returns({
        then: callback => {
          callback(value);
        },
      });
    }

    function expectGetIsReadyToPayToBeCalled(value) {
      storageMock.expects('get')
          .withExactArgs('isreadytopay')
          .returns(Promise.resolve(value))
          .once();
    }

    it('should set toast flag', () => {
      storageMock.expects('set')
          .withExactArgs('toast', '1')
          .once();
      manager.setToastShown(true);
    });

    it('should unset toast flag', () => {
      storageMock.expects('set')
          .withExactArgs('toast', '0')
          .once();
      manager.setToastShown(false);
    });

    it('should trigger entitlements event for empty response', () => {
      storageMock.expects('get').withExactArgs('toast').never();
      storageMock.expects('set').withArgs('toast').never();
      expectGetIsReadyToPayToBeCalled(null);
      expectNoResponse();
      return manager.getEntitlements().then(entitlements => {
        expect(entitlements.enablesAny()).to.be.false;
        expect(callbacks.hasEntitlementsResponsePending()).to.be.true;
        return new Promise(resolve => {
          callbacks.setOnEntitlementsResponse(resolve);
        });
      }).then(entitlements => {
        expect(entitlements.enablesAny()).to.be.false;
        expect(toastOpenStub).to.not.be.called;
      });
    });

    it('should trigger entitlements event for Google response', () => {
      expectToastShown('0');
      storageMock.expects('set').withArgs('toast').never();
      expectGetIsReadyToPayToBeCalled(null);
      expectGoogleResponse();
      return manager.getEntitlements().then(entitlements => {
        expect(entitlements.enablesAny()).to.be.true;
        expect(entitlements.enablesThis()).to.be.true;
        expect(entitlements.getEntitlementForThis().source).to.equal('google');
        expect(callbacks.hasEntitlementsResponsePending()).to.be.true;
        return new Promise(resolve => {
          callbacks.setOnEntitlementsResponse(resolve);
        });
      }).then(entitlements => {
        expect(entitlements.getEntitlementForThis().source).to.equal('google');
        expect(toastOpenStub).to.be.calledOnce;
        expect(toast.args_.source).to.equal('google');
      });
    });

    it('should trigger entitlements event with readyToPay true', () => {
      expectToastShown('0');
      storageMock.expects('set').withArgs('isreadytopay', 'true').once();
      expectGetIsReadyToPayToBeCalled('true');
      expectGoogleResponse(/* options */ undefined, /* isReadyToPay */ true);
      return manager.getEntitlements().then(entitlements => {
        expect(entitlements.isReadyToPay).to.be.true;
      });
    });

    it('should log paywall impression event with readyToPay true', () => {
      expectToastShown('0');
      storageMock.expects('set').withArgs('toast').never();
      expectGoogleResponse(/* options */ undefined, /* isReadyToPay */ true);
      let capturedReadyToPay = undefined;
      sandbox.stub(AnalyticsService.prototype, 'setReadyToPay',
          isReadyToPay => {
            capturedReadyToPay = isReadyToPay;
          });
      let capturedEvent = undefined;
      sandbox.stub(AnalyticsService.prototype, 'logEvent', event => {
        capturedEvent = event;
      });
      return manager.getEntitlements().then(entitlements => {
        expect(entitlements.isReadyToPay).to.be.true;
        expect(capturedEvent).to.equal(AnalyticsEvent.IMPRESSION_PAYWALL);
        expect(capturedReadyToPay).to.be.true;
      });
    });

    it('should trigger entitlements event with readyToPay false', () => {
      expectToastShown('0');
      storageMock.expects('set').withArgs('isreadytopay', 'false').once();
      expectGetIsReadyToPayToBeCalled('false');
      expectGoogleResponse(/* options */ undefined, /* isReadyToPay */ false);
      return manager.getEntitlements().then(entitlements => {
        expect(entitlements.isReadyToPay).to.be.false;
      });
    });

    it('should trigger entitlements with default readyToPay', () => {
      expectToastShown('0');
      expectGetIsReadyToPayToBeCalled(null);
      expectGoogleResponse();
      return manager.getEntitlements().then(entitlements => {
        expect(entitlements.isReadyToPay).to.be.false;
      });
    });

    it('should tolerate expired response from server', () => {
      expectToastShown('0');
      expectGetIsReadyToPayToBeCalled(null);
      storageMock.expects('set').withArgs('toast').never();
      expectGoogleResponse({
        exp: Date.now() / 1000 - 10000,  // Far back.
      });
      return manager.getEntitlements().then(entitlements => {
        expect(entitlements.enablesAny()).to.be.true;
        expect(entitlements.enablesThis()).to.be.true;
        expect(entitlements.getEntitlementForThis().source).to.equal('google');
      });
    });

    it('should acknowledge and update the toast bit', () => {
      expectToastShown('0');
      expectGetIsReadyToPayToBeCalled(null);
      storageMock.expects('set')
          .withExactArgs('toast', '1')
          .once();
      expectGoogleResponse();
      return manager.getEntitlements().then(entitlements => {
        expect(entitlements.enablesThis()).to.be.true;
        entitlements.ack();
      });
    });

    it('should acknowledge and NOT update the toast bit', () => {
      storageMock.expects('set').withArgs('toast').never();
      expectGetIsReadyToPayToBeCalled(null);
      expectNoResponse();
      return manager.getEntitlements().then(entitlements => {
        expect(entitlements.enablesThis()).to.be.false;
        entitlements.ack();
      });
    });

    it('should trigger entitlements event for non-Google response', () => {
      expectToastShown('0');
      expectGetIsReadyToPayToBeCalled(null);
      storageMock.expects('set')
          .withExactArgs('toast', '1')
          .once();
      expectNonGoogleResponse();
      return manager.getEntitlements().then(entitlements => {
        expect(entitlements.enablesAny()).to.be.true;
        expect(entitlements.enablesThis()).to.be.true;
        expect(entitlements.getEntitlementForThis().source).to.equal('pub1');
        expect(callbacks.hasEntitlementsResponsePending()).to.be.true;
        return new Promise(resolve => {
          callbacks.setOnEntitlementsResponse(resolve);
        });
      }).then(entitlements => {
        entitlements.ack();
        return entitlements;
      }).then(entitlements => {
        expect(entitlements.getEntitlementForThis().source).to.equal('pub1');
        expect(toastOpenStub).to.be.calledOnce;
        expect(toast.args_.source).to.equal('pub1');
      });
    });

    it('should NOT trigger entitlements when notification is blocked', () => {
      expectGoogleResponse();
      expectGetIsReadyToPayToBeCalled(null);
      manager.blockNextNotification();
      return manager.getEntitlements().then(entitlements => {
        expect(manager.blockNextNotification_).to.be.false;  // Reset.
        expect(entitlements.enablesThis()).to.be.true;
        expect(callbacks.hasEntitlementsResponsePending()).to.be.false;
        expect(toastOpenStub).to.not.be.called;
      });
    });

    it('should reset blocked state', () => {
      manager.blockNextNotification();
      expect(manager.blockNextNotification_).to.be.true;
      manager.unblockNextNotification();
      expect(manager.blockNextNotification_).to.be.false;  // Reset.
    });

    it('should NOT show toast if already shown', () => {
      expectToastShown('1');
      expectGetIsReadyToPayToBeCalled(null);
      storageMock.expects('set').withArgs('toast').never();
      expectGoogleResponse();
      return manager.getEntitlements().then(entitlements => {
        expect(entitlements.getEntitlementForThis().source).to.equal('google');
      }).then(() => {
        expect(toastOpenStub).to.not.be.called;
      });
    });
  });

  describe('flow with cache', () => {
    beforeEach(() => {
      sandbox.stub(Toast.prototype, 'open');
      storageMock.expects('get')
          .withArgs('toast')
          .returns(Promise.resolve(null))
          .atLeast(0);
      storageMock.expects('set')
          .withArgs('toast')
          .returns(Promise.resolve(null))
          .atLeast(0);
      sandbox.stub(AnalyticsService.prototype, 'start',
          () => Promise.resolve());
      sandbox.stub(AnalyticsService.prototype, 'setContext_',
          () => Promise.resolve());
    });

    function expectGetIsReadyToPayToBeCalled(value) {
      storageMock.expects('get')
          .withExactArgs('isreadytopay')
          .returns(Promise.resolve(value))
          .atLeast(0);
    }

    it('should not store empty response', () => {
      expectNoResponse();
      expectGetIsReadyToPayToBeCalled(null);
      storageMock.expects('get')
          .withExactArgs('ents')
          .returns(Promise.resolve(null))
          .once();
      storageMock.expects('set')
          .withExactArgs('ents')
          .never();
      return manager.getEntitlements().then(entitlements => {
        expect(entitlements.enablesAny()).to.be.false;
      });
    });

    it('should store non-empty Google response', () => {
      const raw = expectGoogleResponse()['signedEntitlements'];
      expect(raw).to.match(/e30\=\.eyJleHAiOjE1M/);
      expectGetIsReadyToPayToBeCalled(null);
      storageMock.expects('get')
          .withExactArgs('ents')
          .returns(Promise.resolve(null))
          .once();
      storageMock.expects('set')
          .withExactArgs('ents', raw)
          .returns(Promise.resolve())
          .once();
      return manager.getEntitlements().then(entitlements => {
        expect(entitlements.enablesAny()).to.be.true;
        expect(entitlements.enablesThis()).to.be.true;
        expect(entitlements.getEntitlementForThis().source).to.equal('google');
      });
    });

    it('should store non-empty non-Google response', () => {
      const raw = expectNonGoogleResponse()['signedEntitlements'];
      expect(raw).to.match(/e30\=\.eyJleHAiOjE1M/);
      expectGetIsReadyToPayToBeCalled(null);
      storageMock.expects('get')
          .withExactArgs('ents')
          .returns(Promise.resolve(null))
          .once();
      storageMock.expects('set')
          .withExactArgs('ents', raw)
          .returns(Promise.resolve())
          .once();
      return manager.getEntitlements().then(entitlements => {
        expect(entitlements.enablesAny()).to.be.true;
        expect(entitlements.enablesThis()).to.be.true;
        expect(entitlements.getEntitlementForThis().source).to.equal('pub1');
      });
    });

    it('should retrieve a Google response from cache, rtp default', () => {
      const raw = entitlementsResponse({
        source: 'google',
        products: ['pub1:label1'],
        subscriptionToken: 's1',
      })['signedEntitlements'];
      expectGetIsReadyToPayToBeCalled(null);
      storageMock.expects('get')
          .withExactArgs('ents')
          .returns(Promise.resolve(raw))
          .once();
      storageMock.expects('set')
          .withArgs('ents')
          .never();
      xhrMock.expects('fetch')
          .never();
      manager.reset(true);
      return manager.getEntitlements().then(entitlements => {
        expect(manager.positiveRetries_).to.equal(0);  // Retries are reset.
        expect(entitlements.enablesAny()).to.be.true;
        expect(entitlements.enablesThis()).to.be.true;
        expect(entitlements.getEntitlementForThis().source).to.equal('google');
        expect(entitlements.isReadyToPay).to.be.false;
      });
    });

    it('should retrieve a Google response from cache, rtp true', () => {
      const raw = entitlementsResponse({
        source: 'google',
        products: ['pub1:label1'],
        subscriptionToken: 's1',
      })['signedEntitlements'];
      expectGetIsReadyToPayToBeCalled('true');
      storageMock.expects('get')
          .withExactArgs('ents')
          .returns(Promise.resolve(raw))
          .once();
      storageMock.expects('set')
          .withArgs('ents')
          .never();
      xhrMock.expects('fetch')
          .never();
      manager.reset(true);
      return manager.getEntitlements().then(entitlements => {
        expect(entitlements.isReadyToPay).to.be.true;
      });
    });

    it('should retrieve a Google response from cache, rtp false', () => {
      const raw = entitlementsResponse({
        source: 'google',
        products: ['pub1:label1'],
        subscriptionToken: 's1',
      })['signedEntitlements'];
      expectGetIsReadyToPayToBeCalled('false');
      storageMock.expects('get')
          .withExactArgs('ents')
          .returns(Promise.resolve(raw))
          .once();
      storageMock.expects('set')
          .withArgs('ents')
          .never();
      xhrMock.expects('fetch')
          .never();
      manager.reset(true);
      return manager.getEntitlements().then(entitlements => {
        expect(entitlements.isReadyToPay).to.be.false;
      });
    });

    it('should retrieve a non-Google response from cache', () => {
      const raw = entitlementsResponse({
        source: 'pub1',
        products: ['pub1:label1'],
        subscriptionToken: 's2',
      })['signedEntitlements'];
      expectGetIsReadyToPayToBeCalled(null);
      storageMock.expects('get')
          .withExactArgs('ents')
          .returns(Promise.resolve(raw))
          .once();
      storageMock.expects('set')
          .withArgs('ents')
          .never();
      xhrMock.expects('fetch')
          .never();
      manager.reset(true);
      return manager.getEntitlements().then(entitlements => {
        expect(manager.positiveRetries_).to.equal(0);  // Retries are reset.
        expect(entitlements.enablesAny()).to.be.true;
        expect(entitlements.enablesThis()).to.be.true;
        expect(entitlements.getEntitlementForThis().source).to.equal('pub1');
        expect(entitlements.isReadyToPay).to.be.false;
      });
    });

    it('should not accept expired response in cache', () => {
      const raw = entitlementsResponse({
        source: 'google',
        products: ['pub1:label1'],
        subscriptionToken: 's1',
      }, {
        exp: Date.now() / 1000 - 100000,  // Far back.
      })['signedEntitlements'];
      expectGetIsReadyToPayToBeCalled(null);
      storageMock.expects('get')
          .withExactArgs('ents')
          .returns(Promise.resolve(raw))
          .once();
      storageMock.expects('set')
          .withArgs('ents')
          .once();
      expectNonGoogleResponse();
      return manager.getEntitlements().then(entitlements => {
        // Cached response is from Google, but refresh response is from "pub1".
        expect(entitlements.getEntitlementForThis().source).to.equal('pub1');
      });
    });

    it('should not accept response in cache for a different product', () => {
      const raw = entitlementsResponse({
        source: 'google',
        products: ['pub1:other'],
        subscriptionToken: 's1',
      })['signedEntitlements'];
      expectGetIsReadyToPayToBeCalled(null);
      storageMock.expects('get')
          .withExactArgs('ents')
          .returns(Promise.resolve(raw))
          .once();
      storageMock.expects('set')
          .withArgs('ents')
          .once();
      expectNonGoogleResponse();
      return manager.getEntitlements().then(entitlements => {
        // Cached response is from Google, but refresh response is from "pub1".
        expect(entitlements.getEntitlementForThis().source).to.equal('pub1');
      });
    });

    it('should not accept empty response in cache', () => {
      const raw = entitlementsResponse({})['signedEntitlements'];
      expectGetIsReadyToPayToBeCalled(null);
      storageMock.expects('get')
          .withExactArgs('ents')
          .returns(Promise.resolve(raw))
          .once();
      storageMock.expects('set')
          .withArgs('ents')
          .once();
      expectNonGoogleResponse();
      return manager.getEntitlements().then(entitlements => {
        // Cached response is from Google, but refresh response is from "pub1".
        expect(entitlements.getEntitlementForThis().source).to.equal('pub1');
      });
    });

    it('should tolerate malformed cache', () => {
      expectGetIsReadyToPayToBeCalled(null);
      storageMock.expects('get')
          .withExactArgs('ents')
          .returns(Promise.resolve('VeRy BroKen'))
          .once();
      storageMock.expects('set')
          .withArgs('ents')
          .once();
      expectNonGoogleResponse();
      return manager.getEntitlements().then(entitlements => {
        // Cached response is from Google, but refresh response is from "pub1".
        expect(entitlements.getEntitlementForThis().source).to.equal('pub1');
      });
    });

    it('should push entitlements', () => {
      const raw = entitlementsResponse({
        source: 'google',
        products: ['pub1:label1'],
        subscriptionToken: 's1',
      })['signedEntitlements'];
      storageMock.expects('set')
          .withExactArgs('ents', raw)
          .returns(Promise.resolve())
          .once();
      const res = manager.pushNextEntitlements(raw);
      expect(res).to.be.true;
      manager.reset(true);
    });

    it('should ignore expired pushed entitlements', () => {
      const raw = entitlementsResponse({
        source: 'google',
        products: ['pub1:label1'],
        subscriptionToken: 's1',
      }, {
        exp: Date.now() / 1000 - 10000,  // Far back.
      })['signedEntitlements'];
      storageMock.expects('set')
          .withArgs('ents')
          .never();
      const res = manager.pushNextEntitlements(raw);
      expect(res).to.be.false;
    });

    it('should ignore unrelated pushed entitlements', () => {
      const raw = entitlementsResponse({
        source: 'google',
        products: ['pub1:other'],
        subscriptionToken: 's1',
      }, {
      })['signedEntitlements'];
      storageMock.expects('set')
          .withArgs('ents')
          .never();
      const res = manager.pushNextEntitlements(raw);
      expect(res).to.be.false;
    });

    it('should ignore malformed pushed entitlements', () => {
      storageMock.expects('set')
          .withArgs('ents')
          .never();
      const res = manager.pushNextEntitlements('VeRy BroKen');
      expect(res).to.be.false;
    });

    it('should reset w/o clearing cache', () => {
      storageMock.expects('remove').never();
      manager.reset();
    });

    it('should reset and clearing cache', () => {
      storageMock.expects('remove')
          .withExactArgs('ents')
          .once();
      storageMock.expects('remove')
          .withExactArgs('isreadytopay')
          .once();
      manager.reset(true);
    });
  });
});<|MERGE_RESOLUTION|>--- conflicted
+++ resolved
@@ -133,17 +133,14 @@
           .withExactArgs('toast')
           .returns(Promise.resolve(null))
           .atLeast(0);
-<<<<<<< HEAD
       sandbox.stub(AnalyticsService.prototype,
           'start', () => Promise.resolve());
       sandbox.stub(AnalyticsService.prototype,
           'setContext_', () => Promise.resolve());
-=======
       storageMock.expects('get')
           .withExactArgs('isreadytopay')
           .returns(Promise.resolve(null))
           .atLeast(0);
->>>>>>> b4c668e2
     });
 
     it('should fetch empty response', () => {
