/**
 * Copyright 2021 The Subscribe with Google Authors. All Rights Reserved.
 *
 * Licensed under the Apache License, Version 2.0 (the "License");
 * you may not use this file except in compliance with the License.
 * You may obtain a copy of the License at
 *
 *      http://www.apache.org/licenses/LICENSE-2.0
 *
 * Unless required by applicable law or agreed to in writing, software
 * distributed under the License is distributed on an "AS-IS" BASIS,
 * WITHOUT WARRANTIES OR CONDITIONS OF ANY KIND, either express or implied.
 * See the License for the specific language governing permissions and
 * limitations under the License.
 */

import * as Utils from '../utils/survey-utils';
import {
  AlreadySubscribedResponse,
  AnalyticsEvent,
  CompleteAudienceActionResponse,
  EntitlementsResponse,
  EventOriginator,
  RewardedAdAlternateActionRequest,
  RewardedAdLoadAdRequest,
  RewardedAdLoadAdResponse,
  RewardedAdViewAdRequest,
  SurveyDataTransferRequest,
} from '../proto/api_messages';
import {AudienceActionIframeFlow} from './audience-action-flow';
import {AutoPromptType} from '../api/basic-subscriptions';
import {ClientEventManager} from './client-event-manager';
import {ConfiguredRuntime} from './runtime';
import {InterventionType} from '../api/intervention-type';
import {MockActivityPort} from '../../test/mock-activity-port';
import {PageConfig} from '../model/page-config';
import {ProductType} from '../api/subscriptions';
import {StorageKeys} from '../utils/constants';
import {Toast} from '../ui/toast';
import {isAudienceActionType} from './audience-action-flow';

const WINDOW_LOCATION_DOMAIN = 'https://www.test.com';
const WINDOW_INNER_HEIGHT = 424242;
const CURRENT_TIME = 1615416442000;
const EXPECTED_TIME_STRING = '1615416442000';

const TEST_OPTINCONFIGID = 'optin onResult config id';
const TEST_EMAIL = 'test email';
const TEST_DISPLAY_NAME = 'test display name';
const TEST_GIVEN_NAME = 'test given name';
const TEST_FAMILY_NAME = 'test family name';

const TEST_OPTINRESULT = {
  email: TEST_EMAIL,
  displayName: TEST_DISPLAY_NAME,
  givenName: TEST_GIVEN_NAME,
  familyName: TEST_FAMILY_NAME,
  termsAndConditionsConsent: true,
};

const TEST_OPTINONRESULT = {
  configurationId: TEST_OPTINCONFIGID,
  data: TEST_OPTINRESULT,
};

const COMPLETE_RESPONSE = `
{
  "updated": true,
  "alreadyCompleted": true,
  "swgUserToken": "xyz"
}`;

describes.realWin('AudienceActionIframeFlow', (env) => {
  let win;
  let runtime;
  let activitiesMock;
  let entitlementsManagerMock;
  let storageMock;
  let pageConfig;
  let port;
  let messageMap;
  let onCancelSpy;
  let dialogManagerMock;
  let clientOptions;
  let eventManagerMock;
  let rewardedSlot;
  let pubadsobj;
  let eventListeners;
  let readyEventArg;
  let clock;

  beforeEach(() => {
    rewardedSlot = {
      addService: () => {},
    };
    eventListeners = {};
    pubadsobj = {
      addEventListener: (event, handler) => {
        eventListeners[event] = handler;
      },
      removeEventListener: sandbox.spy(),
      refresh: sandbox.spy(),
    };
    readyEventArg = {
      makeRewardedVisible: sandbox.spy(),
    };
    const googletag = {
      cmd: [],
      defineOutOfPageSlot: () => rewardedSlot,
      enums: {OutOfPageFormat: {REWARDED: 'REWARDED'}},
      pubads: () => pubadsobj,
      enableServices: () => {},
      display: () => {},
      destroySlots: sandbox.spy(),
      apiReady: true,
      getVersion: () => 'GOOGLETAG_VERSION',
    };
    win = Object.assign(
      {},
      {
        location: {href: WINDOW_LOCATION_DOMAIN + '/page/1'},
        document: env.win.document,
        gtag: () => {},
        innerHeight: WINDOW_INNER_HEIGHT,
        googletag,
        fetch: sandbox.stub(),
      }
    );
    messageMap = {};
    pageConfig = new PageConfig('pub1:label1', /**locked=*/ true);
    clientOptions = {};
    runtime = new ConfiguredRuntime(
      env.win,
      pageConfig,
      /* integr */ undefined,
      /* config */ undefined,
      clientOptions
    );
    activitiesMock = sandbox.mock(runtime.activities());
    entitlementsManagerMock = sandbox.mock(runtime.entitlementsManager());
    storageMock = sandbox.mock(runtime.storage());
    dialogManagerMock = sandbox.mock(runtime.dialogManager());
    const eventManager = new ClientEventManager(Promise.resolve());
    eventManagerMock = sandbox.mock(eventManager);
    sandbox.stub(runtime, 'eventManager').callsFake(() => eventManager);
    port = new MockActivityPort();
    port.onResizeRequest = () => {};
    port.whenReady = () => Promise.resolve();
    port.acceptResult = () => Promise.resolve();
    sandbox.stub(port, 'on').callsFake((ctor, cb) => {
      const messageType = new ctor();
      const messageLabel = messageType.label();
      messageMap[messageLabel] = cb;
    });
    sandbox.stub(runtime, 'win').returns(win);
    onCancelSpy = sandbox.spy();
    clock = sandbox.useFakeTimers(CURRENT_TIME);
    sandbox.stub(self.console, 'warn');
  });

  afterEach(() => {
    eventManagerMock.verify();
    self.console.warn.reset();
  });

  [
    {
      action: 'TYPE_REGISTRATION_WALL',
      configurationId: 'reg_config',
      path: 'regwalliframe',
    },
    {
      action: 'TYPE_NEWSLETTER_SIGNUP',
      configurationId: 'newsletter_config',
      path: 'newsletteriframe',
    },
    {
      action: 'TYPE_REWARDED_SURVEY',
      configurationId: 'survey_config',
      path: 'surveyiframe',
    },
    {
      // undefined configurationId
      action: 'TYPE_REWARDED_SURVEY',
      path: 'surveyiframe',
    },
    {
      action: 'TYPE_BYO_CTA',
      configurationId: 'byo_cta_config',
      path: 'byoctaiframe',
    },
    {
      action: 'TYPE_REWARDED_AD',
      configurationId: 'rewarded_ad_config',
      path: 'rewardedadiframe',
    },
  ].forEach(({action, configurationId, path}) => {
    it(`opens an AudienceActionIframeFlow constructed with params for ${action}`, async () => {
      sandbox.stub(runtime.storage(), 'get').resolves(null);
      const audienceActionFlow = new AudienceActionIframeFlow(runtime, {
        action,
        configurationId,
        onCancel: onCancelSpy,
        autoPromptType: AutoPromptType.SUBSCRIPTION,
        calledManually: false,
      });
      activitiesMock
        .expects('openIframe')
        .withExactArgs(
          sandbox.match((arg) => arg.tagName == 'IFRAME'),
          `https://news.google.com/swg/ui/v1/${path}?_=_&origin=${encodeURIComponent(
            WINDOW_LOCATION_DOMAIN
          )}&configurationId=${
            configurationId === undefined ? '' : configurationId
          }&isClosable=false&calledManually=false&previewEnabled=false`,
          {
            _client: 'SwG 0.0.0',
            productType: ProductType.SUBSCRIPTION,
            supportsEventManager: true,
            windowHeight: WINDOW_INNER_HEIGHT,
          }
        )
        .resolves(port);

      await audienceActionFlow.start();

      activitiesMock.verify();
      expect(onCancelSpy).to.not.be.called;
    });
  });

  it('opens an AudienceActionIframeFlow with query param locale set to client configuration language', async () => {
    clientOptions.lang = 'pt-BR';
    clientOptions.forceLangInIframes = true;
    sandbox.stub(runtime.storage(), 'get').resolves(null);
    const audienceActionFlow = new AudienceActionIframeFlow(runtime, {
      action: 'TYPE_REGISTRATION_WALL',
      configurationId: 'configId',
      onCancel: onCancelSpy,
      autoPromptType: AutoPromptType.SUBSCRIPTION,
      calledManually: false,
    });
    activitiesMock
      .expects('openIframe')
      .withExactArgs(
        sandbox.match((arg) => arg.tagName == 'IFRAME'),
        `https://news.google.com/swg/ui/v1/regwalliframe?_=_&origin=${encodeURIComponent(
          WINDOW_LOCATION_DOMAIN
        )}&configurationId=configId&isClosable=false&calledManually=false&previewEnabled=false&hl=pt-BR`,
        {
          _client: 'SwG 0.0.0',
          productType: ProductType.SUBSCRIPTION,
          supportsEventManager: true,
          windowHeight: WINDOW_INNER_HEIGHT,
        }
      )
      .resolves(port);

    await audienceActionFlow.start();

    activitiesMock.verify();
    expect(onCancelSpy).to.not.be.called;
  });

  it('calls the onCancel when an AudienceActionIframeFlow is cancelled and one it provided', async () => {
    const audienceActionFlow = new AudienceActionIframeFlow(runtime, {
      action: 'TYPE_REGISTRATION_WALL',
      configurationId: 'configId',
      onCancel: onCancelSpy,
      calledManually: false,
    });
    activitiesMock.expects('openIframe').resolves(port);
    sandbox
      .stub(port, 'acceptResult')
      .callsFake(() =>
        Promise.reject(new DOMException('cancel', 'AbortError'))
      );

    await audienceActionFlow.start();

    activitiesMock.verify();
    expect(onCancelSpy).to.be.calledOnce;
  });

  it('handles a CompleteAudienceActionResponse with regwall completed and opens a custom toast', async () => {
    const audienceActionFlow = new AudienceActionIframeFlow(runtime, {
      action: 'TYPE_REGISTRATION_WALL',
      configurationId: 'configId',
      onCancel: onCancelSpy,
      autoPromptType: AutoPromptType.SUBSCRIPTION,
      calledManually: false,
    });
    activitiesMock.expects('openIframe').resolves(port);
    entitlementsManagerMock.expects('clear').once();
    entitlementsManagerMock.expects('getEntitlements').once();
    storageMock
      .expects('set')
      .withExactArgs(StorageKeys.USER_TOKEN, 'fake user token', true)
      .exactly(1);
    storageMock
      .expects('set')
      .withExactArgs(StorageKeys.READ_TIME, EXPECTED_TIME_STRING, false)
      .exactly(1);

    let toast;
    const toastOpenStub = sandbox
      .stub(Toast.prototype, 'open')
      .callsFake(function () {
        toast = this;
      });

    await audienceActionFlow.start();
    const completeAudienceActionResponse = new CompleteAudienceActionResponse();
    completeAudienceActionResponse.setActionCompleted(true);
    completeAudienceActionResponse.setSwgUserToken('fake user token');
    completeAudienceActionResponse.setUserEmail('xxx@gmail.com');
    const messageCallback = messageMap[completeAudienceActionResponse.label()];
    await messageCallback(completeAudienceActionResponse);

    entitlementsManagerMock.verify();
    storageMock.verify();
    expect(toastOpenStub).to.be.called;
    expect(toast).not.to.be.null;
    expect(toast.src_).to.contain('flavor=custom');
    expect(decodeURIComponent(toast.src_)).to.contain(
      'Created an account with xxx@gmail.com'
    );
  });

  it('handles a CompleteAudienceActionResponse with newsletter completed and opens a custom toast', async () => {
    const audienceActionFlow = new AudienceActionIframeFlow(runtime, {
      action: 'TYPE_NEWSLETTER_SIGNUP',
      configurationId: 'configId',
      onCancel: onCancelSpy,
      autoPromptType: AutoPromptType.SUBSCRIPTION,
      calledManually: false,
    });
    activitiesMock.expects('openIframe').resolves(port);
    entitlementsManagerMock.expects('clear').once();
    entitlementsManagerMock.expects('getEntitlements').once();
    storageMock
      .expects('set')
      .withExactArgs(StorageKeys.USER_TOKEN, 'fake user token', true)
      .exactly(1);
    storageMock
      .expects('set')
      .withExactArgs(StorageKeys.READ_TIME, EXPECTED_TIME_STRING, false)
      .exactly(1);

    let toast;
    const toastOpenStub = sandbox
      .stub(Toast.prototype, 'open')
      .callsFake(function () {
        toast = this;
      });

    await audienceActionFlow.start();
    const completeAudienceActionResponse = new CompleteAudienceActionResponse();
    completeAudienceActionResponse.setActionCompleted(true);
    completeAudienceActionResponse.setSwgUserToken('fake user token');
    completeAudienceActionResponse.setUserEmail('xxx@gmail.com');
    const messageCallback = messageMap[completeAudienceActionResponse.label()];
    await messageCallback(completeAudienceActionResponse);

    entitlementsManagerMock.verify();
    storageMock.verify();
    expect(toastOpenStub).to.be.called;
    expect(toast).not.to.be.null;
    expect(toast.src_).to.contain('flavor=custom');
    expect(decodeURIComponent(toast.src_)).to.contain(
      'Signed up with xxx@gmail.com for the newsletter'
    );
  });

  it('handles a CompleteAudienceActionResponse with regwall completed before and opens a basic toast', async () => {
    const audienceActionFlow = new AudienceActionIframeFlow(runtime, {
      action: 'TYPE_REGISTRATION_WALL',
      configurationId: 'configId',
      onCancel: onCancelSpy,
      autoPromptType: AutoPromptType.SUBSCRIPTION,
      calledManually: false,
    });
    activitiesMock.expects('openIframe').resolves(port);
    entitlementsManagerMock.expects('clear').once();
    entitlementsManagerMock.expects('getEntitlements').once();
    storageMock
      .expects('set')
      .withExactArgs(StorageKeys.USER_TOKEN, 'fake user token', true)
      .exactly(1);
    storageMock
      .expects('set')
      .withExactArgs(StorageKeys.READ_TIME, EXPECTED_TIME_STRING, false)
      .exactly(1);

    let toast;
    const toastOpenStub = sandbox
      .stub(Toast.prototype, 'open')
      .callsFake(function () {
        toast = this;
      });

    await audienceActionFlow.start();
    const completeAudienceActionResponse = new CompleteAudienceActionResponse();
    completeAudienceActionResponse.setActionCompleted(false);
    completeAudienceActionResponse.setAlreadyCompleted(true);
    completeAudienceActionResponse.setSwgUserToken('fake user token');
    completeAudienceActionResponse.setUserEmail('xxx@gmail.com');
    const messageCallback = messageMap[completeAudienceActionResponse.label()];
    await messageCallback(completeAudienceActionResponse);

    entitlementsManagerMock.verify();
    storageMock.verify();
    expect(toastOpenStub).to.be.called;
    expect(toast).not.to.be.null;
    expect(toast.src_).to.contain('flavor=basic');
  });

  it('handles a CompleteAudienceActionResponse with regwall failure and opens a failure toast', async () => {
    const audienceActionFlow = new AudienceActionIframeFlow(runtime, {
      action: 'TYPE_REGISTRATION_WALL',
      configurationId: 'configId',
      onCancel: onCancelSpy,
      autoPromptType: AutoPromptType.SUBSCRIPTION,
      calledManually: false,
    });
    activitiesMock.expects('openIframe').resolves(port);
    entitlementsManagerMock.expects('clear').once();
    entitlementsManagerMock.expects('getEntitlements').once();
    storageMock
      .expects('set')
      .withExactArgs(StorageKeys.USER_TOKEN, 'fake user token', true)
      .exactly(1);
    storageMock
      .expects('set')
      .withExactArgs(StorageKeys.READ_TIME, EXPECTED_TIME_STRING, false)
      .exactly(1);

    let toast;
    const toastOpenStub = sandbox
      .stub(Toast.prototype, 'open')
      .callsFake(function () {
        toast = this;
      });

    await audienceActionFlow.start();
    const completeAudienceActionResponse = new CompleteAudienceActionResponse();
    completeAudienceActionResponse.setActionCompleted(false);
    completeAudienceActionResponse.setAlreadyCompleted(false);
    completeAudienceActionResponse.setSwgUserToken('fake user token');
    completeAudienceActionResponse.setUserEmail('xxx@gmail.com');
    const messageCallback = messageMap[completeAudienceActionResponse.label()];
    await messageCallback(completeAudienceActionResponse);

    entitlementsManagerMock.verify();
    storageMock.verify();
    expect(toastOpenStub).to.be.called;
    expect(toast).not.to.be.null;
    expect(toast.src_).to.contain('flavor=custom');
    expect(decodeURI(toast.src_)).to.contain(
      'Registration failed. Try registering again.'
    );
  });

  it(`handles a CompleteAudienceActionResponse with newsletter not completed and opens a custom toast indicating that the user has completed the newsletter before`, async () => {
    const audienceActionFlow = new AudienceActionIframeFlow(runtime, {
      action: 'TYPE_NEWSLETTER_SIGNUP',
      configurationId: 'configId',
      onCancel: onCancelSpy,
      autoPromptType: AutoPromptType.SUBSCRIPTION,
      calledManually: false,
    });
    activitiesMock.expects('openIframe').resolves(port);
    entitlementsManagerMock.expects('clear').once();
    entitlementsManagerMock.expects('getEntitlements').once();
    storageMock
      .expects('set')
      .withExactArgs(StorageKeys.USER_TOKEN, 'fake user token', true)
      .exactly(1);
    storageMock
      .expects('set')
      .withExactArgs(StorageKeys.READ_TIME, EXPECTED_TIME_STRING, false)
      .exactly(1);

    let toast;
    const toastOpenStub = sandbox
      .stub(Toast.prototype, 'open')
      .callsFake(function () {
        toast = this;
      });

    await audienceActionFlow.start();
    const completeAudienceActionResponse = new CompleteAudienceActionResponse();
    completeAudienceActionResponse.setActionCompleted(false);
    completeAudienceActionResponse.setAlreadyCompleted(true);
    completeAudienceActionResponse.setSwgUserToken('fake user token');
    completeAudienceActionResponse.setUserEmail('xxx@gmail.com');
    const messageCallback = messageMap[completeAudienceActionResponse.label()];
    await messageCallback(completeAudienceActionResponse);

    entitlementsManagerMock.verify();
    storageMock.verify();
    expect(toastOpenStub).to.be.called;
    expect(toast).not.to.be.null;
    expect(toast.src_).to.contain('flavor=custom');
    expect(decodeURI(toast.src_)).to.contain('You have signed up before.');
  });

  it(`handles a CompleteAudienceActionResponse with newsletter failure and opens a custom toast indicating that the sign up has failed`, async () => {
    const audienceActionFlow = new AudienceActionIframeFlow(runtime, {
      action: 'TYPE_NEWSLETTER_SIGNUP',
      configurationId: 'configId',
      onCancel: onCancelSpy,
      autoPromptType: AutoPromptType.SUBSCRIPTION,
      calledManually: false,
    });
    activitiesMock.expects('openIframe').resolves(port);
    entitlementsManagerMock.expects('clear').once();
    entitlementsManagerMock.expects('getEntitlements').once();
    storageMock
      .expects('set')
      .withExactArgs(StorageKeys.USER_TOKEN, 'fake user token', true)
      .exactly(1);
    storageMock
      .expects('set')
      .withExactArgs(StorageKeys.READ_TIME, EXPECTED_TIME_STRING, false)
      .exactly(1);

    let toast;
    const toastOpenStub = sandbox
      .stub(Toast.prototype, 'open')
      .callsFake(function () {
        toast = this;
      });

    await audienceActionFlow.start();
    const completeAudienceActionResponse = new CompleteAudienceActionResponse();
    completeAudienceActionResponse.setActionCompleted(false);
    completeAudienceActionResponse.setAlreadyCompleted(false);
    completeAudienceActionResponse.setSwgUserToken('fake user token');
    completeAudienceActionResponse.setUserEmail('xxx@gmail.com');
    const messageCallback = messageMap[completeAudienceActionResponse.label()];
    await messageCallback(completeAudienceActionResponse);

    entitlementsManagerMock.verify();
    storageMock.verify();
    expect(toastOpenStub).to.be.called;
    expect(toast).not.to.be.null;
    expect(toast.src_).to.contain('flavor=custom');
    expect(decodeURI(toast.src_)).to.contain(
      'Signup failed. Try signing up again.'
    );
  });

  it('handles a CompleteAudienceActionResponse with survey completed and does not open a custom toast', async () => {
    const audienceActionFlow = new AudienceActionIframeFlow(runtime, {
      action: 'TYPE_REWARDED_SURVEY',
      configurationId: 'configId',
      onCancel: onCancelSpy,
      autoPromptType: AutoPromptType.SUBSCRIPTION,
      calledManually: false,
    });
    activitiesMock.expects('openIframe').resolves(port);
    entitlementsManagerMock.expects('clear').once();
    entitlementsManagerMock.expects('getEntitlements').once();
    storageMock
      .expects('set')
      .withExactArgs(StorageKeys.USER_TOKEN, 'fake user token', true)
      .exactly(1);
    storageMock
      .expects('set')
      .withExactArgs(StorageKeys.READ_TIME, EXPECTED_TIME_STRING, false)
      .exactly(1);
    const toastOpenStub = sandbox.stub(Toast.prototype, 'open');

    await audienceActionFlow.start();
    const completeAudienceActionResponse = new CompleteAudienceActionResponse();
    completeAudienceActionResponse.setActionCompleted(true);
    completeAudienceActionResponse.setSwgUserToken('fake user token');
    const messageCallback = messageMap[completeAudienceActionResponse.label()];
    await messageCallback(completeAudienceActionResponse);

    entitlementsManagerMock.verify();
    storageMock.verify();
    expect(toastOpenStub).not.to.be.called;
  });

  it(`handles a CompleteAudienceActionResponse with survey already completed and does not open a custom toast.`, async () => {
    const audienceActionFlow = new AudienceActionIframeFlow(runtime, {
      action: 'TYPE_REWARDED_SURVEY',
      configurationId: 'configId',
      onCancel: onCancelSpy,
      autoPromptType: AutoPromptType.SUBSCRIPTION,
      calledManually: false,
    });
    activitiesMock.expects('openIframe').resolves(port);
    entitlementsManagerMock.expects('clear').once();
    entitlementsManagerMock.expects('getEntitlements').once();
    storageMock
      .expects('set')
      .withExactArgs(StorageKeys.USER_TOKEN, 'fake user token', true)
      .exactly(1);
    storageMock
      .expects('set')
      .withExactArgs(StorageKeys.READ_TIME, EXPECTED_TIME_STRING, false)
      .exactly(1);
    const toastOpenStub = sandbox.stub(Toast.prototype, 'open');

    await audienceActionFlow.start();
    const completeAudienceActionResponse = new CompleteAudienceActionResponse();
    completeAudienceActionResponse.setActionCompleted(false);
    completeAudienceActionResponse.setAlreadyCompleted(true);
    completeAudienceActionResponse.setSwgUserToken('fake user token');
    const messageCallback = messageMap[completeAudienceActionResponse.label()];
    await messageCallback(completeAudienceActionResponse);

    entitlementsManagerMock.verify();
    storageMock.verify();
    expect(toastOpenStub).not.to.be.called;
  });

  it(`handles a CompleteAudienceActionResponse with survey failure and does not open a custom toast.`, async () => {
    const audienceActionFlow = new AudienceActionIframeFlow(runtime, {
      action: 'TYPE_REWARDED_SURVEY',
      configurationId: 'configId',
      onCancel: onCancelSpy,
      autoPromptType: AutoPromptType.SUBSCRIPTION,
      calledManually: false,
    });
    activitiesMock.expects('openIframe').resolves(port);
    entitlementsManagerMock.expects('clear').once();
    entitlementsManagerMock.expects('getEntitlements').once();
    storageMock
      .expects('set')
      .withExactArgs(StorageKeys.USER_TOKEN, 'fake user token', true)
      .exactly(1);
    storageMock
      .expects('set')
      .withExactArgs(StorageKeys.READ_TIME, EXPECTED_TIME_STRING, false)
      .exactly(1);
    const toastOpenStub = sandbox.stub(Toast.prototype, 'open');

    await audienceActionFlow.start();
    const completeAudienceActionResponse = new CompleteAudienceActionResponse();
    completeAudienceActionResponse.setActionCompleted(false);
    completeAudienceActionResponse.setAlreadyCompleted(false);
    completeAudienceActionResponse.setSwgUserToken('fake user token');
    const messageCallback = messageMap[completeAudienceActionResponse.label()];
    await messageCallback(completeAudienceActionResponse);

    entitlementsManagerMock.verify();
    storageMock.verify();
    expect(toastOpenStub).not.to.be.called;
  });

  it(`handles CompleteAudienceActionResponse for OptIn with onResult`, async () => {
    const onResultMock = sandbox
      .mock()
      .withExactArgs(TEST_OPTINONRESULT)
      .resolves(true)
      .once();
    const audienceActionFlow = new AudienceActionIframeFlow(runtime, {
      action: 'TYPE_NEWSLETTER_SIGNUP',
      configurationId: TEST_OPTINCONFIGID,
      onCancel: onCancelSpy,
      autoPromptType: AutoPromptType.SUBSCRIPTION,
      onResult: onResultMock,
      calledManually: false,
    });
    activitiesMock.expects('openIframe').resolves(port);
    entitlementsManagerMock.expects('clear').once();
    entitlementsManagerMock.expects('getEntitlements').once();
    storageMock
      .expects('set')
      .withExactArgs(StorageKeys.USER_TOKEN, 'fake user token', true)
      .exactly(1);
    storageMock
      .expects('set')
      .withExactArgs(StorageKeys.READ_TIME, EXPECTED_TIME_STRING, false)
      .exactly(1);
    const toastOpenStub = sandbox.stub(Toast.prototype, 'open');

    await audienceActionFlow.start();
    const completeAudienceActionResponse = new CompleteAudienceActionResponse();
    completeAudienceActionResponse.setActionCompleted(false);
    completeAudienceActionResponse.setAlreadyCompleted(false);
    completeAudienceActionResponse.setSwgUserToken('fake user token');
    completeAudienceActionResponse.setUserEmail(TEST_EMAIL);
    completeAudienceActionResponse.setDisplayName(TEST_DISPLAY_NAME);
    completeAudienceActionResponse.setGivenName(TEST_GIVEN_NAME);
    completeAudienceActionResponse.setFamilyName(TEST_FAMILY_NAME);
    completeAudienceActionResponse.setTermsAndConditionsConsent(true);
    const messageCallback = messageMap[completeAudienceActionResponse.label()];
    await messageCallback(completeAudienceActionResponse);

    entitlementsManagerMock.verify();
    storageMock.verify();
    expect(toastOpenStub).to.be.called;
    onResultMock.verify();
  });

  it(`suppresses toasts`, async () => {
    const audienceActionFlow = new AudienceActionIframeFlow(runtime, {
      action: 'TYPE_NEWSLETTER_SIGNUP',
      configurationId: 'configId',
      onCancel: onCancelSpy,
      autoPromptType: AutoPromptType.SUBSCRIPTION,
      calledManually: false,
      suppressToast: true,
    });
    activitiesMock.expects('openIframe').resolves(port);
    entitlementsManagerMock.expects('clear').once();
    entitlementsManagerMock.expects('getEntitlements').once();
    storageMock
      .expects('set')
      .withExactArgs(StorageKeys.USER_TOKEN, 'fake user token', true)
      .exactly(1);
    storageMock
      .expects('set')
      .withExactArgs(StorageKeys.READ_TIME, EXPECTED_TIME_STRING, false)
      .exactly(1);

    const toastOpenStub = sandbox.stub(Toast.prototype, 'open');

    await audienceActionFlow.start();
    const completeAudienceActionResponse = new CompleteAudienceActionResponse();
    completeAudienceActionResponse.setActionCompleted(false);
    completeAudienceActionResponse.setAlreadyCompleted(true);
    completeAudienceActionResponse.setSwgUserToken('fake user token');
    completeAudienceActionResponse.setUserEmail('xxx@gmail.com');
    const messageCallback = messageMap[completeAudienceActionResponse.label()];
    await messageCallback(completeAudienceActionResponse);

    entitlementsManagerMock.verify();
    storageMock.verify();
    expect(toastOpenStub).not.to.be.called;
  });

  it('should trigger login flow for a registered user', async () => {
    const loginStub = sandbox.stub(runtime.callbacks(), 'triggerLoginRequest');
    const audienceActionFlow = new AudienceActionIframeFlow(runtime, {
      action: 'TYPE_REGISTRATION_WALL',
      configurationId: 'configId',
      onCancel: onCancelSpy,
      autoPromptType: AutoPromptType.SUBSCRIPTION,
      calledManually: false,
    });
    activitiesMock.expects('openIframe').resolves(port);

    await audienceActionFlow.start();
    const response = new AlreadySubscribedResponse();
    response.setSubscriberOrMember(true);
    const messageCallback = messageMap['AlreadySubscribedResponse'];
    messageCallback(response);

    expect(loginStub).to.be.calledOnce.calledWithExactly({
      linkRequested: false,
    });
  });

  it('should trigger login callback if provided', async () => {
    const loginStub = sandbox.stub(runtime.callbacks(), 'triggerLoginRequest');
    const loginCallbackSpy = sandbox.spy();
    const audienceActionFlow = new AudienceActionIframeFlow(runtime, {
      action: 'TYPE_REGISTRATION_WALL',
      configurationId: 'configId',
      onCancel: onCancelSpy,
      autoPromptType: AutoPromptType.SUBSCRIPTION,
      calledManually: false,
      onSignIn: loginCallbackSpy,
    });
    activitiesMock.expects('openIframe').resolves(port);

    await audienceActionFlow.start();
    const response = new AlreadySubscribedResponse();
    response.setSubscriberOrMember(true);
    const messageCallback = messageMap['AlreadySubscribedResponse'];
    messageCallback(response);

    expect(loginStub).to.not.be.called;
    expect(loginCallbackSpy).to.be.called;
  });

<<<<<<< HEAD
=======
  it('should send an empty EntitlementsResponse to show the no entitlement found toast on Activity iFrame view', async () => {
    const audienceActionFlow = new AudienceActionIframeFlow(runtime, {
      action: 'TYPE_REGISTRATION_WALL',
      configurationId: 'configId',
      onCancel: onCancelSpy,
      autoPromptType: AutoPromptType.SUBSCRIPTION,
      calledManually: false,
    });
    activitiesMock.expects('openIframe').resolves(port);

    await audienceActionFlow.start();

    const activityIframeViewMock = sandbox.mock(
      audienceActionFlow.activityIframeView_
    );
    activityIframeViewMock
      .expects('execute')
      .withExactArgs(new EntitlementsResponse())
      .once();

    await audienceActionFlow.showNoEntitlementFoundToast();

    activityIframeViewMock.verify();
  });

>>>>>>> b63ca3eb
  it('handleSurveyDataTransferRequest called on SurveyDataTransferRequest', async () => {
    const surveyDataTransferRequest = new SurveyDataTransferRequest();
    const handleSurveyDataTransferRequestSpy = sandbox.spy(
      Utils,
      'handleSurveyDataTransferRequest'
    );
    const audienceActionFlow = new AudienceActionIframeFlow(runtime, {
      action: 'TYPE_REWARDED_SURVEY',
      configurationId: 'configId',
      onCancel: onCancelSpy,
      autoPromptType: AutoPromptType.CONTRIBUTION,
      calledManually: false,
    });

    activitiesMock.expects('openIframe').resolves(port);
    await audienceActionFlow.start();
    const messageCallback = messageMap[surveyDataTransferRequest.label()];
    messageCallback(surveyDataTransferRequest);

    expect(handleSurveyDataTransferRequestSpy).to.be.called;
  });

  it('opens dialog with scrolling disabled', async () => {
    const audienceActionFlow = new AudienceActionIframeFlow(runtime, {
      action: 'TYPE_REGISTRATION_WALL',
      configurationId: 'configId',
      onCancel: onCancelSpy,
      autoPromptType: AutoPromptType.SUBSCRIPTION,
      calledManually: false,
    });
    dialogManagerMock
      .expects('openView')
      .withExactArgs(
        sandbox.match.any,
        false,
        sandbox.match({shouldDisableBodyScrolling: true})
      )
      .once();
    await audienceActionFlow.start();
    dialogManagerMock.verify();
  });

  it('opens dialog with closeOnBackgroundClick=false by default', async () => {
    const audienceActionFlow = new AudienceActionIframeFlow(runtime, {
      action: 'TYPE_REGISTRATION_WALL',
      configurationId: 'configId',
      onCancel: onCancelSpy,
      autoPromptType: AutoPromptType.SUBSCRIPTION,
      calledManually: false,
    });
    dialogManagerMock
      .expects('openView')
      .withExactArgs(
        sandbox.match.any,
        false,
        sandbox.match({
          closeOnBackgroundClick: false,
        })
      )
      .once();
    await audienceActionFlow.start();
    dialogManagerMock.verify();
  });

  it('opens dialog with closeOnBackgroundClick=false when isClosable=false', async () => {
    const audienceActionFlow = new AudienceActionIframeFlow(runtime, {
      action: 'TYPE_REGISTRATION_WALL',
      configurationId: 'configId',
      onCancel: onCancelSpy,
      autoPromptType: AutoPromptType.SUBSCRIPTION,
      isClosable: false,
      calledManually: false,
    });
    dialogManagerMock
      .expects('openView')
      .withExactArgs(
        sandbox.match.any,
        false,
        sandbox.match({
          closeOnBackgroundClick: false,
        })
      )
      .once();
    await audienceActionFlow.start();
    dialogManagerMock.verify();
  });

  it('opens dialog with closeOnBackgroundClick=true when isClosable=true', async () => {
    const audienceActionFlow = new AudienceActionIframeFlow(runtime, {
      action: 'TYPE_REGISTRATION_WALL',
      configurationId: 'configId',
      onCancel: onCancelSpy,
      autoPromptType: AutoPromptType.SUBSCRIPTION,
      isClosable: true,
      calledManually: false,
    });
    dialogManagerMock
      .expects('openView')
      .withExactArgs(
        sandbox.match.any,
        false,
        sandbox.match({
          closeOnBackgroundClick: true,
        })
      )
      .once();
    await audienceActionFlow.start();
    dialogManagerMock.verify();
  });

  it(`opens an AudienceActionIframeFlow and passes isClosable in query param`, async () => {
    sandbox.stub(runtime.storage(), 'get').resolves(null);
    const audienceActionFlow = new AudienceActionIframeFlow(runtime, {
      action: 'TYPE_REWARDED_SURVEY',
      configurationId: undefined,
      onCancel: onCancelSpy,
      autoPromptType: AutoPromptType.SUBSCRIPTION,
      isClosable: true,
      calledManually: false,
    });
    activitiesMock
      .expects('openIframe')
      .withExactArgs(
        sandbox.match((arg) => arg.tagName == 'IFRAME'),
        `https://news.google.com/swg/ui/v1/surveyiframe?_=_&origin=${encodeURIComponent(
          WINDOW_LOCATION_DOMAIN
        )}&configurationId=&isClosable=true&calledManually=false&previewEnabled=false`,
        {
          _client: 'SwG 0.0.0',
          productType: ProductType.SUBSCRIPTION,
          supportsEventManager: true,
          windowHeight: WINDOW_INNER_HEIGHT,
        }
      )
      .resolves(port);

    await audienceActionFlow.start();

    activitiesMock.verify();
    expect(onCancelSpy).to.not.be.called;
  });

  it(`opens an AudienceActionIframeFlow and passes shouldRenderPreview in query param`, async () => {
    sandbox.stub(runtime.storage(), 'get').resolves(null);
    const audienceActionFlow = new AudienceActionIframeFlow(runtime, {
      action: 'TYPE_REWARDED_SURVEY',
      configurationId: undefined,
      onCancel: onCancelSpy,
      autoPromptType: AutoPromptType.SUBSCRIPTION,
      isClosable: true,
      calledManually: false,
      shouldRenderPreview: true,
    });
    const activityIframeViewMock = sandbox.mock(
      audienceActionFlow.activityIframeView_
    );
    activitiesMock
      .expects('openIframe')
      .withExactArgs(
        sandbox.match((arg) => arg.tagName == 'IFRAME'),
        `https://news.google.com/swg/ui/v1/surveyiframe?_=_&origin=${encodeURIComponent(
          WINDOW_LOCATION_DOMAIN
        )}&configurationId=&isClosable=true&calledManually=false&previewEnabled=true`,
        {
          _client: 'SwG 0.0.0',
          productType: ProductType.SUBSCRIPTION,
          supportsEventManager: true,
          windowHeight: WINDOW_INNER_HEIGHT,
        }
      )
      .resolves(port);

    await audienceActionFlow.start();

    activitiesMock.verify();
    activityIframeViewMock.expects('getElement').once();
    expect(onCancelSpy).to.not.be.called;
  });

  describe('rewarded ad', async () => {
    let alternateActionSpy;
    let monetizationFunctionSpy;
    let audienceActionFlow;
    let activityIframeViewMock;
    async function setupRewardedAds(opt) {
      activitiesMock.expects('openIframe').resolves(port);
      monetizationFunctionSpy = sandbox.spy();
      alternateActionSpy = sandbox.spy();
      audienceActionFlow = new AudienceActionIframeFlow(runtime, {
        action: 'TYPE_REWARDED_AD',
        configurationId: 'configId',
        onCancel: onCancelSpy,
        autoPromptType: AutoPromptType.SUBSCRIPTION,
        calledManually: false,
        monetizationFunction: monetizationFunctionSpy,
        onAlternateAction: opt?.setAlternateActionCallback
          ? alternateActionSpy
          : undefined,
      });
      activityIframeViewMock = sandbox.mock(
        audienceActionFlow.activityIframeView_
      );

      await audienceActionFlow.start();
      const rewardedAdLoadAdRequest = new RewardedAdLoadAdRequest();
      rewardedAdLoadAdRequest.setAdUnit('adunit');
      const rewardedAdLoadAdRequestCallback =
        messageMap[rewardedAdLoadAdRequest.label()];
      rewardedAdLoadAdRequestCallback(rewardedAdLoadAdRequest);
    }

    it('handles load and view', async () => {
      await setupRewardedAds();
      win.googletag.cmd[0]();

      const rewardedAdLoadAdResponse = new RewardedAdLoadAdResponse();
      rewardedAdLoadAdResponse.setSuccess(true);
      activityIframeViewMock
        .expects('execute')
        .withExactArgs(rewardedAdLoadAdResponse)
        .once();

      eventListeners['rewardedSlotReady'](readyEventArg);
      eventListeners['slotRenderEnded']({
        slot: rewardedSlot,
        isEmpty: false,
      });

      const rewardedAdViewAdRequest = new RewardedAdViewAdRequest();
      const rewardedAdViewAdRequestCallback =
        messageMap[rewardedAdViewAdRequest.label()];
      rewardedAdViewAdRequestCallback(rewardedAdViewAdRequest);
      expect(readyEventArg.makeRewardedVisible).to.be.called;

      activityIframeViewMock.verify();
    });

    it('handles granted', async () => {
      await setupRewardedAds();
      storageMock
        .expects('get')
        .withArgs(StorageKeys.USER_TOKEN)
        .resolves('abc')
        .atLeast(0);
      const completeResponse = new Response(null, {status: 200});
      completeResponse.text = sandbox
        .stub()
        .returns(Promise.resolve(COMPLETE_RESPONSE));
      win.fetch.onCall(0).returns(Promise.resolve(completeResponse));
      storageMock
        .expects('get')
        .withArgs(StorageKeys.USER_TOKEN)
        .resolves('abc')
        .exactly(1);
      storageMock.expects('set').withArgs(StorageKeys.USER_TOKEN).exactly(1);
      storageMock.expects('set').withArgs(StorageKeys.READ_TIME).exactly(1);
      entitlementsManagerMock.expects('clear').once();
      entitlementsManagerMock.expects('getEntitlements').once();
      eventManagerMock.expects('logEvent').withExactArgs(
        {
          eventType: AnalyticsEvent.EVENT_REWARDED_AD_GRANTED,
          eventOriginator: EventOriginator.SWG_CLIENT,
          isFromUserAction: false,
          additionalParameters: null,
          configurationId: null,
        },
        undefined,
        undefined
      );

      win.googletag.cmd[0]();

      await eventListeners['rewardedSlotGranted']();
      expect(win.googletag.destroySlots).to.be.called;
      expect(win.fetch).to.be.calledWith(
        'https://news.google.com/swg/_/api/v1/publication/pub1/completeaudienceaction?sut=abc&configurationId=configId&audienceActionType=TYPE_REWARDED_AD'
      );
      entitlementsManagerMock.verify();
      storageMock.verify();
    });

    it('handles close', async () => {
      await setupRewardedAds({setAlternateActionCallback: false});
      eventManagerMock.expects('logEvent').withExactArgs(
        {
          eventType: AnalyticsEvent.ACTION_REWARDED_AD_CLOSE_AD,
          eventOriginator: EventOriginator.SWG_CLIENT,
          isFromUserAction: true,
          additionalParameters: null,
          configurationId: null,
        },
        undefined,
        undefined
      );

      win.googletag.cmd[0]();

      eventListeners['rewardedSlotClosed']();
      expect(monetizationFunctionSpy).to.be.called;
      expect(alternateActionSpy).to.not.be.called;
    });

    it('handles close with callback', async () => {
      await setupRewardedAds({setAlternateActionCallback: true});
      eventManagerMock.expects('logEvent').withExactArgs(
        {
          eventType: AnalyticsEvent.ACTION_REWARDED_AD_CLOSE_AD,
          eventOriginator: EventOriginator.SWG_CLIENT,
          isFromUserAction: true,
          additionalParameters: null,
          configurationId: null,
        },
        undefined,
        undefined
      );

      win.googletag.cmd[0]();

      eventListeners['rewardedSlotClosed']();
      expect(monetizationFunctionSpy).to.not.be.called;
      expect(alternateActionSpy).to.be.called;
    });

    it('handles rewarded ad timout', async () => {
      await setupRewardedAds();
      eventManagerMock.expects('logEvent').withExactArgs(
        {
          eventType: AnalyticsEvent.EVENT_REWARDED_AD_GPT_ERROR,
          eventOriginator: EventOriginator.SWG_CLIENT,
          isFromUserAction: false,
          additionalParameters: null,
          configurationId: null,
        },
        undefined,
        undefined
      );
      const rewardedAdLoadAdResponse = new RewardedAdLoadAdResponse();
      rewardedAdLoadAdResponse.setSuccess(false);
      activityIframeViewMock
        .expects('execute')
        .withExactArgs(rewardedAdLoadAdResponse)
        .once();

      await clock.tick(10000);

      activityIframeViewMock.verify();
    });

    it('handles rewarded no fill', async () => {
      await setupRewardedAds();
      eventManagerMock.expects('logEvent').withExactArgs(
        {
          eventType: AnalyticsEvent.EVENT_REWARDED_AD_NOT_FILLED,
          eventOriginator: EventOriginator.SWG_CLIENT,
          isFromUserAction: false,
          additionalParameters: null,
          configurationId: null,
        },
        undefined,
        undefined
      );
      win.googletag.cmd[0]();
      const rewardedAdLoadAdResponse = new RewardedAdLoadAdResponse();
      rewardedAdLoadAdResponse.setSuccess(false);
      activityIframeViewMock
        .expects('execute')
        .withExactArgs(rewardedAdLoadAdResponse)
        .once();
      eventListeners['slotRenderEnded']({
        slot: rewardedSlot,
        isEmpty: true,
      });

      activityIframeViewMock.verify();
    });

    it('handles missing googletag', async () => {
      win.googletag = undefined;
      eventManagerMock.expects('logEvent').withExactArgs(
        {
          eventType: AnalyticsEvent.EVENT_REWARDED_AD_GPT_MISSING_ERROR,
          eventOriginator: EventOriginator.SWG_CLIENT,
          isFromUserAction: false,
          additionalParameters: null,
          configurationId: null,
        },
        undefined,
        undefined
      );

      await setupRewardedAds({disableDefineOutOfPageSlot: true});
    });

    it('handles improper page set up', async () => {
      win.googletag.defineOutOfPageSlot = () => {};

      await setupRewardedAds();

      eventManagerMock.expects('logEvent').withExactArgs(
        {
          eventType: AnalyticsEvent.EVENT_REWARDED_AD_PAGE_ERROR,
          eventOriginator: EventOriginator.SWG_CLIENT,
          isFromUserAction: false,
          additionalParameters: null,
          configurationId: null,
        },
        undefined,
        undefined
      );

      win.googletag.cmd[0]();
    });

    it('handles rewarded ad alternate action', async () => {
      await setupRewardedAds({setAlternateActionCallback: true});
      const rewardedAdAlternateActionRequest =
        new RewardedAdAlternateActionRequest();
      const rewardedAdAlternateActionRequestCallback =
        messageMap[rewardedAdAlternateActionRequest.label()];
      rewardedAdAlternateActionRequestCallback(
        rewardedAdAlternateActionRequest
      );

      expect(monetizationFunctionSpy).to.not.be.called;
      expect(alternateActionSpy).to.be.called;
    });

    it('handles rewarded ad alternate action', async () => {
      await setupRewardedAds({setAlternateActionCallback: false});
      const rewardedAdAlternateActionRequest =
        new RewardedAdAlternateActionRequest();
      const rewardedAdAlternateActionRequestCallback =
        messageMap[rewardedAdAlternateActionRequest.label()];
      rewardedAdAlternateActionRequestCallback(
        rewardedAdAlternateActionRequest
      );

      expect(monetizationFunctionSpy).to.be.called;
      expect(alternateActionSpy).to.not.be.called;
    });
  });

  it('isAudienceActionType returns correct value for InterventionType', () => {
    expect(isAudienceActionType(InterventionType.TYPE_SUBSCRIPTION)).to.be
      .false;
    expect(isAudienceActionType(InterventionType.TYPE_CONTRIBUTION)).to.be
      .false;
    expect(isAudienceActionType(InterventionType.TYPE_BYO_CTA)).to.be.true;
    expect(isAudienceActionType(InterventionType.TYPE_NEWSLETTER_SIGNUP)).to.be
      .true;
    expect(isAudienceActionType(InterventionType.TYPE_REGISTRATION_WALL)).to.be
      .true;
    expect(isAudienceActionType(InterventionType.TYPE_REWARDED_AD)).to.be.true;
    expect(isAudienceActionType(InterventionType.TYPE_REWARDED_SURVEY)).to.be
      .true;
  });
});<|MERGE_RESOLUTION|>--- conflicted
+++ resolved
@@ -780,8 +780,6 @@
     expect(loginCallbackSpy).to.be.called;
   });
 
-<<<<<<< HEAD
-=======
   it('should send an empty EntitlementsResponse to show the no entitlement found toast on Activity iFrame view', async () => {
     const audienceActionFlow = new AudienceActionIframeFlow(runtime, {
       action: 'TYPE_REGISTRATION_WALL',
@@ -807,7 +805,6 @@
     activityIframeViewMock.verify();
   });
 
->>>>>>> b63ca3eb
   it('handleSurveyDataTransferRequest called on SurveyDataTransferRequest', async () => {
     const surveyDataTransferRequest = new SurveyDataTransferRequest();
     const handleSurveyDataTransferRequestSpy = sandbox.spy(
