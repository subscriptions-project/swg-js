--- conflicted
+++ resolved
@@ -81,24 +81,6 @@
   monetizationFunction?: () => void;
 }
 
-<<<<<<< HEAD
-const actionToIframeMapping: {[key in AudienceActionType]: string} = {
-  [InterventionType.TYPE_REGISTRATION_WALL] : '/regwalliframe',
-  [InterventionType.TYPE_NEWSLETTER_SIGNUP]: '/newsletteriframe',
-  [InterventionType.TYPE_REWARDED_SURVEY]: '/surveyiframe',
-  [InterventionType.TYPE_BYO_CTA]: '/byoctaiframe',
-  [InterventionType.TYPE_REWARDED_AD]: '/rewardedadiframe'
-};
-=======
-// TODO: mhkawano - replace these consts in the project with these
-// Action types returned by the article endpoint
-export const TYPE_REGISTRATION_WALL = 'TYPE_REGISTRATION_WALL';
-export const TYPE_NEWSLETTER_SIGNUP = 'TYPE_NEWSLETTER_SIGNUP';
-export const TYPE_REWARDED_SURVEY = 'TYPE_REWARDED_SURVEY';
-export const TYPE_REWARDED_AD = 'TYPE_REWARDED_AD';
-export const TYPE_BYO_CTA = 'TYPE_BYO_CTA';
->>>>>>> 0a166ae7
-
 const autopromptTypeToProductTypeMapping: {
   [key in AutoPromptType]?: ProductType;
 } = {
