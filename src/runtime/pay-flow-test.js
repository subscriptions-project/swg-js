/**
 * Copyright 2018 The Subscribe with Google Authors. All Rights Reserved.
 *
 * Licensed under the Apache License, Version 2.0 (the "License");
 * you may not use this file except in compliance with the License.
 * You may obtain a copy of the License at
 *
 *      http://www.apache.org/licenses/LICENSE-2.0
 *
 * Unless required by applicable law or agreed to in writing, software
 * distributed under the License is distributed on an "AS-IS" BASIS,
 * WITHOUT WARRANTIES OR CONDITIONS OF ANY KIND, either express or implied.
 * See the License for the specific language governing permissions and
 * limitations under the License.
 */

import {ActivityPort} from '../components/activities';
import {AnalyticsEvent, EventOriginator} from '../proto/api_messages';
import {ConfiguredRuntime} from './runtime';
import {Entitlements} from '../api/entitlements';
import {ProductType, ReplaceSkuProrationMode} from '../api/subscriptions';
import {PageConfig} from '../model/page-config';
import {CreateClientEvent} from './client-event-manager.js';
import {PayClient} from './pay-client';
import {
  PayStartFlow,
  PayCompleteFlow,
  ReplaceSkuProrationModeMapping,
  parseEntitlements,
  parseSubscriptionResponse,
  parseUserData,
} from './pay-flow';
import {PurchaseData, SubscribeResponse} from '../api/subscribe-response';
import {UserData} from '../api/user-data';
import * as sinon from 'sinon';

const INTEGR_DATA_STRING =
  'eyJzd2dDYWxsYmFja0RhdGEiOnsicHVyY2hhc2VEYXRhIjoie1wib3JkZXJJZFwiOlwiT1' +
  'JERVJcIn0iLCJwdXJjaGFzZURhdGFTaWduYXR1cmUiOiJQRF9TSUciLCJpZFRva2VuIjoi' +
  'ZXlKaGJHY2lPaUpTVXpJMU5pSXNJblI1Y0NJNklrcFhWQ0o5LmV5SnpkV0lpT2lKSlJGOV' +
  'VUMHNpZlEuU0lHIiwic2lnbmVkRW50aXRsZW1lbnRzIjoiZXlKaGJHY2lPaUpJVXpJMU5p' +
  'SXNJblI1Y0NJNklrcFhWQ0o5LmV5SmxiblJwZEd4bGJXVnVkSE1pT2x0N0luTnZkWEpqWl' +
  'NJNklsUkZVMVFpZlYxOS5TSUcifX0=';

const INTEGR_DATA_STRING_NO_ENTITLEMENTS =
  'eyJzd2dDYWxsYmFja0RhdGEiOnsicHVyY2hhc2VEYXRhIjoie1wib3JkZXJJZFwiOlwiT1' +
  'JERVJcIn0iLCJwdXJjaGFzZURhdGFTaWduYXR1cmUiOiJQRF9TSUciLCJpZFRva2VuIjoi' +
  'ZXlKaGJHY2lPaUpTVXpJMU5pSXNJblI1Y0NJNklrcFhWQ0o5LmV5SnpkV0lpT2lKSlJGOV' +
  'VUMHNpZlEuU0lHIn19';

const EMPTY_ID_TOK =
  'eyJhbGciOiJSUzI1NiIsInR5cCI6IkpXVCJ9.eyJzdWIiOiJJRF9UT0sifQ.SIG';

const ENTITLEMENTS_JWT =
  'eyJhbGciOiJIUzI1NiIsInR5cCI6IkpXVCJ9' +
  '.eyJlbnRpdGxlbWVudHMiOlt7InNvdXJjZSI6IlRFU1QifV19.SIG';

const INTEGR_DATA_OBJ = {
  'integratorClientCallbackData': INTEGR_DATA_STRING,
};

const INTEGR_DATA_OBJ_NO_ENTITLEMENTS = {
  'integratorClientCallbackData': INTEGR_DATA_STRING_NO_ENTITLEMENTS,
};

const INTEGR_DATA_OBJ_DECODED = {
  'swgCallbackData': {
    'purchaseData': '{"orderId":"ORDER"}',
    'purchaseDataSignature': 'PD_SIG',
    'idToken': EMPTY_ID_TOK,
    'signedEntitlements': ENTITLEMENTS_JWT,
  },
};

const INTEGR_DATA_OBJ_DECODED_NO_ENTITLEMENTS = {
  'swgCallbackData': {
    'purchaseData': '{"orderId":"ORDER"}',
    'purchaseDataSignature': 'PD_SIG',
    'idToken': EMPTY_ID_TOK,
  },
};

describes.realWin('PayStartFlow', {}, env => {
  let win;
  let pageConfig;
  let runtime;
  let payClientMock;
  let dialogManagerMock;
  let callbacksMock;
  let flow;
  let analyticsMock;
  let eventManagerMock;
  const transactionIdRegex = /^.{8}-.{4}-.{4}-.{4}-.{12}$/;
  const productTypeRegex = /^(SUBSCRIPTION|UI_CONTRIBUTION)$/;

  beforeEach(() => {
    win = env.win;
    pageConfig = new PageConfig('pub1');
    runtime = new ConfiguredRuntime(win, pageConfig);
    payClientMock = sandbox.mock(runtime.payClient());
    dialogManagerMock = sandbox.mock(runtime.dialogManager());
    callbacksMock = sandbox.mock(runtime.callbacks());
    analyticsMock = sandbox.mock(runtime.analytics());
    eventManagerMock = sandbox.mock(runtime.eventManager());
    flow = new PayStartFlow(runtime, 'sku1');
  });

  afterEach(() => {
    payClientMock.verify();
    dialogManagerMock.verify();
    callbacksMock.verify();
    analyticsMock.verify();
    eventManagerMock.verify();
  });

  it('should have valid flow constructed in payStartFlow', () => {
    const subscribeRequest = {
      skuId: 'sku1',
      publicationId: 'pub1',
    };
    callbacksMock
      .expects('triggerFlowStarted')
      .withExactArgs('subscribe', {skuId: 'sku1'})
      .once();
    callbacksMock.expects('triggerFlowCanceled').never();
    payClientMock
      .expects('start')
      .withExactArgs(
        {
          'apiVersion': 1,
          'allowedPaymentMethods': ['CARD'],
          'environment': '$payEnvironment$',
          'playEnvironment': '$playEnvironment$',
          'swg': subscribeRequest,
          'i': {
            'startTimeMs': sinon.match.any,
            'googleTransactionId': sinon.match(transactionIdRegex),
            'productType': sinon.match(productTypeRegex),
          },
        },
        {
          forceRedirect: false,
        }
      )
      .once();
    analyticsMock.expects('setSku').withExactArgs('sku1');
<<<<<<< HEAD
    eventManagerMock.expects('logEvent').withExactArgs(
        CreateClientEvent(
            AnalyticsEvent.ACTION_PAYMENT_FLOW_STARTED,
            EventOriginator.SWG_CLIENT, true, null));
=======
    analyticsMock
      .expects('logEvent')
      .withExactArgs(AnalyticsEvent.ACTION_SUBSCRIBE);
>>>>>>> c44bd452
    const flowPromise = flow.start();
    return expect(flowPromise).to.eventually.be.undefined;
  });

  it('should have valid replace flow constructed', () => {
    const subscriptionRequest = {
      skuId: 'newSku',
      oldSkuId: 'oldSku',
      publicationId: 'pub1',
      replaceSkuProrationMode:
        ReplaceSkuProrationMode.IMMEDIATE_WITH_TIME_PRORATION,
    };
    const replaceFlow = new PayStartFlow(runtime, subscriptionRequest);
    callbacksMock
      .expects('triggerFlowStarted')
      .withExactArgs('subscribe', subscriptionRequest)
      .once();
    callbacksMock.expects('triggerFlowCanceled').never();
    payClientMock
      .expects('start')
      .withExactArgs(
        {
          'apiVersion': 1,
          'allowedPaymentMethods': ['CARD'],
          'environment': '$payEnvironment$',
          'playEnvironment': '$playEnvironment$',
          'swg': {
            skuId: 'newSku',
            oldSkuId: 'oldSku',
            publicationId: 'pub1',
            replaceSkuProrationMode:
              ReplaceSkuProrationModeMapping.IMMEDIATE_WITH_TIME_PRORATION,
          },
          'i': {
            'startTimeMs': sinon.match.any,
            'googleTransactionId': sinon.match(transactionIdRegex),
            'productType': sinon.match(productTypeRegex),
          },
        },
        {
          forceRedirect: false,
        }
      )
      .once();
    analyticsMock.expects('setSku').withExactArgs('newSku');
<<<<<<< HEAD
    eventManagerMock.expects('logEvent').withExactArgs(
        CreateClientEvent(
            AnalyticsEvent.ACTION_PAYMENT_FLOW_STARTED,
            EventOriginator.SWG_CLIENT, true, null));
=======
    analyticsMock
      .expects('logEvent')
      .withExactArgs(AnalyticsEvent.ACTION_SUBSCRIBE);
>>>>>>> c44bd452
    const flowPromise = replaceFlow.start();
    return expect(flowPromise).to.eventually.be.undefined;
  });

  it('should have valid replace flow constructed (no proration mode)', () => {
    const subscriptionRequest = {
      skuId: 'newSku',
      oldSkuId: 'oldSku',
      publicationId: 'pub1',
    };
    const replaceFlowNoProrationMode = new PayStartFlow(
      runtime,
      subscriptionRequest
    );
    callbacksMock
      .expects('triggerFlowStarted')
      .withExactArgs('subscribe', subscriptionRequest)
      .once();
    callbacksMock.expects('triggerFlowCanceled').never();
    payClientMock
      .expects('start')
      .withExactArgs(
        {
          'apiVersion': 1,
          'allowedPaymentMethods': ['CARD'],
          'environment': '$payEnvironment$',
          'playEnvironment': '$playEnvironment$',
          'swg': subscriptionRequest,
          'i': {
            'startTimeMs': sinon.match.any,
            'googleTransactionId': sinon.match(transactionIdRegex),
            'productType': sinon.match(productTypeRegex),
          },
        },
        {
          forceRedirect: false,
        }
      )
      .once();
    analyticsMock.expects('setSku').withExactArgs('newSku');
<<<<<<< HEAD
    eventManagerMock.expects('logEvent').withExactArgs(
        CreateClientEvent(
            AnalyticsEvent.ACTION_PAYMENT_FLOW_STARTED,
            EventOriginator.SWG_CLIENT, true, null));
=======
    analyticsMock
      .expects('logEvent')
      .withExactArgs(AnalyticsEvent.ACTION_SUBSCRIBE);
>>>>>>> c44bd452
    const flowPromise = replaceFlowNoProrationMode.start();
    return expect(flowPromise).to.eventually.be.undefined;
  });

  it('should force redirect mode', () => {
    runtime.configure({windowOpenMode: 'redirect'});
    payClientMock
      .expects('start')
      .withExactArgs(
        {
          'apiVersion': 1,
          'allowedPaymentMethods': ['CARD'],
          'environment': '$payEnvironment$',
          'playEnvironment': '$playEnvironment$',
          'swg': {
            'publicationId': 'pub1',
            'skuId': 'sku1',
          },
          'i': {
            'startTimeMs': sinon.match.any,
            'googleTransactionId': sinon.match(transactionIdRegex),
            'productType': sinon.match(productTypeRegex),
          },
        },
        {
          forceRedirect: true,
        }
      )
      .once();
    flow.start();
  });
});

describes.realWin('PayCompleteFlow', {}, env => {
  let win;
  let pageConfig;
  let runtime;
  let activitiesMock;
  let callbacksMock;
  let entitlementsManagerMock;
  let responseCallback;
  let flow;
  let analyticsMock;
  let eventManagerMock;
  let jserrorMock;
  let port;

  const TOKEN_HEADER = 'eyJhbGciOiJIUzI1NiIsInR5cCI6IkpXVCJ9';
  const TOKEN_PAYLOAD =
    'eyJzdWIiOiIxMjM0NTY3ODkwIiwibmFtZSI6IkpvaG4g4K-1' +
    'WuWKoOSFjOCoh-KYjsOIypjYut6dIiwiYWRtaW4iOnRydWV9';
  const TOKEN_SIG = 'TJVA95OrM7E2cBab30RMHrHDcEfxjoYZgeFONFh7HgQ';
  const TOKEN = `${TOKEN_HEADER}.${TOKEN_PAYLOAD}.${TOKEN_SIG}`;

  beforeEach(() => {
    win = env.win;
    pageConfig = new PageConfig('pub1');
    responseCallback = null;
    sandbox.stub(PayClient.prototype, 'onResponse', callback => {
      if (responseCallback) {
        throw new Error('duplicated onResponse');
      }
      responseCallback = callback;
    });
    runtime = new ConfiguredRuntime(win, pageConfig);
    analyticsMock = sandbox.mock(runtime.analytics());
    jserrorMock = sandbox.mock(runtime.jserror());
    entitlementsManagerMock = sandbox.mock(runtime.entitlementsManager());
    activitiesMock = sandbox.mock(runtime.activities());
    callbacksMock = sandbox.mock(runtime.callbacks());
    eventManagerMock = sandbox.mock(runtime.eventManager());
    flow = new PayCompleteFlow(runtime);
  });

  afterEach(() => {
    activitiesMock.verify();
    callbacksMock.verify();
    entitlementsManagerMock.verify();
    analyticsMock.verify();
    jserrorMock.verify();
    eventManagerMock.verify();
  });

  it('should have valid flow constructed', () => {
    const purchaseData = new PurchaseData();
    const userData = new UserData('ID_TOK', {
      'email': 'test@example.org',
    });
    const entitlements = new Entitlements('service1', 'RaW', [], null);
    const response = new SubscribeResponse(
      'RaW',
      purchaseData,
      userData,
      entitlements,
      ProductType.SUBSCRIPTION,
      null
    );
    entitlementsManagerMock
      .expects('pushNextEntitlements')
      .withExactArgs(
        sinon.match(arg => {
          return arg === 'RaW';
        })
      )
      .once();
    port = new ActivityPort();
    port.onResizeRequest = () => {};
    port.onMessageDeprecated = () => {};
    port.whenReady = () => Promise.resolve();
<<<<<<< HEAD
    eventManagerMock.expects('logEvent').withExactArgs(
        CreateClientEvent(
            AnalyticsEvent.ACTION_PAYMENT_COMPLETE,
            EventOriginator.SWG_CLIENT, true, null));
    activitiesMock.expects('openIframe').withExactArgs(
=======
    analyticsMock
      .expects('logEvent')
      .withExactArgs(AnalyticsEvent.ACTION_PAYMENT_COMPLETE);
    activitiesMock
      .expects('openIframe')
      .withExactArgs(
>>>>>>> c44bd452
        sinon.match(arg => arg.tagName == 'IFRAME'),
        '$frontend$/swg/_/ui/v1/payconfirmiframe?_=_',
        {
          _client: 'SwG $internalRuntimeVersion$',
          publicationId: 'pub1',
          idToken: 'ID_TOK',
          productType: ProductType.SUBSCRIPTION,
        }
      )
      .returns(Promise.resolve(port));
    return flow.start(response);
  });

  it('should have valid flow constructed w/o entitlements', () => {
    // TODO(dvoytenko, #400): cleanup once entitlements is launched everywhere.
    const purchaseData = new PurchaseData();
    const userData = new UserData('ID_TOK', {
      'email': 'test@example.org',
    });
    const response = new SubscribeResponse(
      'RaW',
      purchaseData,
      userData,
      null,
      ProductType.SUBSCRIPTION,
      null
    );
    port = new ActivityPort();
    port.onResizeRequest = () => {};
    port.onMessageDeprecated = () => {};
    port.whenReady = () => Promise.resolve();
<<<<<<< HEAD
    eventManagerMock.expects('logEvent').withExactArgs(
        CreateClientEvent(
            AnalyticsEvent.ACTION_PAYMENT_COMPLETE,
            EventOriginator.SWG_CLIENT, true, null));
    activitiesMock.expects('openIframe').withExactArgs(
=======
    analyticsMock
      .expects('logEvent')
      .withExactArgs(AnalyticsEvent.ACTION_PAYMENT_COMPLETE);
    activitiesMock
      .expects('openIframe')
      .withExactArgs(
>>>>>>> c44bd452
        sinon.match(arg => arg.tagName == 'IFRAME'),
        '$frontend$/swg/_/ui/v1/payconfirmiframe?_=_',
        {
          _client: 'SwG $internalRuntimeVersion$',
          publicationId: 'pub1',
          loginHint: 'test@example.org',
          productType: ProductType.SUBSCRIPTION,
        }
      )
      .returns(Promise.resolve(port));
    return flow.start(response);
  });

  it('should complete the flow', () => {
    const purchaseData = new PurchaseData();
    const userData = new UserData('ID_TOK', {
      'email': 'test@example.org',
    });
    const entitlements = new Entitlements('service1', 'RaW', [], null);
    const response = new SubscribeResponse(
      'RaW',
      purchaseData,
      userData,
      entitlements,
      ProductType.SUBSCRIPTION,
      null
    );
    const port = new ActivityPort();
    port.onResizeRequest = () => {};
    port.messageDeprecated = () => {};
    port.onMessageDeprecated = () => {};
    port.whenReady = () => Promise.resolve();
    port.acceptResult = () => Promise.resolve();
    activitiesMock.expects('openIframe').returns(Promise.resolve(port));
    entitlementsManagerMock
      .expects('reset')
      .withExactArgs(true) // Expected positive.
      .once();
    entitlementsManagerMock
      .expects('pushNextEntitlements')
      .withExactArgs(
        sinon.match(arg => {
          return arg === 'RaW';
<<<<<<< HEAD
        }))
        .once();
    entitlementsManagerMock.expects('setToastShown')
        .withExactArgs(true)
        .once();
    entitlementsManagerMock.expects('unblockNextNotification')
        .withExactArgs()
        .once();
    eventManagerMock.expects('logEvent').withExactArgs(
        CreateClientEvent(
            AnalyticsEvent.ACTION_PAYMENT_COMPLETE,
            EventOriginator.SWG_CLIENT, true, null));
    eventManagerMock.expects('logEvent').withExactArgs(
        CreateClientEvent(
            AnalyticsEvent.ACTION_ACCOUNT_CREATED,
            EventOriginator.SWG_CLIENT, true, null));
    eventManagerMock.expects('logEvent').withExactArgs(
        CreateClientEvent(
            AnalyticsEvent.ACTION_ACCOUNT_ACKNOWLEDGED,
            EventOriginator.SWG_CLIENT, true, null));
=======
        })
      )
      .once();
    entitlementsManagerMock
      .expects('setToastShown')
      .withExactArgs(true)
      .once();
    entitlementsManagerMock
      .expects('unblockNextNotification')
      .withExactArgs()
      .once();
    analyticsMock
      .expects('logEvent')
      .withExactArgs(AnalyticsEvent.ACTION_PAYMENT_COMPLETE);
    analyticsMock
      .expects('logEvent')
      .withExactArgs(AnalyticsEvent.ACTION_ACCOUNT_CREATED);
    analyticsMock
      .expects('logEvent')
      .withExactArgs(AnalyticsEvent.ACTION_ACCOUNT_ACKNOWLEDGED);
>>>>>>> c44bd452
    const messageStub = sandbox.stub(port, 'messageDeprecated');
    return flow
      .start(response)
      .then(() => {
        return flow.complete();
      })
      .then(() => {
        expect(messageStub).to.be.calledOnce.calledWith({'complete': true});
      });
  });

  it('should complete the flow w/o entitlements', () => {
    // TODO(dvoytenko, #400): cleanup once entitlements is launched everywhere.
    const purchaseData = new PurchaseData();
    const userData = new UserData('ID_TOK', {
      'email': 'test@example.org',
    });
    const response = new SubscribeResponse(
      'RaW',
      purchaseData,
      userData,
      null,
      ProductType.SUBSCRIPTION,
      null
    );
    port = new ActivityPort();
    port.onResizeRequest = () => {};
    port.messageDeprecated = () => {};
    port.onMessageDeprecated = () => {};
    port.whenReady = () => Promise.resolve();
    port.acceptResult = () => Promise.resolve();
    activitiesMock.expects('openIframe').returns(Promise.resolve(port));
<<<<<<< HEAD
    entitlementsManagerMock.expects('reset')
        .withExactArgs(true)  // Expected positive.
        .once();
    entitlementsManagerMock.expects('pushNextEntitlements')
        .never();
    entitlementsManagerMock.expects('setToastShown')
        .withExactArgs(true)
        .once();
    entitlementsManagerMock.expects('unblockNextNotification')
        .withExactArgs()
        .once();
    eventManagerMock.expects('logEvent').withExactArgs(
        CreateClientEvent(
            AnalyticsEvent.ACTION_ACCOUNT_CREATED,
            EventOriginator.SWG_CLIENT, true, null));
    eventManagerMock.expects('logEvent').withExactArgs(
        CreateClientEvent(
            AnalyticsEvent.ACTION_ACCOUNT_ACKNOWLEDGED,
            EventOriginator.SWG_CLIENT, true, null));
    eventManagerMock.expects('logEvent').withExactArgs(
        CreateClientEvent(
            AnalyticsEvent.ACTION_PAYMENT_COMPLETE,
            EventOriginator.SWG_CLIENT, true, null));
=======
    entitlementsManagerMock
      .expects('reset')
      .withExactArgs(true) // Expected positive.
      .once();
    entitlementsManagerMock.expects('pushNextEntitlements').never();
    entitlementsManagerMock
      .expects('setToastShown')
      .withExactArgs(true)
      .once();
    entitlementsManagerMock
      .expects('unblockNextNotification')
      .withExactArgs()
      .once();
    analyticsMock
      .expects('logEvent')
      .withExactArgs(AnalyticsEvent.ACTION_ACCOUNT_CREATED);
    analyticsMock
      .expects('logEvent')
      .withExactArgs(AnalyticsEvent.ACTION_ACCOUNT_ACKNOWLEDGED);
    analyticsMock
      .expects('logEvent')
      .withExactArgs(AnalyticsEvent.ACTION_PAYMENT_COMPLETE);
>>>>>>> c44bd452
    const messageStub = sandbox.stub(port, 'messageDeprecated');
    return flow
      .start(response)
      .then(() => {
        return flow.complete();
      })
      .then(() => {
        expect(messageStub).to.be.calledOnce.calledWith({'complete': true});
      });
  });

  it('should accept consistent entitlements via messaging', () => {
    // TODO(dvoytenko, #400): cleanup once entitlements is launched everywhere.
    const purchaseData = new PurchaseData();
    const userData = new UserData('ID_TOK', {
      'email': 'test@example.org',
    });
    const response = new SubscribeResponse(
      'RaW',
      purchaseData,
      userData,
      null,
      ProductType.SUBSCRIPTION,
      null
    );
    port = new ActivityPort();
    port.onResizeRequest = () => {};
    port.messageDeprecated = () => {};
    let messageHandler;
    port.onMessageDeprecated = handler => {
      messageHandler = handler;
    };
    port.whenReady = () => Promise.resolve();
    port.acceptResult = () => Promise.resolve();
    activitiesMock.expects('openIframe').returns(Promise.resolve(port));
    const order = [];
    entitlementsManagerMock
      .expects('reset')
      .withExactArgs(
        sinon.match(arg => {
          if (order.indexOf('reset') == -1) {
            order.push('reset');
          }
          return arg === true; // Expected positive.
        })
      )
      .once();
    entitlementsManagerMock
      .expects('pushNextEntitlements')
      .withExactArgs(
        sinon.match(arg => {
          if (order.indexOf('pushNextEntitlements') == -1) {
            order.push('pushNextEntitlements');
          }
          return arg === 'ENTITLEMENTS_JWT';
<<<<<<< HEAD
        }))
        .once();
    entitlementsManagerMock.expects('setToastShown')
        .withExactArgs(true)
        .once();
    entitlementsManagerMock.expects('unblockNextNotification')
        .withExactArgs()
        .once();
    eventManagerMock.expects('logEvent').withExactArgs(
        CreateClientEvent(
            AnalyticsEvent.ACTION_ACCOUNT_CREATED,
            EventOriginator.SWG_CLIENT, true, null));
    eventManagerMock.expects('logEvent').withExactArgs(
        CreateClientEvent(
            AnalyticsEvent.ACTION_ACCOUNT_ACKNOWLEDGED,
            EventOriginator.SWG_CLIENT, true, null));
    eventManagerMock.expects('logEvent').withExactArgs(
        CreateClientEvent(
            AnalyticsEvent.ACTION_PAYMENT_COMPLETE,
            EventOriginator.SWG_CLIENT, true, null));
=======
        })
      )
      .once();
    entitlementsManagerMock
      .expects('setToastShown')
      .withExactArgs(true)
      .once();
    entitlementsManagerMock
      .expects('unblockNextNotification')
      .withExactArgs()
      .once();
    analyticsMock
      .expects('logEvent')
      .withExactArgs(AnalyticsEvent.ACTION_ACCOUNT_CREATED);
    analyticsMock
      .expects('logEvent')
      .withExactArgs(AnalyticsEvent.ACTION_ACCOUNT_ACKNOWLEDGED);
    analyticsMock
      .expects('logEvent')
      .withExactArgs(AnalyticsEvent.ACTION_PAYMENT_COMPLETE);
>>>>>>> c44bd452
    const messageStub = sandbox.stub(port, 'messageDeprecated');
    return flow
      .start(response)
      .then(() => {
        messageHandler({
          'entitlements': 'ENTITLEMENTS_JWT',
        });
        return flow.complete();
      })
      .then(() => {
        expect(messageStub).to.be.calledOnce.calledWith({'complete': true});
        // Order must be strict: first reset, then pushNextEntitlements.
        expect(order).to.deep.equal(['reset', 'pushNextEntitlements']);
      });
  });

  it('should restore a SKU for redirect', () => {
    const purchaseData = new PurchaseData(
      '{"orderId":"ORDER", "productId":"SKU"}',
      'SIG'
    );
    analyticsMock
      .expects('setSku')
      .withExactArgs('SKU')
      .once();
    analyticsMock
      .expects('addLabels')
      .withExactArgs(['redirect'])
      .once();

    const userData = new UserData('ID_TOK', {'email': 'test@example.org'});
    const entitlements = new Entitlements('service1', TOKEN, [], null);
    const response = new SubscribeResponse(
      'RaW',
      purchaseData,
      userData,
      entitlements
    );
    port = new ActivityPort();
    port.onResizeRequest = () => {};
    port.messageDeprecated = () => {};
    port.onMessageDeprecated = () => {};
    port.whenReady = () => Promise.resolve();
    port.acceptResult = () => Promise.resolve();
    activitiesMock.expects('openIframe').returns(Promise.resolve(port));
<<<<<<< HEAD
    eventManagerMock.expects('logEvent')
        .withExactArgs(CreateClientEvent(
            AnalyticsEvent.ACTION_PAYMENT_COMPLETE,
            EventOriginator.SWG_CLIENT, true, null))
        .once();
=======
    analyticsMock
      .expects('logEvent')
      .withExactArgs(AnalyticsEvent.ACTION_PAYMENT_COMPLETE)
      .once();
>>>>>>> c44bd452
    sandbox.stub(port, 'messageDeprecated');
    return flow.start(response);
  });

  it('should tolerate unparseable purchase data', () => {
    const purchaseData = new PurchaseData('unparseable', 'SIG');
    analyticsMock.expects('setSku').never();
    analyticsMock
      .expects('addLabels')
      .withExactArgs(['redirect'])
      .once();

    const userData = new UserData('ID_TOK', {'email': 'test@example.org'});
    const entitlements = new Entitlements('service1', TOKEN, [], null);
    const response = new SubscribeResponse(
      'RaW',
      purchaseData,
      userData,
      entitlements,
      ProductType.SUBSCRIPTION,
      null
    );
    port = new ActivityPort();
    port.onResizeRequest = () => {};
    port.messageDeprecated = () => {};
    port.onMessageDeprecated = () => {};
    port.whenReady = () => Promise.resolve();
    port.acceptResult = () => Promise.resolve();
    activitiesMock.expects('openIframe').returns(Promise.resolve(port));
<<<<<<< HEAD
    eventManagerMock.expects('logEvent')
        .withExactArgs(CreateClientEvent(
            AnalyticsEvent.ACTION_PAYMENT_COMPLETE,
            EventOriginator.SWG_CLIENT, true, null))
        .once();
=======
    analyticsMock
      .expects('logEvent')
      .withExactArgs(AnalyticsEvent.ACTION_PAYMENT_COMPLETE)
      .once();
>>>>>>> c44bd452
    sandbox.stub(port, 'messageDeprecated');
    return flow.start(response);
  });

  describe('payments response', () => {
    let startStub;
    let triggerPromise;

    beforeEach(() => {
      startStub = sandbox.stub(PayCompleteFlow.prototype, 'start');
      triggerPromise = undefined;
      callbacksMock
        .expects('triggerSubscribeResponse')
        .withExactArgs(
          sinon.match(arg => {
            triggerPromise = arg;
            return true;
          })
        )
        .once();
    });

    it('should NOT start flow on a response failure', () => {
      const error = new Error('intentional');
      analyticsMock.expects('setTransactionId').never();
      analyticsMock.expects('addLabels').never();
<<<<<<< HEAD
      eventManagerMock.expects('logEvent')
          .withExactArgs(CreateClientEvent(
              AnalyticsEvent.EVENT_PAYMENT_FAILED,
              EventOriginator.SWG_CLIENT, false, null))
          .once();
      jserrorMock.expects('error')
          .withExactArgs('Pay failed', error)
          .once();
      return responseCallback(Promise.reject(error)).then(() => {
        throw new Error('must have failed');
      }, reason => {
        expect(() => {throw reason;}).to.throw(/intentional/);
        expect(startStub).to.not.be.called;
        expect(triggerPromise).to.exist;
        return triggerPromise.then(() => {
=======
      analyticsMock
        .expects('logEvent')
        .withExactArgs(AnalyticsEvent.EVENT_PAYMENT_FAILED)
        .once();
      jserrorMock
        .expects('error')
        .withExactArgs('Pay failed', error)
        .once();
      return responseCallback(Promise.reject(error)).then(
        () => {
>>>>>>> c44bd452
          throw new Error('must have failed');
        },
        reason => {
          expect(() => {
            throw reason;
          }).to.throw(/intentional/);
          expect(startStub).to.not.be.called;
          expect(triggerPromise).to.exist;
          return triggerPromise.then(
            () => {
              throw new Error('must have failed');
            },
            reason => {
              expect(() => {
                throw reason;
              }).to.throw(/intentional/);
            }
          );
        }
      );
    });

    it('should start flow on a correct payment response', () => {
      analyticsMock.expects('setTransactionId').never();
      callbacksMock.expects('triggerFlowCanceled').never();
      entitlementsManagerMock.expects('blockNextNotification').once();
      const completeStub = sandbox.stub(PayCompleteFlow.prototype, 'complete');
      return responseCallback(Promise.resolve(INTEGR_DATA_OBJ))
        .then(() => {
          expect(startStub).to.be.calledOnce;
          expect(startStub.args[0][0]).to.be.instanceof(SubscribeResponse);
          expect(triggerPromise).to.exist;
          return triggerPromise;
        })
        .then(response => {
          expect(response).to.be.instanceof(SubscribeResponse);
          expect(response.purchaseData.raw).to.equal('{"orderId":"ORDER"}');
          expect(response.purchaseData.signature).to.equal('PD_SIG');
          expect(response.userData.idToken).to.equal(EMPTY_ID_TOK);
          expect(JSON.parse(response.raw)).to.deep.equal(
            JSON.parse(atob(INTEGR_DATA_STRING))['swgCallbackData']
          );
          expect(completeStub).to.not.be.called;
          response.complete();
          expect(completeStub).to.be.calledOnce;
        });
    });

    it('should start flow with a transaction id', () => {
      analyticsMock
        .expects('setTransactionId')
        .withExactArgs('NEW_TRANSACTION_ID')
        .once();
      const data = Object.assign({}, INTEGR_DATA_OBJ_DECODED);
      data['googleTransactionId'] = 'NEW_TRANSACTION_ID';
      return responseCallback(Promise.resolve(data))
        .then(() => {
          return triggerPromise;
        })
        .then(response => {
          expect(response).to.be.instanceof(SubscribeResponse);
          expect(response.purchaseData.raw).to.equal('{"orderId":"ORDER"}');
        });
    });

    it('should start flow on correct payment response w/o entitlements', () => {
      // TODO(dvoytenko, #400): cleanup once entitlements is launched.
      callbacksMock.expects('triggerFlowCanceled').never();
      entitlementsManagerMock.expects('blockNextNotification').once();
      const completeStub = sandbox.stub(PayCompleteFlow.prototype, 'complete');
      const result = INTEGR_DATA_OBJ_NO_ENTITLEMENTS;
      return responseCallback(Promise.resolve(result))
        .then(() => {
          expect(startStub).to.be.calledOnce;
          expect(startStub.args[0][0]).to.be.instanceof(SubscribeResponse);
          expect(triggerPromise).to.exist;
          return triggerPromise;
        })
        .then(response => {
          expect(response).to.be.instanceof(SubscribeResponse);
          expect(response.purchaseData.raw).to.equal('{"orderId":"ORDER"}');
          expect(response.purchaseData.signature).to.equal('PD_SIG');
          expect(response.userData.idToken).to.equal(EMPTY_ID_TOK);
          expect(JSON.parse(response.raw)).to.deep.equal(
            JSON.parse(atob(INTEGR_DATA_STRING_NO_ENTITLEMENTS))[
              'swgCallbackData'
            ]
          );
          expect(completeStub).to.not.be.called;
          response.complete();
          expect(completeStub).to.be.calledOnce;
        });
    });

    it('should start flow on correct payment response as decoded obj', () => {
      analyticsMock.expects('setTransactionId').never();
      const completeStub = sandbox.stub(PayCompleteFlow.prototype, 'complete');
      const result = INTEGR_DATA_OBJ_DECODED;
      return responseCallback(Promise.resolve(result))
        .then(() => {
          expect(startStub).to.be.calledOnce;
          expect(triggerPromise).to.exist;
          return triggerPromise;
        })
        .then(response => {
          expect(response).to.be.instanceof(SubscribeResponse);
          expect(response.purchaseData.raw).to.equal('{"orderId":"ORDER"}');
          expect(response.purchaseData.signature).to.equal('PD_SIG');
          expect(response.userData.idToken).to.equal(EMPTY_ID_TOK);
          expect(JSON.parse(response.raw)).to.deep.equal(
            JSON.parse(atob(INTEGR_DATA_STRING))['swgCallbackData']
          );
          expect(completeStub).to.not.be.called;
          response.complete();
          expect(completeStub).to.be.calledOnce;
        });
    });

    it('should start flow on decoded response w/o entitlements', () => {
      // TODO(dvoytenko, #400): cleanup once entitlements is launched.
      const completeStub = sandbox.stub(PayCompleteFlow.prototype, 'complete');
      const result = INTEGR_DATA_OBJ_DECODED_NO_ENTITLEMENTS;
      return responseCallback(Promise.resolve(result))
        .then(() => {
          expect(startStub).to.be.calledOnce;
          expect(triggerPromise).to.exist;
          return triggerPromise;
        })
        .then(response => {
          expect(response).to.be.instanceof(SubscribeResponse);
          expect(response.purchaseData.raw).to.equal('{"orderId":"ORDER"}');
          expect(response.purchaseData.signature).to.equal('PD_SIG');
          expect(response.userData.idToken).to.equal(EMPTY_ID_TOK);
          expect(JSON.parse(response.raw)).to.deep.equal(
            JSON.parse(atob(INTEGR_DATA_STRING_NO_ENTITLEMENTS))[
              'swgCallbackData'
            ]
          );
          expect(completeStub).to.not.be.called;
          response.complete();
          expect(completeStub).to.be.calledOnce;
        });
    });

    it('should NOT start flow on cancelation', () => {
      analyticsMock.expects('setTransactionId').never();
      callbacksMock
        .expects('triggerFlowCanceled')
        .withExactArgs('subscribe')
        .once();
      const cancel = new DOMException('cancel', 'AbortError');
      responseCallback(Promise.reject(cancel));
      return Promise.resolve()
        .then(() => {
          // Skip microtask.
          return Promise.resolve();
        })
        .then(() => {
          expect(startStub).to.not.be.called;
        });
    });
  });
});

describes.realWin('parseSubscriptionResponse', {}, env => {
  let pageConfig;
  let runtime;

  beforeEach(() => {
    pageConfig = new PageConfig('pub1');
    runtime = new ConfiguredRuntime(env.win, pageConfig);
  });

  it('should pass through the callback', () => {
    const complete = sandbox.spy();
    const sr = parseSubscriptionResponse(runtime, INTEGR_DATA_STRING, complete);
    sr.complete();
    expect(complete).to.be.calledOnce;
  });

  it('should pass through the callback w/o entitlements', () => {
    // TODO(dvoytenko, #400): cleanup once entitlements is launched everywhere.
    const complete = sandbox.spy();
    const sr = parseSubscriptionResponse(
      runtime,
      INTEGR_DATA_STRING_NO_ENTITLEMENTS,
      complete
    );
    sr.complete();
    expect(complete).to.be.calledOnce;
  });

  it('should parse a string response', () => {
    const sr = parseSubscriptionResponse(runtime, INTEGR_DATA_STRING);
    expect(JSON.parse(sr.raw)).to.deep.equal(
      JSON.parse(atob(INTEGR_DATA_STRING))['swgCallbackData']
    );
    expect(sr.purchaseData.raw).to.equal('{"orderId":"ORDER"}');
    expect(sr.purchaseData.signature).to.equal('PD_SIG');
    expect(sr.userData.idToken).to.equal(EMPTY_ID_TOK);
    expect(sr.entitlements.raw).to.equal(ENTITLEMENTS_JWT);
  });

  it('should parse a string response w/o entitlements', () => {
    // TODO(dvoytenko, #400): cleanup once entitlements is launched everywhere.
    const sr = parseSubscriptionResponse(
      runtime,
      INTEGR_DATA_STRING_NO_ENTITLEMENTS
    );
    expect(JSON.parse(sr.raw)).to.deep.equal(
      JSON.parse(atob(INTEGR_DATA_STRING_NO_ENTITLEMENTS))['swgCallbackData']
    );
    expect(sr.purchaseData.raw).to.equal('{"orderId":"ORDER"}');
    expect(sr.purchaseData.signature).to.equal('PD_SIG');
    expect(sr.userData.idToken).to.equal(EMPTY_ID_TOK);
    expect(sr.entitlements).to.be.null;
  });

  it('should parse a json response', () => {
    const sr = parseSubscriptionResponse(runtime, INTEGR_DATA_OBJ);
    expect(JSON.parse(sr.raw)).to.deep.equal(
      JSON.parse(atob(INTEGR_DATA_STRING))['swgCallbackData']
    );
    expect(sr.purchaseData.raw).to.equal('{"orderId":"ORDER"}');
    expect(sr.purchaseData.signature).to.equal('PD_SIG');
    expect(sr.userData.idToken).to.equal(EMPTY_ID_TOK);
    expect(sr.entitlements.raw).to.equal(ENTITLEMENTS_JWT);
  });

  it('should parse a json response w/o entitlements', () => {
    // TODO(dvoytenko, #400): cleanup once entitlements is launched everywhere.
    const sr = parseSubscriptionResponse(
      runtime,
      INTEGR_DATA_OBJ_NO_ENTITLEMENTS
    );
    expect(JSON.parse(sr.raw)).to.deep.equal(
      JSON.parse(atob(INTEGR_DATA_STRING_NO_ENTITLEMENTS))['swgCallbackData']
    );
    expect(sr.purchaseData.raw).to.equal('{"orderId":"ORDER"}');
    expect(sr.purchaseData.signature).to.equal('PD_SIG');
    expect(sr.userData.idToken).to.equal(EMPTY_ID_TOK);
    expect(sr.entitlements).to.be.null;
  });

  it('should parse a decoded json response', () => {
    const sr = parseSubscriptionResponse(runtime, INTEGR_DATA_OBJ_DECODED);
    expect(JSON.parse(sr.raw)).to.deep.equal(
      JSON.parse(atob(INTEGR_DATA_STRING))['swgCallbackData']
    );
    expect(sr.purchaseData.raw).to.equal('{"orderId":"ORDER"}');
    expect(sr.purchaseData.signature).to.equal('PD_SIG');
    expect(sr.userData.idToken).to.equal(EMPTY_ID_TOK);
    expect(sr.entitlements.raw).to.equal(ENTITLEMENTS_JWT);
  });

  it('should parse a decoded json response w/o entitlements', () => {
    // TODO(dvoytenko, #400): cleanup once entitlements is launched everywhere.
    const sr = parseSubscriptionResponse(
      runtime,
      INTEGR_DATA_OBJ_DECODED_NO_ENTITLEMENTS
    );
    expect(JSON.parse(sr.raw)).to.deep.equal(
      JSON.parse(atob(INTEGR_DATA_STRING_NO_ENTITLEMENTS))['swgCallbackData']
    );
    expect(sr.purchaseData.raw).to.equal('{"orderId":"ORDER"}');
    expect(sr.purchaseData.signature).to.equal('PD_SIG');
    expect(sr.userData.idToken).to.equal(EMPTY_ID_TOK);
    expect(sr.entitlements).to.be.null;
  });

  it('should parse complete idToken', () => {
    const idToken =
      'eyJhbGciOiJSUzI1NiIsInR5cCI6IkpXVCJ9.eyJzdWIiOiIxMjM0NS' +
      'IsImVtYWlsIjoidGVzdEBleGFtcGxlLm9yZyIsImVtYWlsX3ZlcmlmaWVkIjp0cnVlL' +
      'CJuYW1lIjoiVGVzdCBPbmUiLCJwaWN0dXJlIjoiaHR0cHM6Ly9leGFtcGxlLm9yZy9h' +
      'dmF0YXIvdGVzdCIsImdpdmVuX25hbWUiOiJUZXN0IiwiZmFtaWx5X25hbWUiOiJPbmU' +
      'ifQ.SIG';
    const ud = parseUserData({idToken});
    expect(ud.idToken).to.equal(idToken);
    expect(ud.id).to.equal('12345');
    expect(ud.email).to.equal('test@example.org');
    expect(ud.emailVerified).to.be.true;
    expect(ud.name).to.equal('Test One');
    expect(ud.givenName).to.equal('Test');
    expect(ud.familyName).to.equal('One');
    expect(ud.pictureUrl).to.equal('https://example.org/avatar/test');
  });

  it('should parse absent entitlements', () => {
    expect(parseEntitlements(runtime, {})).to.be.null;
  });

  it('should parse complete entitlements', () => {
    const ent = parseEntitlements(runtime, {
      'signedEntitlements': ENTITLEMENTS_JWT,
    });
    expect(ent.raw).to.equal(ENTITLEMENTS_JWT);
    expect(ent.entitlements[0].source).to.equal('TEST');
  });
});<|MERGE_RESOLUTION|>--- conflicted
+++ resolved
@@ -144,16 +144,10 @@
       )
       .once();
     analyticsMock.expects('setSku').withExactArgs('sku1');
-<<<<<<< HEAD
     eventManagerMock.expects('logEvent').withExactArgs(
         CreateClientEvent(
             AnalyticsEvent.ACTION_PAYMENT_FLOW_STARTED,
             EventOriginator.SWG_CLIENT, true, null));
-=======
-    analyticsMock
-      .expects('logEvent')
-      .withExactArgs(AnalyticsEvent.ACTION_SUBSCRIBE);
->>>>>>> c44bd452
     const flowPromise = flow.start();
     return expect(flowPromise).to.eventually.be.undefined;
   });
@@ -199,16 +193,10 @@
       )
       .once();
     analyticsMock.expects('setSku').withExactArgs('newSku');
-<<<<<<< HEAD
     eventManagerMock.expects('logEvent').withExactArgs(
         CreateClientEvent(
             AnalyticsEvent.ACTION_PAYMENT_FLOW_STARTED,
             EventOriginator.SWG_CLIENT, true, null));
-=======
-    analyticsMock
-      .expects('logEvent')
-      .withExactArgs(AnalyticsEvent.ACTION_SUBSCRIBE);
->>>>>>> c44bd452
     const flowPromise = replaceFlow.start();
     return expect(flowPromise).to.eventually.be.undefined;
   });
@@ -249,16 +237,10 @@
       )
       .once();
     analyticsMock.expects('setSku').withExactArgs('newSku');
-<<<<<<< HEAD
     eventManagerMock.expects('logEvent').withExactArgs(
         CreateClientEvent(
             AnalyticsEvent.ACTION_PAYMENT_FLOW_STARTED,
             EventOriginator.SWG_CLIENT, true, null));
-=======
-    analyticsMock
-      .expects('logEvent')
-      .withExactArgs(AnalyticsEvent.ACTION_SUBSCRIBE);
->>>>>>> c44bd452
     const flowPromise = replaceFlowNoProrationMode.start();
     return expect(flowPromise).to.eventually.be.undefined;
   });
@@ -368,20 +350,11 @@
     port.onResizeRequest = () => {};
     port.onMessageDeprecated = () => {};
     port.whenReady = () => Promise.resolve();
-<<<<<<< HEAD
     eventManagerMock.expects('logEvent').withExactArgs(
         CreateClientEvent(
             AnalyticsEvent.ACTION_PAYMENT_COMPLETE,
             EventOriginator.SWG_CLIENT, true, null));
     activitiesMock.expects('openIframe').withExactArgs(
-=======
-    analyticsMock
-      .expects('logEvent')
-      .withExactArgs(AnalyticsEvent.ACTION_PAYMENT_COMPLETE);
-    activitiesMock
-      .expects('openIframe')
-      .withExactArgs(
->>>>>>> c44bd452
         sinon.match(arg => arg.tagName == 'IFRAME'),
         '$frontend$/swg/_/ui/v1/payconfirmiframe?_=_',
         {
@@ -413,20 +386,11 @@
     port.onResizeRequest = () => {};
     port.onMessageDeprecated = () => {};
     port.whenReady = () => Promise.resolve();
-<<<<<<< HEAD
     eventManagerMock.expects('logEvent').withExactArgs(
         CreateClientEvent(
             AnalyticsEvent.ACTION_PAYMENT_COMPLETE,
             EventOriginator.SWG_CLIENT, true, null));
     activitiesMock.expects('openIframe').withExactArgs(
-=======
-    analyticsMock
-      .expects('logEvent')
-      .withExactArgs(AnalyticsEvent.ACTION_PAYMENT_COMPLETE);
-    activitiesMock
-      .expects('openIframe')
-      .withExactArgs(
->>>>>>> c44bd452
         sinon.match(arg => arg.tagName == 'IFRAME'),
         '$frontend$/swg/_/ui/v1/payconfirmiframe?_=_',
         {
@@ -470,7 +434,6 @@
       .withExactArgs(
         sinon.match(arg => {
           return arg === 'RaW';
-<<<<<<< HEAD
         }))
         .once();
     entitlementsManagerMock.expects('setToastShown')
@@ -491,28 +454,6 @@
         CreateClientEvent(
             AnalyticsEvent.ACTION_ACCOUNT_ACKNOWLEDGED,
             EventOriginator.SWG_CLIENT, true, null));
-=======
-        })
-      )
-      .once();
-    entitlementsManagerMock
-      .expects('setToastShown')
-      .withExactArgs(true)
-      .once();
-    entitlementsManagerMock
-      .expects('unblockNextNotification')
-      .withExactArgs()
-      .once();
-    analyticsMock
-      .expects('logEvent')
-      .withExactArgs(AnalyticsEvent.ACTION_PAYMENT_COMPLETE);
-    analyticsMock
-      .expects('logEvent')
-      .withExactArgs(AnalyticsEvent.ACTION_ACCOUNT_CREATED);
-    analyticsMock
-      .expects('logEvent')
-      .withExactArgs(AnalyticsEvent.ACTION_ACCOUNT_ACKNOWLEDGED);
->>>>>>> c44bd452
     const messageStub = sandbox.stub(port, 'messageDeprecated');
     return flow
       .start(response)
@@ -545,7 +486,6 @@
     port.whenReady = () => Promise.resolve();
     port.acceptResult = () => Promise.resolve();
     activitiesMock.expects('openIframe').returns(Promise.resolve(port));
-<<<<<<< HEAD
     entitlementsManagerMock.expects('reset')
         .withExactArgs(true)  // Expected positive.
         .once();
@@ -569,30 +509,6 @@
         CreateClientEvent(
             AnalyticsEvent.ACTION_PAYMENT_COMPLETE,
             EventOriginator.SWG_CLIENT, true, null));
-=======
-    entitlementsManagerMock
-      .expects('reset')
-      .withExactArgs(true) // Expected positive.
-      .once();
-    entitlementsManagerMock.expects('pushNextEntitlements').never();
-    entitlementsManagerMock
-      .expects('setToastShown')
-      .withExactArgs(true)
-      .once();
-    entitlementsManagerMock
-      .expects('unblockNextNotification')
-      .withExactArgs()
-      .once();
-    analyticsMock
-      .expects('logEvent')
-      .withExactArgs(AnalyticsEvent.ACTION_ACCOUNT_CREATED);
-    analyticsMock
-      .expects('logEvent')
-      .withExactArgs(AnalyticsEvent.ACTION_ACCOUNT_ACKNOWLEDGED);
-    analyticsMock
-      .expects('logEvent')
-      .withExactArgs(AnalyticsEvent.ACTION_PAYMENT_COMPLETE);
->>>>>>> c44bd452
     const messageStub = sandbox.stub(port, 'messageDeprecated');
     return flow
       .start(response)
@@ -648,7 +564,6 @@
             order.push('pushNextEntitlements');
           }
           return arg === 'ENTITLEMENTS_JWT';
-<<<<<<< HEAD
         }))
         .once();
     entitlementsManagerMock.expects('setToastShown')
@@ -669,28 +584,6 @@
         CreateClientEvent(
             AnalyticsEvent.ACTION_PAYMENT_COMPLETE,
             EventOriginator.SWG_CLIENT, true, null));
-=======
-        })
-      )
-      .once();
-    entitlementsManagerMock
-      .expects('setToastShown')
-      .withExactArgs(true)
-      .once();
-    entitlementsManagerMock
-      .expects('unblockNextNotification')
-      .withExactArgs()
-      .once();
-    analyticsMock
-      .expects('logEvent')
-      .withExactArgs(AnalyticsEvent.ACTION_ACCOUNT_CREATED);
-    analyticsMock
-      .expects('logEvent')
-      .withExactArgs(AnalyticsEvent.ACTION_ACCOUNT_ACKNOWLEDGED);
-    analyticsMock
-      .expects('logEvent')
-      .withExactArgs(AnalyticsEvent.ACTION_PAYMENT_COMPLETE);
->>>>>>> c44bd452
     const messageStub = sandbox.stub(port, 'messageDeprecated');
     return flow
       .start(response)
@@ -736,18 +629,11 @@
     port.whenReady = () => Promise.resolve();
     port.acceptResult = () => Promise.resolve();
     activitiesMock.expects('openIframe').returns(Promise.resolve(port));
-<<<<<<< HEAD
     eventManagerMock.expects('logEvent')
         .withExactArgs(CreateClientEvent(
             AnalyticsEvent.ACTION_PAYMENT_COMPLETE,
             EventOriginator.SWG_CLIENT, true, null))
         .once();
-=======
-    analyticsMock
-      .expects('logEvent')
-      .withExactArgs(AnalyticsEvent.ACTION_PAYMENT_COMPLETE)
-      .once();
->>>>>>> c44bd452
     sandbox.stub(port, 'messageDeprecated');
     return flow.start(response);
   });
@@ -777,18 +663,11 @@
     port.whenReady = () => Promise.resolve();
     port.acceptResult = () => Promise.resolve();
     activitiesMock.expects('openIframe').returns(Promise.resolve(port));
-<<<<<<< HEAD
     eventManagerMock.expects('logEvent')
         .withExactArgs(CreateClientEvent(
             AnalyticsEvent.ACTION_PAYMENT_COMPLETE,
             EventOriginator.SWG_CLIENT, true, null))
         .once();
-=======
-    analyticsMock
-      .expects('logEvent')
-      .withExactArgs(AnalyticsEvent.ACTION_PAYMENT_COMPLETE)
-      .once();
->>>>>>> c44bd452
     sandbox.stub(port, 'messageDeprecated');
     return flow.start(response);
   });
@@ -815,7 +694,6 @@
       const error = new Error('intentional');
       analyticsMock.expects('setTransactionId').never();
       analyticsMock.expects('addLabels').never();
-<<<<<<< HEAD
       eventManagerMock.expects('logEvent')
           .withExactArgs(CreateClientEvent(
               AnalyticsEvent.EVENT_PAYMENT_FAILED,
@@ -827,25 +705,6 @@
       return responseCallback(Promise.reject(error)).then(() => {
         throw new Error('must have failed');
       }, reason => {
-        expect(() => {throw reason;}).to.throw(/intentional/);
-        expect(startStub).to.not.be.called;
-        expect(triggerPromise).to.exist;
-        return triggerPromise.then(() => {
-=======
-      analyticsMock
-        .expects('logEvent')
-        .withExactArgs(AnalyticsEvent.EVENT_PAYMENT_FAILED)
-        .once();
-      jserrorMock
-        .expects('error')
-        .withExactArgs('Pay failed', error)
-        .once();
-      return responseCallback(Promise.reject(error)).then(
-        () => {
->>>>>>> c44bd452
-          throw new Error('must have failed');
-        },
-        reason => {
           expect(() => {
             throw reason;
           }).to.throw(/intentional/);
