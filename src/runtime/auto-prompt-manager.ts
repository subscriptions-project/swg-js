/**
 * Copyright 2021 The Subscribe with Google Authors. All Rights Reserved.
 *
 * Licensed under the Apache License, Version 2.0 (the "License");
 * you may not use this file except in compliance with the License.
 * You may obtain a copy of the License at
 *
 *      http://www.apache.org/licenses/LICENSE-2.0
 *
 * Unless required by applicable law or agreed to in writing, software
 * distributed under the License is distributed on an "AS-IS" BASIS,
 * WITHOUT WARRANTIES OR CONDITIONS OF ANY KIND, either express or implied.
 * See the License for the specific language governing permissions and
 * limitations under the License.
 */

import {AnalyticsEvent, EventOriginator} from '../proto/api_messages';
import {
  Article,
  EntitlementsManager,
  Intervention,
} from './entitlements-manager';
import {
  AudienceActionFlow,
  AudienceActionIframeFlow,
} from './audience-action-flow';
import {AudienceActionLocalFlow} from './audience-action-local-flow';
import {AutoPromptType} from '../api/basic-subscriptions';
import {ClientConfig} from '../model/client-config';
import {ClientConfigManager} from './client-config-manager';
import {ClientEvent} from '../api/client-event-manager-api';
import {ClientEventManager} from './client-event-manager';
import {ConfiguredRuntime} from './runtime';
import {Deps} from './deps';
import {Doc} from '../model/doc';
import {Duration, FrequencyCapConfig} from '../model/auto-prompt-config';
import {Entitlements} from '../api/entitlements';
import {GoogleAnalyticsEventListener} from './google-analytics-event-listener';
import {InterventionType} from '../api/interventions';
import {MiniPromptApi} from './mini-prompt-api';
import {OffersRequest} from '../api/subscriptions';
import {PageConfig} from '../model/page-config';
import {Storage, pruneTimestamps} from './storage';
import {StorageKeys} from '../utils/constants';
import {assert} from '../utils/log';

const SECOND_IN_MILLIS = 1000;
const TWO_WEEKS_IN_MILLIS = 2 * 604800000;
const PREFERENCE_PUBLISHER_PROVIDED_PROMPT =
  'PREFERENCE_PUBLISHER_PROVIDED_PROMPT';

const monetizationImpressionEvents = [
  AnalyticsEvent.IMPRESSION_SWG_CONTRIBUTION_MINI_PROMPT,
  AnalyticsEvent.IMPRESSION_SWG_SUBSCRIPTION_MINI_PROMPT,
  AnalyticsEvent.IMPRESSION_OFFERS,
  AnalyticsEvent.IMPRESSION_CONTRIBUTION_OFFERS,
];

const DISMISSAL_EVENTS_TO_ACTION_MAP = new Map([
  [
    AnalyticsEvent.ACTION_SWG_CONTRIBUTION_MINI_PROMPT_CLOSE,
    InterventionType.TYPE_CONTRIBUTION,
  ],
  [
    AnalyticsEvent.ACTION_CONTRIBUTION_OFFERS_CLOSED,
    InterventionType.TYPE_CONTRIBUTION,
  ],
  [
    AnalyticsEvent.ACTION_NEWSLETTER_OPT_IN_CLOSE,
    InterventionType.TYPE_NEWSLETTER_SIGNUP,
  ],
  [
    AnalyticsEvent.ACTION_BYOP_NEWSLETTER_OPT_IN_CLOSE,
    InterventionType.TYPE_NEWSLETTER_SIGNUP,
  ],
  [
    AnalyticsEvent.ACTION_REGWALL_OPT_IN_CLOSE,
    InterventionType.TYPE_REGISTRATION_WALL,
  ],
  [AnalyticsEvent.ACTION_SURVEY_CLOSED, InterventionType.TYPE_REWARDED_SURVEY],
  [AnalyticsEvent.ACTION_REWARDED_AD_CLOSE, InterventionType.TYPE_REWARDED_AD],
  [
    AnalyticsEvent.ACTION_SWG_SUBSCRIPTION_MINI_PROMPT_CLOSE,
    InterventionType.TYPE_SUBSCRIPTION,
  ],
  [
    AnalyticsEvent.ACTION_SUBSCRIPTION_OFFERS_CLOSED,
    InterventionType.TYPE_SUBSCRIPTION,
  ],
]);

const COMPLETION_EVENTS_TO_ACTION_MAP = new Map([
  [
    AnalyticsEvent.EVENT_CONTRIBUTION_PAYMENT_COMPLETE,
    InterventionType.TYPE_CONTRIBUTION,
  ],
  [
    AnalyticsEvent.ACTION_NEWSLETTER_OPT_IN_BUTTON_CLICK,
    InterventionType.TYPE_NEWSLETTER_SIGNUP,
  ],
  [
    AnalyticsEvent.ACTION_BYOP_NEWSLETTER_OPT_IN_SUBMIT,
    InterventionType.TYPE_NEWSLETTER_SIGNUP,
  ],
  [
    AnalyticsEvent.ACTION_REGWALL_OPT_IN_BUTTON_CLICK,
    InterventionType.TYPE_REGISTRATION_WALL,
  ],
  [
    AnalyticsEvent.ACTION_SURVEY_SUBMIT_CLICK,
    InterventionType.TYPE_REWARDED_SURVEY,
  ],
  [AnalyticsEvent.ACTION_REWARDED_AD_VIEW, InterventionType.TYPE_REWARDED_AD],
  [
    AnalyticsEvent.EVENT_SUBSCRIPTION_PAYMENT_COMPLETE,
    InterventionType.TYPE_SUBSCRIPTION,
  ],
]);

const IMPRESSION_EVENTS_TO_ACTION_MAP = new Map([
  [
    AnalyticsEvent.IMPRESSION_SWG_CONTRIBUTION_MINI_PROMPT,
    InterventionType.TYPE_CONTRIBUTION,
  ],
  [
    AnalyticsEvent.IMPRESSION_CONTRIBUTION_OFFERS,
    InterventionType.TYPE_CONTRIBUTION,
  ],
  [
    AnalyticsEvent.IMPRESSION_NEWSLETTER_OPT_IN,
    InterventionType.TYPE_NEWSLETTER_SIGNUP,
  ],
  [
    AnalyticsEvent.IMPRESSION_BYOP_NEWSLETTER_OPT_IN,
    InterventionType.TYPE_NEWSLETTER_SIGNUP,
  ],
  [
    AnalyticsEvent.IMPRESSION_REGWALL_OPT_IN,
    InterventionType.TYPE_REGISTRATION_WALL,
  ],
  [AnalyticsEvent.IMPRESSION_SURVEY, InterventionType.TYPE_REWARDED_SURVEY],
  [AnalyticsEvent.IMPRESSION_REWARDED_AD, InterventionType.TYPE_REWARDED_AD],
  [
    AnalyticsEvent.IMPRESSION_SWG_SUBSCRIPTION_MINI_PROMPT,
    InterventionType.TYPE_SUBSCRIPTION,
  ],
  [AnalyticsEvent.IMPRESSION_OFFERS, InterventionType.TYPE_SUBSCRIPTION],
]);

const GENERIC_COMPLETION_EVENTS = [AnalyticsEvent.EVENT_PAYMENT_FAILED];

const ACTON_CTA_BUTTON_CLICK = [
  AnalyticsEvent.ACTION_SWG_BUTTON_SHOW_OFFERS_CLICK,
  AnalyticsEvent.ACTION_SWG_BUTTON_SHOW_CONTRIBUTIONS_CLICK,
];

export interface ShowAutoPromptParams {
  autoPromptType?: AutoPromptType;
  alwaysShow?: boolean;
  isClosable?: boolean;
}

interface ActionsTimestamps {
  [key: string]: ActionTimestamps;
}

interface ActionTimestamps {
  impressions: number[];
  dismissals: number[];
  completions: number[];
}

/**
 * Manages the display of subscription/contribution prompts automatically
 * displayed to the user.
 */
export class AutoPromptManager {
  private hasStoredMiniPromptImpression_ = false;
  private promptIsFromCtaButton_ = false;
  private lastAudienceActionFlow_: AudienceActionFlow | null = null;
  private isClosable_: boolean | undefined;
  private autoPromptType_: AutoPromptType | undefined;

  private readonly doc_: Doc;
  private readonly pageConfig_: PageConfig;
  private readonly entitlementsManager_: EntitlementsManager;
  private readonly clientConfigManager_: ClientConfigManager;
  private readonly storage_: Storage;
  private readonly miniPromptAPI_: MiniPromptApi;
  private readonly eventManager_: ClientEventManager;

  constructor(
    private readonly deps_: Deps,
    private readonly configuredRuntime_: ConfiguredRuntime
  ) {
    this.doc_ = deps_.doc();

    this.pageConfig_ = deps_.pageConfig();

    this.entitlementsManager_ = deps_.entitlementsManager();

    this.clientConfigManager_ = deps_.clientConfigManager();
    assert(
      this.clientConfigManager_,
      'AutoPromptManager requires an instance of ClientConfigManager.'
    );

    this.storage_ = deps_.storage();

    deps_
      .eventManager()
      .registerEventListener(this.handleClientEvent_.bind(this));

    this.miniPromptAPI_ = new MiniPromptApi(deps_);
    this.miniPromptAPI_.init();

    this.eventManager_ = deps_.eventManager();
  }

  /**
   * Triggers the display of the auto prompt, if preconditions are met.
   * Preconditions are as follows:
   *   - alwaysShow == true, used for demo purposes, OR
   *   - There is no active entitlement found AND
   *   - The user had not reached the maximum impressions allowed, as specified
   *     by the publisher
   * A prompt may not be displayed if the appropriate criteria are not met.
   */
  async showAutoPrompt(params: ShowAutoPromptParams): Promise<void> {
    if (params.autoPromptType === AutoPromptType.NONE) {
      return;
    }

    // Manual override of display rules, mainly for demo purposes. Requires
    // contribution or subscription to be set as autoPromptType in snippet.
    if (params.alwaysShow) {
      this.autoPromptType_ = this.getPromptTypeToDisplay_(
        params.autoPromptType
      );
      this.isClosable_ = params.isClosable ?? !this.isSubscription_();
      const promptFn = this.getMonetizationPromptFn_();
      promptFn();
      return;
    }

    // Fetch entitlements and the client config from the server, so that we have
    // the information we need to determine whether and which prompt should be
    // displayed.
    const [clientConfig, entitlements, article] = await Promise.all([
      this.clientConfigManager_.getClientConfig(),
      this.entitlementsManager_.getEntitlements(),
      this.entitlementsManager_.getArticle(),
    ]);

    this.setArticleExperimentFlags_(article);

    this.showAutoPrompt_(clientConfig, entitlements, article, params);
  }

  /**
   * Sets experiment flags from article experiment config.
   */
  private setArticleExperimentFlags_(article: Article | null): void {
    if (!article) {
      return;
    }
    // Set experiment flags here.
  }

  /**
   * Displays the appropriate auto prompt, depending on the fetched prompt
   * configuration, entitlement state, and options specified in params.
   */
  private async showAutoPrompt_(
    clientConfig: ClientConfig,
    entitlements: Entitlements,
    article: Article | null,
    params: ShowAutoPromptParams
  ): Promise<void> {
    if (!article) {
      return;
    }

    if (!clientConfig.uiPredicates?.canDisplayAutoPrompt) {
      return;
    }

    const hasValidEntitlements = entitlements.enablesThis();
    if (hasValidEntitlements) {
      return;
    }

    // Article response is honored over code snippet in case of conflict, such
    // as when publisher changes revenue model but does not update snippet.
    this.autoPromptType_ = this.getAutoPromptType_(
      article.audienceActions?.actions,
      params.autoPromptType
    )!;

    // Default isClosable to what is set in the page config.
    // Otherwise, the prompt is blocking for publications with a
    // subscription revenue model, while all others can be dismissed.
    this.isClosable_ = params.isClosable ?? !this.isSubscription_();

    // Frequency cap flow utilizes config and timestamps to determine next
    // action. Metered flow strictly follows prompt order. Display delay is
    // applied to all dismissible prompts.
    const frequencyCapConfig =
      clientConfig.autoPromptConfig?.frequencyCapConfig;
    const potentialAction = await this.getPotentialAction_({
      article,
      frequencyCapConfig,
    });
    const promptFn = this.isMonetizationAction_(potentialAction?.type)
      ? this.getMonetizationPromptFn_()
      : potentialAction
      ? this.getAudienceActionPromptFn_({
          action: potentialAction.type,
          configurationId: potentialAction.configurationId,
          preference: potentialAction.preference,
        })
      : undefined;

    if (!promptFn) {
      return;
    }

    this.promptIsFromCtaButton_ = false;
    // Add display delay to dismissible prompts.
    const displayDelayMs = this.isClosable_
      ? (clientConfig?.autoPromptConfig?.clientDisplayTrigger
          ?.displayDelaySeconds || 0) * SECOND_IN_MILLIS
      : 0;
    this.deps_.win().setTimeout(promptFn, displayDelayMs);
    return;
  }

  private isSubscription_(): boolean {
    return (
      this.autoPromptType_ === AutoPromptType.SUBSCRIPTION ||
      this.autoPromptType_ === AutoPromptType.SUBSCRIPTION_LARGE
    );
  }

  private isContribution_(): boolean {
    return (
      this.autoPromptType_ === AutoPromptType.CONTRIBUTION ||
      this.autoPromptType_ === AutoPromptType.CONTRIBUTION_LARGE
    );
  }

  private isMonetizationAction_(
    actionType: InterventionType | undefined
  ): boolean {
    return (
      actionType === InterventionType.TYPE_SUBSCRIPTION ||
      actionType === InterventionType.TYPE_CONTRIBUTION
    );
  }

  /**
   * Determines what Monetization prompt type should be shown. Determined by
   * the first AutoPromptType passed in from Article Actions. Only enables the
   * mini prompt if the autoPromptType mini prompt snippet is present.
   */
  private getAutoPromptType_(
    actions: Intervention[] = [],
    autoPromptType: AutoPromptType | undefined
  ): AutoPromptType | undefined {
    const potentialAction = actions.find(
      (action) =>
        action.type === InterventionType.TYPE_CONTRIBUTION ||
        action.type === InterventionType.TYPE_SUBSCRIPTION
    );

    // No article actions match contribution or subscription.
    if (!potentialAction) {
      return undefined;
    }

    const snippetAction =
      potentialAction.type === InterventionType.TYPE_CONTRIBUTION
        ? // Allow autoPromptType to enable miniprompt.
          autoPromptType === AutoPromptType.CONTRIBUTION
          ? AutoPromptType.CONTRIBUTION
          : AutoPromptType.CONTRIBUTION_LARGE
        : autoPromptType === AutoPromptType.SUBSCRIPTION
        ? AutoPromptType.SUBSCRIPTION
        : AutoPromptType.SUBSCRIPTION_LARGE;

    return this.getPromptTypeToDisplay_(snippetAction);
  }

  private async getPotentialAction_({
    article,
    frequencyCapConfig,
  }: {
    article: Article;
    frequencyCapConfig: FrequencyCapConfig | undefined;
  }): Promise<Intervention | void> {
    let actions = article.audienceActions?.actions;
    if (!actions || actions.length === 0) {
      return;
    }

    const actionsTimestamps = await this.getTimestamps();
    actions = actions.filter((action) =>
      this.checkActionEligibility_(action.type, actionsTimestamps!)
    );

    if (actions.length === 0) {
      return;
    }

    if (!this.isClosable_) {
      return actions[0];
    }

    // If prompt is dismissible, frequencyCapConfig should be valid.
    if (!this.isValidFrequencyCap_(frequencyCapConfig)) {
      this.eventManager_.logSwgEvent(
        AnalyticsEvent.EVENT_FREQUENCY_CAP_CONFIG_NOT_FOUND_ERROR
      );
      return actions[0];
    }

    // b/325512849: Evaluate prompt frequency cap before global frequency cap.
    // This disambiguates the scenarios where a reader meets the cap when the
    // reader is only eligible for 1 prompt vs. when the publisher only has 1
    // prompt configured.
    let potentialAction: Intervention | undefined = undefined;
    for (const action of actions) {
      let frequencyCapDuration = frequencyCapConfig?.promptFrequencyCaps?.find(
        (frequencyCap) => frequencyCap.audienceActionType === action.type
      )?.frequencyCapDuration;
      if (!frequencyCapDuration) {
        this.eventManager_.logSwgEvent(
          AnalyticsEvent.EVENT_PROMPT_FREQUENCY_CONFIG_NOT_FOUND
        );
        frequencyCapDuration =
          frequencyCapConfig?.anyPromptFrequencyCap?.frequencyCapDuration;
      }
      if (this.isValidFrequencyCapDuration_(frequencyCapDuration)) {
        const actionTimestamps = actionsTimestamps![action.type];
        const timestamps = [
          ...(actionTimestamps?.dismissals || []),
          ...(actionTimestamps?.completions || []),
        ];
        if (this.isFrequencyCapped_(frequencyCapDuration!, timestamps)) {
          this.eventManager_.logSwgEvent(
            AnalyticsEvent.EVENT_PROMPT_FREQUENCY_CAP_MET
          );
          continue;
        }
      }
      potentialAction = action;
      break;
    }

    if (!potentialAction) {
      return;
    }

    const globalFrequencyCapDuration =
      frequencyCapConfig?.globalFrequencyCap?.frequencyCapDuration;
    if (this.isValidFrequencyCapDuration_(globalFrequencyCapDuration)) {
      const globalTimestamps = Array.prototype.concat.apply(
        [],
        Object.entries(actionsTimestamps!)
          .filter(([action, _]) => action !== potentialAction!.type)
          .map(([_, timestamps]) => timestamps.impressions)
      );
      if (
        this.isFrequencyCapped_(globalFrequencyCapDuration!, globalTimestamps)
      ) {
        this.eventManager_.logSwgEvent(
          AnalyticsEvent.EVENT_GLOBAL_FREQUENCY_CAP_MET
        );
        return;
      }
    }
    return potentialAction;
  }

  /**
   * Returns a function to show the appropriate monetization prompt,
   * or undefined if the type of prompt cannot be determined.
   */
  private getLargeMonetizationPromptFn_(
    shouldAnimateFade: boolean = true
  ): (() => void) | undefined {
    const options: OffersRequest = {
      isClosable: !!this.isClosable_,
      shouldAnimateFade,
    };
    if (this.isSubscription_()) {
      return () => {
        this.configuredRuntime_.showOffers(options);
      };
    } else if (this.isContribution_()) {
      return () => {
        this.configuredRuntime_.showContributionOptions(options);
      };
    }
    return undefined;
  }

<<<<<<< HEAD
  private getAudienceActionPromptFn_(opt: {
    action: InterventionType;
=======
  private getAudienceActionPromptFn_({
    actionType,
    configurationId,
    preference,
  }: {
    actionType: string;
>>>>>>> 3e9b4d63
    configurationId?: string;
    preference?: string;
  }): () => void {
    return () => {
<<<<<<< HEAD
      const audienceActionFlow = this.chooseAudienceActionFlow(opt);
=======
      const audienceActionFlow: AudienceActionFlow =
        actionType === TYPE_REWARDED_AD
          ? new AudienceActionLocalFlow(this.deps_, {
              action: actionType,
              configurationId,
              autoPromptType: this.autoPromptType_,
              isClosable: this.isClosable_,
              monetizationFunction: this.getLargeMonetizationPromptFn_(
                /* shouldAnimateFade */ false
              ),
              calledManually: false,
            })
          : actionType === TYPE_NEWSLETTER_SIGNUP &&
            preference === PREFERENCE_PUBLISHER_PROVIDED_PROMPT
          ? new AudienceActionLocalFlow(this.deps_, {
              action: actionType,
              configurationId,
              autoPromptType: this.autoPromptType_,
              isClosable: this.isClosable_,
              calledManually: false,
            })
          : new AudienceActionIframeFlow(this.deps_, {
              action: actionType,
              configurationId,
              autoPromptType: this.autoPromptType_,
              isClosable: this.isClosable_,
              calledManually: false,
            });
>>>>>>> 3e9b4d63
      this.setLastAudienceActionFlow(audienceActionFlow);
      audienceActionFlow.start();
    };
  }

  private chooseAudienceActionFlow(opt: {
    action: InterventionType;
    configurationId?: string;
    autoPromptType?: AutoPromptType;
    isClosable?: boolean;
    preference?: string;
  }): AudienceActionFlow {
    if (opt.action === InterventionType.TYPE_REWARDED_AD) {
      return new AudienceActionLocalFlow(this.deps_, {
        action: opt.action,
        configurationId: opt.configurationId,
        autoPromptType: opt.autoPromptType,
        isClosable: opt.isClosable,
        monetizationFunction: this.getLargeMonetizationPromptFn_(
          opt.autoPromptType,
          !!opt.isClosable,
          /* shouldAnimateFade */ false
        ),
      });
    } else if (
      opt.action === InterventionType.TYPE_NEWSLETTER_SIGNUP &&
      opt.preference === PREFERENCE_PUBLISHER_PROVIDED_PROMPT
    ) {
      return new AudienceActionLocalFlow(this.deps_, {
        action: opt.action,
        configurationId: opt.configurationId,
        autoPromptType: opt.autoPromptType,
        isClosable: opt.isClosable,
      });
    } else if (
      opt.action === InterventionType.TYPE_NEWSLETTER_SIGNUP ||
      opt.action === InterventionType.TYPE_REGISTRATION_WALL ||
      opt.action === InterventionType.TYPE_REWARDED_SURVEY
    ) {
      return new AudienceActionIframeFlow(this.deps_, {
        action: opt.action,
        configurationId: opt.configurationId,
        autoPromptType: opt.autoPromptType,
        isClosable: opt.isClosable,
      });
    }
    throw Error();
  }

  setLastAudienceActionFlow(flow: AudienceActionFlow): void {
    this.lastAudienceActionFlow_ = flow;
  }

  getLastAudienceActionFlow(): AudienceActionFlow | null {
    return this.lastAudienceActionFlow_;
  }

  /**
   * Shows the prompt based on the type specified.
   */
  private getMonetizationPromptFn_(): () => void {
    const displayLargePromptFn = this.getLargeMonetizationPromptFn_();
    return () => {
      if (
        this.autoPromptType_ === AutoPromptType.SUBSCRIPTION ||
        this.autoPromptType_ === AutoPromptType.CONTRIBUTION
      ) {
        this.miniPromptAPI_.create({
          autoPromptType: this.autoPromptType_,
          clickCallback: displayLargePromptFn,
        });
      } else if (
        (this.autoPromptType_ === AutoPromptType.SUBSCRIPTION_LARGE ||
          this.autoPromptType_ === AutoPromptType.CONTRIBUTION_LARGE) &&
        displayLargePromptFn
      ) {
        displayLargePromptFn();
      }
    };
  }

  /**
   * Returns which type of prompt to display based on the type specified and
   * the viewport width. If the desktop is wider than 480px, then the large
   * prompt type will be substituted for the miniprompt. The original
   * promptType will be returned as-is in all other cases.
   */
  private getPromptTypeToDisplay_(
    promptType?: AutoPromptType
  ): AutoPromptType | undefined {
    const isWideDesktop = this.getInnerWidth_() > 480;
    if (isWideDesktop) {
      if (promptType === AutoPromptType.SUBSCRIPTION) {
        this.logDisableMinipromptEvent_(promptType);
        return AutoPromptType.SUBSCRIPTION_LARGE;
      }
      if (promptType === AutoPromptType.CONTRIBUTION) {
        this.logDisableMinipromptEvent_(promptType);
        return AutoPromptType.CONTRIBUTION_LARGE;
      }
    }

    return promptType;
  }

  /**
   * Logs the disable miniprompt event.
   */
  private logDisableMinipromptEvent_(
    overriddenPromptType?: AutoPromptType
  ): void {
    this.eventManager_.logEvent({
      eventType: AnalyticsEvent.EVENT_DISABLE_MINIPROMPT_DESKTOP,
      eventOriginator: EventOriginator.SWG_CLIENT,
      isFromUserAction: false,
      additionalParameters: {
        publicationid: this.pageConfig_.getPublicationId(),
        promptType: overriddenPromptType,
      },
    });
  }

  /**
   * Listens for relevant prompt impression events, dismissal events, and completed
   * action events, and logs them to local storage for use in determining whether
   * to display the prompt in the future.
   */
  private async handleClientEvent_(event: ClientEvent): Promise<void> {
    if (!event.eventType) {
      return;
    }

    // ** Frequency Capping Events **
    if (ACTON_CTA_BUTTON_CLICK.find((e) => e === event.eventType)) {
      this.promptIsFromCtaButton_ = true;
    }
    await this.handleFrequencyCappingLocalStorage_(event.eventType);
  }

  /**
   * Executes required local storage gets and sets for Frequency Capping flow.
   * Events of prompts for paygated content do not count toward frequency cap.
   * Maintains hasStoredMiniPromptImpression_ so as not to store multiple
   * impression timestamps for mini/normal contribution prompt.
   */
  private async handleFrequencyCappingLocalStorage_(
    analyticsEvent: AnalyticsEvent
  ): Promise<void> {
    if (!this.isClosable_) {
      return;
    }

    if (
      !(
        IMPRESSION_EVENTS_TO_ACTION_MAP.has(analyticsEvent) ||
        DISMISSAL_EVENTS_TO_ACTION_MAP.has(analyticsEvent) ||
        COMPLETION_EVENTS_TO_ACTION_MAP.has(analyticsEvent) ||
        GENERIC_COMPLETION_EVENTS.find((e) => e === analyticsEvent)
      )
    ) {
      return;
    }

    if (
      !this.promptIsFromCtaButton_ &&
      monetizationImpressionEvents.includes(analyticsEvent)
    ) {
      if (this.hasStoredMiniPromptImpression_) {
        return;
      }
      this.hasStoredMiniPromptImpression_ = true;
    }

    this.storeEvent(analyticsEvent);
  }

  /**
   * Fetches frequency capping timestamps from local storage for prompts.
   * Timestamps are not necessarily sorted.
   */
  async getTimestamps(): Promise<ActionsTimestamps> {
    const stringified = await this.storage_.get(
      StorageKeys.TIMESTAMPS,
      /* useLocalStorage */ true
    );
    if (!stringified) {
      return {};
    }

    const timestamps: ActionsTimestamps = JSON.parse(stringified);
    if (!this.isValidActionsTimestamps_(timestamps)) {
      this.eventManager_.logSwgEvent(
        AnalyticsEvent.EVENT_LOCAL_STORAGE_TIMESTAMPS_PARSING_ERROR
      );
      return {};
    }
    return Object.entries(timestamps).reduce(
      (acc: ActionsTimestamps, [key, value]: [string, ActionTimestamps]) => {
        return {
          ...acc,
          [key]: {
            impressions: pruneTimestamps(
              value.impressions,
              TWO_WEEKS_IN_MILLIS
            ),
            dismissals: pruneTimestamps(value.dismissals, TWO_WEEKS_IN_MILLIS),
            completions: pruneTimestamps(
              value.completions,
              TWO_WEEKS_IN_MILLIS
            ),
          },
        };
      },
      {}
    );
  }

  isValidActionsTimestamps_(timestamps: ActionsTimestamps) {
    return (
      timestamps instanceof Object &&
      !(timestamps instanceof Array) &&
      Object.values(
        Object.values(timestamps).map(
          (t) =>
            Object.keys(t).length === 3 &&
            t.impressions.every((n) => !isNaN(n)) &&
            t.dismissals.every((n) => !isNaN(n)) &&
            t.completions.every((n) => !isNaN(n))
        )
      ).every(Boolean)
    );
  }

  async setTimestamps(timestamps: ActionsTimestamps) {
    const json = JSON.stringify(timestamps);
    this.storage_.set(StorageKeys.TIMESTAMPS, json, /* useLocalStorage */ true);
  }

  async storeImpression(action: string): Promise<void> {
    const timestamps = await this.getTimestamps();
    const actionTimestamps = timestamps[action] || {
      impressions: [],
      dismissals: [],
      completions: [],
    };
    actionTimestamps.impressions.push(Date.now());
    timestamps[action] = actionTimestamps;
    this.setTimestamps(timestamps);
  }

  async storeDismissal(action: string): Promise<void> {
    const timestamps = await this.getTimestamps();
    const actionTimestamps = timestamps[action] || {
      impressions: [],
      dismissals: [],
      completions: [],
    };
    actionTimestamps.dismissals.push(Date.now());
    timestamps[action] = actionTimestamps;
    this.setTimestamps(timestamps);
  }

  async storeCompletion(action: string): Promise<void> {
    const timestamps = await this.getTimestamps();
    const actionTimestamps = timestamps[action] || {
      impressions: [],
      dismissals: [],
      completions: [],
    };
    actionTimestamps.completions.push(Date.now());
    timestamps[action] = actionTimestamps;
    this.setTimestamps(timestamps);
  }

  async storeEvent(event: AnalyticsEvent): Promise<void> {
    let action;
    if (IMPRESSION_EVENTS_TO_ACTION_MAP.has(event)) {
      // b/333536312: Only store impression if prompt was not triggered via cta
      // click.
      if (!this.promptIsFromCtaButton_) {
        action = IMPRESSION_EVENTS_TO_ACTION_MAP.get(event);
        this.storeImpression(action!);
      }
    } else if (DISMISSAL_EVENTS_TO_ACTION_MAP.has(event)) {
      action = DISMISSAL_EVENTS_TO_ACTION_MAP.get(event);
      this.storeDismissal(action!);
    } else if (COMPLETION_EVENTS_TO_ACTION_MAP.has(event)) {
      action = COMPLETION_EVENTS_TO_ACTION_MAP.get(event);
      this.storeCompletion(action!);
    } else if (GENERIC_COMPLETION_EVENTS.includes(event)) {
<<<<<<< HEAD
      if (this.isContribution_(this.autoPromptType_)) {
        this.storeCompletion(InterventionType.TYPE_CONTRIBUTION);
      }
      if (this.isSubscription_(this.autoPromptType_)) {
        this.storeCompletion(InterventionType.TYPE_SUBSCRIPTION);
=======
      if (this.isContribution_()) {
        this.storeCompletion(TYPE_CONTRIBUTION);
      }
      if (this.isSubscription_()) {
        this.storeCompletion(TYPE_SUBSCRIPTION);
>>>>>>> 3e9b4d63
      }
      // TODO(justinchou@) handle failure modes for event EVENT_PAYMENT_FAILED
    }
  }

  private getInnerWidth_(): number {
    return this.doc_.getWin()./* OK */ innerWidth;
  }
  /**
   * Computes if the frequency cap is met from the timestamps of previous
   * provided by using the maximum/most recent timestamp.
   */
  private isFrequencyCapped_(
    frequencyCapDuration: Duration,
    timestamps: number[]
  ): boolean {
    if (timestamps.length === 0) {
      return false;
    }

    const lastImpression = Math.max(...timestamps);
    const durationInMs =
      (frequencyCapDuration.seconds || 0) * SECOND_IN_MILLIS +
      this.nanoToMiliseconds_(frequencyCapDuration.nano || 0);
    return Date.now() - lastImpression < durationInMs;
  }

  private nanoToMiliseconds_(nano: number): number {
    return Math.floor(nano / Math.pow(10, 6));
  }

  /**
   * Checks AudienceAction eligbility, used to filter potential actions.
   */
  private checkActionEligibility_(
    actionType: InterventionType,
    timestamps: ActionsTimestamps
  ): boolean {
    if (actionType === InterventionType.TYPE_REWARDED_SURVEY) {
      const isAnalyticsEligible =
        GoogleAnalyticsEventListener.isGaEligible(this.deps_) ||
        GoogleAnalyticsEventListener.isGtagEligible(this.deps_) ||
        GoogleAnalyticsEventListener.isGtmEligible(this.deps_);
      if (!isAnalyticsEligible) {
        return false;
      }
      // Do not show survey if there is a previous completion record.
      // Client side eligibility is required to handle identity transitions
      // after sign-in flow. TODO(b/332759781): update survey completion check
      // to persist even after 2 weeks.
      return !(
        timestamps[InterventionType.TYPE_REWARDED_SURVEY]?.completions || []
      ).length;
    }
    return true;
  }

  private isValidFrequencyCap_(
    frequencyCapConfig: FrequencyCapConfig | undefined
  ) {
    return (
      this.isValidFrequencyCapDuration_(
        frequencyCapConfig?.globalFrequencyCap?.frequencyCapDuration
      ) ||
      frequencyCapConfig?.promptFrequencyCaps
        ?.map((frequencyCap) => frequencyCap.frequencyCapDuration)
        .some(this.isValidFrequencyCapDuration_) ||
      this.isValidFrequencyCapDuration_(
        frequencyCapConfig?.anyPromptFrequencyCap?.frequencyCapDuration
      )
    );
  }

  private isValidFrequencyCapDuration_(duration: Duration | undefined) {
    return !!duration?.seconds || !!duration?.nano;
  }
}<|MERGE_RESOLUTION|>--- conflicted
+++ resolved
@@ -505,53 +505,13 @@
     return undefined;
   }
 
-<<<<<<< HEAD
   private getAudienceActionPromptFn_(opt: {
     action: InterventionType;
-=======
-  private getAudienceActionPromptFn_({
-    actionType,
-    configurationId,
-    preference,
-  }: {
-    actionType: string;
->>>>>>> 3e9b4d63
     configurationId?: string;
     preference?: string;
   }): () => void {
     return () => {
-<<<<<<< HEAD
       const audienceActionFlow = this.chooseAudienceActionFlow(opt);
-=======
-      const audienceActionFlow: AudienceActionFlow =
-        actionType === TYPE_REWARDED_AD
-          ? new AudienceActionLocalFlow(this.deps_, {
-              action: actionType,
-              configurationId,
-              autoPromptType: this.autoPromptType_,
-              isClosable: this.isClosable_,
-              monetizationFunction: this.getLargeMonetizationPromptFn_(
-                /* shouldAnimateFade */ false
-              ),
-              calledManually: false,
-            })
-          : actionType === TYPE_NEWSLETTER_SIGNUP &&
-            preference === PREFERENCE_PUBLISHER_PROVIDED_PROMPT
-          ? new AudienceActionLocalFlow(this.deps_, {
-              action: actionType,
-              configurationId,
-              autoPromptType: this.autoPromptType_,
-              isClosable: this.isClosable_,
-              calledManually: false,
-            })
-          : new AudienceActionIframeFlow(this.deps_, {
-              action: actionType,
-              configurationId,
-              autoPromptType: this.autoPromptType_,
-              isClosable: this.isClosable_,
-              calledManually: false,
-            });
->>>>>>> 3e9b4d63
       this.setLastAudienceActionFlow(audienceActionFlow);
       audienceActionFlow.start();
     };
@@ -842,19 +802,11 @@
       action = COMPLETION_EVENTS_TO_ACTION_MAP.get(event);
       this.storeCompletion(action!);
     } else if (GENERIC_COMPLETION_EVENTS.includes(event)) {
-<<<<<<< HEAD
-      if (this.isContribution_(this.autoPromptType_)) {
+      if (this.isContribution_()) {
         this.storeCompletion(InterventionType.TYPE_CONTRIBUTION);
       }
-      if (this.isSubscription_(this.autoPromptType_)) {
+      if (this.isSubscription_()) {
         this.storeCompletion(InterventionType.TYPE_SUBSCRIPTION);
-=======
-      if (this.isContribution_()) {
-        this.storeCompletion(TYPE_CONTRIBUTION);
-      }
-      if (this.isSubscription_()) {
-        this.storeCompletion(TYPE_SUBSCRIPTION);
->>>>>>> 3e9b4d63
       }
       // TODO(justinchou@) handle failure modes for event EVENT_PAYMENT_FAILED
     }
