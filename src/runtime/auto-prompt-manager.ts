--- conflicted
+++ resolved
@@ -550,18 +550,8 @@
   private getPromptTypeToDisplay_(
     promptType?: AutoPromptType
   ): AutoPromptType | undefined {
-<<<<<<< HEAD
     const isWideDesktop = this.getInnerWidth_() > 480;
     if (isWideDesktop) {
-=======
-    const disableDesktopMiniprompt = isExperimentOn(
-      this.doc_.getWin(),
-      ExperimentFlags.DISABLE_DESKTOP_MINIPROMPT
-    );
-    const isWideDesktop = this.getInnerWidth_() > 480;
-
-    if (disableDesktopMiniprompt && isWideDesktop) {
->>>>>>> f7d51970
       if (promptType === AutoPromptType.SUBSCRIPTION) {
         this.logDisableMinipromptEvent_(promptType);
         return AutoPromptType.SUBSCRIPTION_LARGE;
