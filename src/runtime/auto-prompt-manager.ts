/**
 * Copyright 2021 The Subscribe with Google Authors. All Rights Reserved.
 *
 * Licensed under the Apache License, Version 2.0 (the "License");
 * you may not use this file except in compliance with the License.
 * You may obtain a copy of the License at
 *
 *      http://www.apache.org/licenses/LICENSE-2.0
 *
 * Unless required by applicable law or agreed to in writing, software
 * distributed under the License is distributed on an "AS-IS" BASIS,
 * WITHOUT WARRANTIES OR CONDITIONS OF ANY KIND, either express or implied.
 * See the License for the specific language governing permissions and
 * limitations under the License.
 */

import {AnalyticsEvent, EventOriginator} from '../proto/api_messages';
import {Article, EntitlementsManager} from './entitlements-manager';
import {ArticleExperimentFlags} from './experiment-flags';
import {
  AudienceActionFlow,
  AudienceActionIframeFlow,
} from './audience-action-flow';
import {AudienceActionLocalFlow} from './audience-action-local-flow';
import {AutoPromptType, ContentType} from '../api/basic-subscriptions';
import {ClientConfig} from '../model/client-config';
import {ClientConfigManager} from './client-config-manager';
import {ClientEvent} from '../api/client-event-manager-api';
import {ClientEventManager} from './client-event-manager';
import {
  Closability,
  InterventionFunnel,
  InterventionOrchestration,
  RepeatabilityType,
} from '../api/action-orchestration';
import {ConfiguredRuntime} from './runtime';
import {Deps} from './deps';
import {Doc} from '../model/doc';
import {Duration, FrequencyCapConfig} from '../model/auto-prompt-config';
import {Entitlements} from '../api/entitlements';
import {GoogleAnalyticsEventListener} from './google-analytics-event-listener';
import {Intervention} from './intervention';
import {InterventionType} from '../api/intervention-type';
import {MiniPromptApi} from './mini-prompt-api';
import {OffersRequest} from '../api/subscriptions';
import {PageConfig} from '../model/page-config';
import {Storage, pruneTimestamps} from './storage';
import {StorageKeys} from '../utils/constants';
import {assert} from '../utils/log';

// TODO: mhkawano - replace these consts with api/interventions:InterventionType
const TYPE_CONTRIBUTION = 'TYPE_CONTRIBUTION';
const TYPE_SUBSCRIPTION = 'TYPE_SUBSCRIPTION';
const TYPE_NEWSLETTER_SIGNUP = 'TYPE_NEWSLETTER_SIGNUP';
const TYPE_REGISTRATION_WALL = 'TYPE_REGISTRATION_WALL';
const TYPE_REWARDED_SURVEY = 'TYPE_REWARDED_SURVEY';
const TYPE_REWARDED_AD = 'TYPE_REWARDED_AD';
const REPEATABLE_INTERVENTION_TYPES = [
  InterventionType.TYPE_REWARDED_AD,
  InterventionType.TYPE_BYO_CTA,
];
const SECOND_IN_MILLIS = 1000;
const TWO_WEEKS_IN_MILLIS = 2 * 604800000;
const PREFERENCE_PUBLISHER_PROVIDED_PROMPT =
  'PREFERENCE_PUBLISHER_PROVIDED_PROMPT';

const monetizationImpressionEvents = [
  AnalyticsEvent.IMPRESSION_SWG_CONTRIBUTION_MINI_PROMPT,
  AnalyticsEvent.IMPRESSION_SWG_SUBSCRIPTION_MINI_PROMPT,
  AnalyticsEvent.IMPRESSION_OFFERS,
  AnalyticsEvent.IMPRESSION_CONTRIBUTION_OFFERS,
];

const DISMISSAL_EVENTS_TO_ACTION_MAP = new Map([
  [AnalyticsEvent.ACTION_SWG_CONTRIBUTION_MINI_PROMPT_CLOSE, TYPE_CONTRIBUTION],
  [AnalyticsEvent.ACTION_CONTRIBUTION_OFFERS_CLOSED, TYPE_CONTRIBUTION],
  [AnalyticsEvent.ACTION_NEWSLETTER_OPT_IN_CLOSE, TYPE_NEWSLETTER_SIGNUP],
  [AnalyticsEvent.ACTION_BYOP_NEWSLETTER_OPT_IN_CLOSE, TYPE_NEWSLETTER_SIGNUP],
  [AnalyticsEvent.ACTION_REGWALL_OPT_IN_CLOSE, TYPE_REGISTRATION_WALL],
  [AnalyticsEvent.ACTION_SURVEY_CLOSED, TYPE_REWARDED_SURVEY],
  [AnalyticsEvent.ACTION_REWARDED_AD_CLOSE, TYPE_REWARDED_AD],
  [AnalyticsEvent.ACTION_SWG_SUBSCRIPTION_MINI_PROMPT_CLOSE, TYPE_SUBSCRIPTION],
  [AnalyticsEvent.ACTION_SUBSCRIPTION_OFFERS_CLOSED, TYPE_SUBSCRIPTION],
]);

const COMPLETION_EVENTS_TO_ACTION_MAP = new Map([
  [AnalyticsEvent.EVENT_CONTRIBUTION_PAYMENT_COMPLETE, TYPE_CONTRIBUTION],
  [
    AnalyticsEvent.ACTION_NEWSLETTER_OPT_IN_BUTTON_CLICK,
    TYPE_NEWSLETTER_SIGNUP,
  ],
  [AnalyticsEvent.ACTION_BYOP_NEWSLETTER_OPT_IN_SUBMIT, TYPE_NEWSLETTER_SIGNUP],
  [AnalyticsEvent.ACTION_REGWALL_OPT_IN_BUTTON_CLICK, TYPE_REGISTRATION_WALL],
  [AnalyticsEvent.ACTION_SURVEY_SUBMIT_CLICK, TYPE_REWARDED_SURVEY],
  [AnalyticsEvent.ACTION_REWARDED_AD_VIEW, TYPE_REWARDED_AD],
  [AnalyticsEvent.EVENT_SUBSCRIPTION_PAYMENT_COMPLETE, TYPE_SUBSCRIPTION],
]);

const IMPRESSION_EVENTS_TO_ACTION_MAP = new Map([
  [AnalyticsEvent.IMPRESSION_SWG_CONTRIBUTION_MINI_PROMPT, TYPE_CONTRIBUTION],
  [AnalyticsEvent.IMPRESSION_CONTRIBUTION_OFFERS, TYPE_CONTRIBUTION],
  [AnalyticsEvent.IMPRESSION_NEWSLETTER_OPT_IN, TYPE_NEWSLETTER_SIGNUP],
  [AnalyticsEvent.IMPRESSION_BYOP_NEWSLETTER_OPT_IN, TYPE_NEWSLETTER_SIGNUP],
  [AnalyticsEvent.IMPRESSION_REGWALL_OPT_IN, TYPE_REGISTRATION_WALL],
  [AnalyticsEvent.IMPRESSION_SURVEY, TYPE_REWARDED_SURVEY],
  [AnalyticsEvent.IMPRESSION_REWARDED_AD, TYPE_REWARDED_AD],
  [AnalyticsEvent.IMPRESSION_SWG_SUBSCRIPTION_MINI_PROMPT, TYPE_SUBSCRIPTION],
  [AnalyticsEvent.IMPRESSION_OFFERS, TYPE_SUBSCRIPTION],
]);

const GENERIC_COMPLETION_EVENTS = [AnalyticsEvent.EVENT_PAYMENT_FAILED];

const ACTON_CTA_BUTTON_CLICK = [
  AnalyticsEvent.ACTION_SWG_BUTTON_SHOW_OFFERS_CLICK,
  AnalyticsEvent.ACTION_SWG_BUTTON_SHOW_CONTRIBUTIONS_CLICK,
];

export interface ShowAutoPromptParams {
  autoPromptType?: AutoPromptType;
  alwaysShow?: boolean;
  isClosable?: boolean;
  contentType: ContentType;
}

interface ActionsTimestamps {
  [key: string]: ActionTimestamps;
}

interface ActionTimestamps {
  impressions: number[];
  dismissals: number[];
  completions: number[];
}

/**
 * Manages the display of subscription/contribution prompts automatically
 * displayed to the user.
 */
export class AutoPromptManager {
  private hasStoredMiniPromptImpression_ = false;
  private promptIsFromCtaButton_ = false;
  private lastAudienceActionFlow_: AudienceActionFlow | null = null;
  private isClosable_: boolean | undefined;
  private autoPromptType_: AutoPromptType | undefined;
  private shouldRenderOnsitePreview_: boolean = false;
  private actionOrchestrationExperiment_: boolean = false;

  private readonly doc_: Doc;
  private readonly pageConfig_: PageConfig;
  private readonly entitlementsManager_: EntitlementsManager;
  private readonly clientConfigManager_: ClientConfigManager;
  private readonly storage_: Storage;
  private readonly miniPromptAPI_: MiniPromptApi;
  private readonly eventManager_: ClientEventManager;

  constructor(
    private readonly deps_: Deps,
    private readonly configuredRuntime_: ConfiguredRuntime
  ) {
    this.doc_ = deps_.doc();

    this.pageConfig_ = deps_.pageConfig();

    this.entitlementsManager_ = deps_.entitlementsManager();

    this.clientConfigManager_ = deps_.clientConfigManager();
    assert(
      this.clientConfigManager_,
      'AutoPromptManager requires an instance of ClientConfigManager.'
    );

    this.storage_ = deps_.storage();

    deps_
      .eventManager()
      .registerEventListener(this.handleClientEvent_.bind(this));

    this.miniPromptAPI_ = new MiniPromptApi(deps_);
    this.miniPromptAPI_.init();

    this.eventManager_ = deps_.eventManager();
  }

  /**
   * Triggers the display of the auto prompt, if preconditions are met.
   * Preconditions are as follows:
   *   - alwaysShow == true, used for demo purposes, OR
   *   - There is no active entitlement found AND
   *   - The user had not reached the maximum impressions allowed, as specified
   *     by the publisher
   * A prompt may not be displayed if the appropriate criteria are not met.
   */
  async showAutoPrompt(params: ShowAutoPromptParams): Promise<void> {
    if (params.autoPromptType === AutoPromptType.NONE) {
      return;
    }

    // Manual override of display rules, mainly for demo purposes. Requires
    // contribution or subscription to be set as autoPromptType in snippet.
    if (params.alwaysShow) {
      this.autoPromptType_ = this.getPromptTypeToDisplay_(
        params.autoPromptType
      );
      this.isClosable_ = params.contentType != ContentType.CLOSED;
      const promptFn = this.getMonetizationPromptFn_();
      promptFn();
      return;
    }

    // Fetch entitlements and the client config from the server, so that we have
    // the information we need to determine whether and which prompt should be
    // displayed.
    const [clientConfig, entitlements, article] = await Promise.all([
      this.clientConfigManager_.getClientConfig(),
      this.entitlementsManager_.getEntitlements(),
      this.entitlementsManager_.getArticle(),
    ]);

    this.setArticleExperimentFlags_(article);

    this.shouldRenderOnsitePreview_ = !!article?.previewEnabled;

    if (this.shouldRenderOnsitePreview_) {
      this.showPreviewAutoPrompt_(article!, params);
    } else {
      this.showAutoPrompt_(clientConfig, entitlements, article, params);
    }
  }

  /**
   * Sets experiment flags from article experiment config.
   */
  private setArticleExperimentFlags_(article: Article | null): void {
    if (!article) {
      return;
    }
    // Set experiment flags here.
    this.actionOrchestrationExperiment_ = this.isArticleExperimentEnabled_(
      article,
      ArticleExperimentFlags.ACTION_ORCHESTRATION_EXPERIMENT
    );
  }

  /**
   * Displays the appropriate auto prompt for onsite preview.
   */
  private async showPreviewAutoPrompt_(
    article: Article,
    params: ShowAutoPromptParams
  ): Promise<void> {
    const actions = article.audienceActions?.actions;
    if (!actions || actions.length === 0) {
      return;
    }
    // Article response is honored over code snippet in case of conflict, such
    // as when publisher changes revenue model but does not update snippet.
    this.autoPromptType_ = this.getAutoPromptType_(
      article.audienceActions?.actions,
      params.autoPromptType
    )!;

    // For FPA M0.5 - default to the contentType.
    // TODO(b/364344782): Determine closability for FPA M1+.
    this.isClosable_ = params.contentType != ContentType.CLOSED;

    const previewAction = actions[0];

    const promptFn = this.getAutoPromptFunction_(previewAction);

    // Directly invoke preview prompt at first, we can add delay later on if needed.
    promptFn();
    return;
  }

  /**
   * Displays the appropriate auto prompt, depending on the fetched prompt
   * configuration, entitlement state, and options specified in params.
   */
  private async showAutoPrompt_(
    clientConfig: ClientConfig,
    entitlements: Entitlements,
    article: Article | null,
    params: ShowAutoPromptParams
  ): Promise<void> {
    if (!article) {
      return;
    }

    if (!clientConfig.uiPredicates?.canDisplayAutoPrompt) {
      return;
    }

    const hasValidEntitlements = entitlements.enablesThis();
    if (hasValidEntitlements) {
      return;
    }

    // Article response is honored over code snippet in case of conflict, such
    // as when publisher changes revenue model but does not update snippet.
    this.autoPromptType_ = this.getAutoPromptType_(
      article.audienceActions?.actions,
      params.autoPromptType
    )!;

    let potentialAction;
    if (this.actionOrchestrationExperiment_ && !!article.actionOrchestration) {
      // FPA M0.5 Flow: get next Intervention of the Targeted Funnel.
      const nextOrchestration = await this.getInterventionOrchestration_(
        clientConfig,
        article,
        params.contentType
      );

      if (!!nextOrchestration) {
        switch (nextOrchestration?.closability) {
          case Closability.BLOCKING:
            this.isClosable_ = false;
            break;
          case Closability.DISMISSIBLE:
            this.isClosable_ = true;
            break;
          default:
            this.isClosable_ = params.contentType != ContentType.CLOSED;
        }
        potentialAction = article.audienceActions?.actions?.find(
          (action) => action.configurationId === nextOrchestration.configId
        );
      }
    } else {
      // Legacy Frequency Capping flow.

      // Default isClosable to what is set in the page config.
      // Otherwise, the prompt is blocking for publications with a
      // subscription revenue model, while all others can be dismissed.
      this.isClosable_ = params.isClosable ?? !this.isSubscription_();

      // Frequency cap flow utilizes config and timestamps to determine next
      // action. Metered flow strictly follows prompt order. Display delay is
      // applied to all dismissible prompts.
      const frequencyCapConfig =
        clientConfig.autoPromptConfig?.frequencyCapConfig;
      potentialAction = await this.getPotentialAction_({
        article,
        frequencyCapConfig,
      });
    }

    const promptFn = potentialAction
      ? this.getAutoPromptFunction_(potentialAction)
      : undefined;

    if (!promptFn) {
      return;
    }

    this.promptIsFromCtaButton_ = false;
    // Add display delay to dismissible prompts.
    const displayDelayMs = this.isClosable_
      ? (clientConfig?.autoPromptConfig?.clientDisplayTrigger
          ?.displayDelaySeconds || 0) * SECOND_IN_MILLIS
      : 0;
    this.deps_.win().setTimeout(promptFn, displayDelayMs);
    return;
  }

  private isSubscription_(): boolean {
    return (
      this.autoPromptType_ === AutoPromptType.SUBSCRIPTION ||
      this.autoPromptType_ === AutoPromptType.SUBSCRIPTION_LARGE
    );
  }

  private isContribution_(): boolean {
    return (
      this.autoPromptType_ === AutoPromptType.CONTRIBUTION ||
      this.autoPromptType_ === AutoPromptType.CONTRIBUTION_LARGE
    );
  }

  private isMonetizationAction_(actionType: string | undefined): boolean {
    return actionType === TYPE_SUBSCRIPTION || actionType === TYPE_CONTRIBUTION;
  }

  /**
   * Determines what Monetization prompt type should be shown. Determined by
   * the first AutoPromptType passed in from Article Actions. Only enables the
   * mini prompt if the autoPromptType mini prompt snippet is present.
   */
  private getAutoPromptType_(
    actions: Intervention[] = [],
    autoPromptType: AutoPromptType | undefined
  ): AutoPromptType | undefined {
    const potentialAction = actions.find(
      (action) =>
        action.type === TYPE_CONTRIBUTION || action.type === TYPE_SUBSCRIPTION
    );

    // No article actions match contribution or subscription.
    if (!potentialAction) {
      return undefined;
    }

    const snippetAction =
      potentialAction.type === TYPE_CONTRIBUTION
        ? // Allow autoPromptType to enable miniprompt.
          autoPromptType === AutoPromptType.CONTRIBUTION
          ? AutoPromptType.CONTRIBUTION
          : AutoPromptType.CONTRIBUTION_LARGE
        : autoPromptType === AutoPromptType.SUBSCRIPTION
        ? AutoPromptType.SUBSCRIPTION
        : AutoPromptType.SUBSCRIPTION_LARGE;

    return this.getPromptTypeToDisplay_(snippetAction);
  }

  private async getPotentialAction_({
    article,
    frequencyCapConfig,
  }: {
    article: Article;
    frequencyCapConfig: FrequencyCapConfig | undefined;
  }): Promise<Intervention | void> {
    let actions = article.audienceActions?.actions;
    if (!actions || actions.length === 0) {
      return;
    }

    const actionsTimestamps = await this.getTimestamps();
    actions = actions.filter((action) =>
      this.checkActionEligibility_(action, actionsTimestamps!)
    );

    if (actions.length === 0) {
      return;
    }

    if (!this.isClosable_) {
      return actions[0];
    }

    // If prompt is dismissible, frequencyCapConfig should be valid.
    if (!this.isValidFrequencyCap_(frequencyCapConfig)) {
      this.eventManager_.logSwgEvent(
        AnalyticsEvent.EVENT_FREQUENCY_CAP_CONFIG_NOT_FOUND_ERROR
      );
      return actions[0];
    }

    // b/325512849: Evaluate prompt frequency cap before global frequency cap.
    // This disambiguates the scenarios where a reader meets the cap when the
    // reader is only eligible for 1 prompt vs. when the publisher only has 1
    // prompt configured.
    let potentialAction: Intervention | undefined = undefined;
    for (const action of actions) {
      let frequencyCapDuration = frequencyCapConfig?.promptFrequencyCaps?.find(
        (frequencyCap) => frequencyCap.audienceActionType === action.type
      )?.frequencyCapDuration;
      if (!frequencyCapDuration) {
        this.eventManager_.logSwgEvent(
          AnalyticsEvent.EVENT_PROMPT_FREQUENCY_CONFIG_NOT_FOUND
        );
        frequencyCapDuration =
          frequencyCapConfig?.anyPromptFrequencyCap?.frequencyCapDuration;
      }
      if (this.isValidFrequencyCapDuration_(frequencyCapDuration)) {
        const actionTimestamps = actionsTimestamps![action.type];
        const timestamps = [
          ...(actionTimestamps?.dismissals || []),
          ...(actionTimestamps?.completions || []),
        ];
        if (this.isFrequencyCapped_(frequencyCapDuration!, timestamps)) {
          this.eventManager_.logSwgEvent(
            AnalyticsEvent.EVENT_PROMPT_FREQUENCY_CAP_MET
          );
          continue;
        }
      }
      potentialAction = action;
      break;
    }

    if (!potentialAction) {
      return;
    }

    const globalFrequencyCapDuration =
      frequencyCapConfig?.globalFrequencyCap?.frequencyCapDuration;
    if (this.isValidFrequencyCapDuration_(globalFrequencyCapDuration)) {
      const globalTimestamps = Array.prototype.concat.apply(
        [],
        Object.entries(actionsTimestamps!)
          .filter(([action, _]) => action !== potentialAction!.type)
          .map(([_, timestamps]) => timestamps.impressions)
      );
      if (
        this.isFrequencyCapped_(globalFrequencyCapDuration!, globalTimestamps)
      ) {
        this.eventManager_.logSwgEvent(
          AnalyticsEvent.EVENT_GLOBAL_FREQUENCY_CAP_MET
        );
        return;
      }
    }
    return potentialAction;
  }

  private async getInterventionOrchestration_(
    clientConfig: ClientConfig,
    article: Article,
    contentType: ContentType
  ): Promise<InterventionOrchestration | void> {
    const eligibleActions = article.audienceActions?.actions;
    let interventionOrchestration =
      article.actionOrchestration?.interventionFunnel?.interventions;
    if (!eligibleActions?.length || !interventionOrchestration?.length) {
      return;
    }

    // Complete client-side eligibility checks for actions.
    const actionsTimestamps = await this.getTimestamps();
    const eligibleActionIds = new Set(
      eligibleActions
        .filter((action) =>
          this.checkActionEligibility_(action, actionsTimestamps!)
        )
        .map((action) => action.configurationId)
    );
    if (eligibleActionIds.size === 0) {
      return;
    }

    // Filter the funnel of interventions by eligibility.
<<<<<<< HEAD
=======
    const numberOfCompletionsMap = new Map(
      article.audienceActions!.actions!.map((action) => [
        action.configurationId!,
        action.numberOfCompletions ?? 0,
      ])
    );
>>>>>>> 137c55a3
    interventionOrchestration = interventionOrchestration.filter(
      (intervention) =>
        this.checkOrchestrationEligibility_(
          intervention,
          eligibleActionIds,
<<<<<<< HEAD
          article
=======
          numberOfCompletionsMap
>>>>>>> 137c55a3
        )
    );
    if (interventionOrchestration.length === 0) {
      return;
    }

    if (contentType === ContentType.CLOSED) {
      return interventionOrchestration[0];
    }

    // Only other supported ContentType is OPEN.
    let nextOrchestration: InterventionOrchestration | undefined = undefined;
    // Check Default FrequencyCapConfig is valid.
    if (
      !this.isValidFrequencyCap_(
        clientConfig.autoPromptConfig?.frequencyCapConfig
      )
    ) {
      this.eventManager_.logSwgEvent(
        AnalyticsEvent.EVENT_FREQUENCY_CAP_CONFIG_NOT_FOUND_ERROR
      );
      return interventionOrchestration[0];
    }

    // b/325512849: Evaluate prompt frequency cap before global frequency cap.
    // This disambiguates the scenarios where a reader meets the cap when the
    // reader is only eligible for 1 prompt vs. when the publisher only has 1
    // prompt configured.
    for (const orchestration of interventionOrchestration) {
      const promptFrequencyCapDuration = this.getPromptFrequencyCapDuration_(
        clientConfig.autoPromptConfig?.frequencyCapConfig!,
        orchestration
      );
      if (this.isValidFrequencyCapDuration_(promptFrequencyCapDuration)) {
<<<<<<< HEAD
        const timestamps = this.getTimestampsForPromptFrequency_(
          actionsTimestamps,
          orchestration
        );
=======
        const actionTimestamps = actionsTimestamps![orchestration.type];
        const timestamps = [
          ...(actionTimestamps?.dismissals || []),
          ...(actionTimestamps?.completions || []),
        ];
>>>>>>> 137c55a3
        if (this.isFrequencyCapped_(promptFrequencyCapDuration!, timestamps)) {
          this.eventManager_.logSwgEvent(
            AnalyticsEvent.EVENT_PROMPT_FREQUENCY_CAP_MET
          );
          continue;
        }
      }
      nextOrchestration = orchestration;
      break;
    }

    if (!nextOrchestration) {
      return;
    }

    const globalFrequencyCapDuration = this.getGlobalFrequencyCapDuration_(
      clientConfig.autoPromptConfig?.frequencyCapConfig!,
      article.actionOrchestration?.interventionFunnel!
    );
    if (this.isValidFrequencyCapDuration_(globalFrequencyCapDuration)) {
      const globalTimestamps = Array.prototype.concat.apply(
        [],
        Object.entries(actionsTimestamps!)
<<<<<<< HEAD
          .filter(([type, _]) => type !== nextOrchestration!.type)
=======
          .filter(([config, _]) => config !== nextOrchestration!.configId)
>>>>>>> 137c55a3
          .map(([_, timestamps]) => timestamps.impressions)
      );
      if (
        this.isFrequencyCapped_(globalFrequencyCapDuration!, globalTimestamps)
      ) {
        this.eventManager_.logSwgEvent(
          AnalyticsEvent.EVENT_GLOBAL_FREQUENCY_CAP_MET
        );
        return;
      }
    }
    return nextOrchestration;
  }

  /**
   * Returns a function to show the appropriate monetization prompt,
   * or undefined if the type of prompt cannot be determined.
   */
  private getLargeMonetizationPromptFn_(
    shouldAnimateFade: boolean = true
  ): (() => void) | undefined {
    const options: OffersRequest = {
      isClosable: !!this.isClosable_,
      shouldAnimateFade,
    };
    if (this.isSubscription_()) {
      return () => {
        this.configuredRuntime_.showOffers(options);
      };
    } else if (this.isContribution_()) {
      return () => {
        this.configuredRuntime_.showContributionOptions(options);
      };
    }
    return undefined;
  }

  private getAudienceActionPromptFn_({
    actionType,
    configurationId,
    preference,
  }: {
    actionType: string;
    configurationId?: string;
    preference?: string;
  }): () => void {
    return () => {
      const audienceActionFlow: AudienceActionFlow =
        actionType === TYPE_REWARDED_AD
          ? new AudienceActionLocalFlow(this.deps_, {
              action: actionType as InterventionType,
              configurationId,
              autoPromptType: this.autoPromptType_,
              isClosable: this.isClosable_,
              monetizationFunction: this.getLargeMonetizationPromptFn_(
                /* shouldAnimateFade */ false
              ),
              calledManually: false,
              shouldRenderPreview: !!this.shouldRenderOnsitePreview_,
            })
          : actionType === TYPE_NEWSLETTER_SIGNUP &&
            preference === PREFERENCE_PUBLISHER_PROVIDED_PROMPT
          ? new AudienceActionLocalFlow(this.deps_, {
              action: actionType as InterventionType,
              configurationId,
              autoPromptType: this.autoPromptType_,
              isClosable: this.isClosable_,
              calledManually: false,
              shouldRenderPreview: !!this.shouldRenderOnsitePreview_,
            })
          : new AudienceActionIframeFlow(this.deps_, {
              action: actionType,
              configurationId,
              autoPromptType: this.autoPromptType_,
              isClosable: this.isClosable_,
              calledManually: false,
              shouldRenderPreview: !!this.shouldRenderOnsitePreview_,
            });
      this.setLastAudienceActionFlow(audienceActionFlow);
      audienceActionFlow.start();
    };
  }

  setLastAudienceActionFlow(flow: AudienceActionFlow): void {
    this.lastAudienceActionFlow_ = flow;
  }

  getLastAudienceActionFlow(): AudienceActionFlow | null {
    return this.lastAudienceActionFlow_;
  }

  /**
   * Shows the prompt based on the type specified.
   */
  private getMonetizationPromptFn_(): () => void {
    const displayLargePromptFn = this.getLargeMonetizationPromptFn_();
    return () => {
      if (
        this.autoPromptType_ === AutoPromptType.SUBSCRIPTION ||
        this.autoPromptType_ === AutoPromptType.CONTRIBUTION
      ) {
        this.miniPromptAPI_.create({
          autoPromptType: this.autoPromptType_,
          clickCallback: displayLargePromptFn,
        });
      } else if (
        (this.autoPromptType_ === AutoPromptType.SUBSCRIPTION_LARGE ||
          this.autoPromptType_ === AutoPromptType.CONTRIBUTION_LARGE) &&
        displayLargePromptFn
      ) {
        displayLargePromptFn();
      }
    };
  }

  /**
   * Returns which type of prompt to display based on the type specified and
   * the viewport width. If the desktop is wider than 480px, then the large
   * prompt type will be substituted for the miniprompt. The original
   * promptType will be returned as-is in all other cases.
   */
  private getPromptTypeToDisplay_(
    promptType?: AutoPromptType
  ): AutoPromptType | undefined {
    const isWideDesktop = this.getInnerWidth_() > 480;
    if (isWideDesktop) {
      if (promptType === AutoPromptType.SUBSCRIPTION) {
        this.logDisableMinipromptEvent_(promptType);
        return AutoPromptType.SUBSCRIPTION_LARGE;
      }
      if (promptType === AutoPromptType.CONTRIBUTION) {
        this.logDisableMinipromptEvent_(promptType);
        return AutoPromptType.CONTRIBUTION_LARGE;
      }
    }

    return promptType;
  }

  /**
   * Logs the disable miniprompt event.
   */
  private logDisableMinipromptEvent_(
    overriddenPromptType?: AutoPromptType
  ): void {
    this.eventManager_.logEvent({
      eventType: AnalyticsEvent.EVENT_DISABLE_MINIPROMPT_DESKTOP,
      eventOriginator: EventOriginator.SWG_CLIENT,
      isFromUserAction: false,
      additionalParameters: {
        publicationid: this.pageConfig_.getPublicationId(),
        promptType: overriddenPromptType,
      },
    });
  }

  /**
   * Listens for relevant prompt impression events, dismissal events, and completed
   * action events, and logs them to local storage for use in determining whether
   * to display the prompt in the future.
   */
  private async handleClientEvent_(event: ClientEvent): Promise<void> {
    if (!event.eventType) {
      return;
    }

    // ** Frequency Capping Events **
    if (ACTON_CTA_BUTTON_CLICK.find((e) => e === event.eventType)) {
      this.promptIsFromCtaButton_ = true;
    }
    await this.handleFrequencyCappingLocalStorage_(event.eventType);
  }

  /**
   * Executes required local storage gets and sets for Frequency Capping flow.
   * Events of prompts for paygated content do not count toward frequency cap.
   * Maintains hasStoredMiniPromptImpression_ so as not to store multiple
   * impression timestamps for mini/normal contribution prompt.
   */
  private async handleFrequencyCappingLocalStorage_(
    analyticsEvent: AnalyticsEvent
  ): Promise<void> {
    if (!this.isClosable_) {
      return;
    }

    if (
      !(
        IMPRESSION_EVENTS_TO_ACTION_MAP.has(analyticsEvent) ||
        DISMISSAL_EVENTS_TO_ACTION_MAP.has(analyticsEvent) ||
        COMPLETION_EVENTS_TO_ACTION_MAP.has(analyticsEvent) ||
        GENERIC_COMPLETION_EVENTS.find((e) => e === analyticsEvent)
      )
    ) {
      return;
    }

    if (
      !this.promptIsFromCtaButton_ &&
      monetizationImpressionEvents.includes(analyticsEvent)
    ) {
      if (this.hasStoredMiniPromptImpression_) {
        return;
      }
      this.hasStoredMiniPromptImpression_ = true;
    }

    this.storeEvent(analyticsEvent);
  }

  /**
   * Fetches frequency capping timestamps from local storage for prompts.
   * Timestamps are not necessarily sorted.
   */
  async getTimestamps(): Promise<ActionsTimestamps> {
    const stringified = await this.storage_.get(
      StorageKeys.TIMESTAMPS,
      /* useLocalStorage */ true
    );
    if (!stringified) {
      return {};
    }

    const timestamps: ActionsTimestamps = JSON.parse(stringified);
    if (!this.isValidActionsTimestamps_(timestamps)) {
      this.eventManager_.logSwgEvent(
        AnalyticsEvent.EVENT_LOCAL_STORAGE_TIMESTAMPS_PARSING_ERROR
      );
      return {};
    }
    return Object.entries(timestamps).reduce(
      (acc: ActionsTimestamps, [key, value]: [string, ActionTimestamps]) => {
        return {
          ...acc,
          [key]: {
            impressions: pruneTimestamps(
              value.impressions,
              TWO_WEEKS_IN_MILLIS
            ),
            dismissals: pruneTimestamps(value.dismissals, TWO_WEEKS_IN_MILLIS),
            completions: pruneTimestamps(
              value.completions,
              TWO_WEEKS_IN_MILLIS
            ),
          },
        };
      },
      {}
    );
  }

  private getTimestampsForPromptFrequency_(
    timestamps: ActionsTimestamps,
    orchestration: InterventionOrchestration
  ) {
    const actionTimestamps = timestamps[orchestration.type];
    return orchestration.closability === Closability.BLOCKING
      ? actionTimestamps?.completions || []
      : [
          ...(actionTimestamps?.dismissals || []),
          ...(actionTimestamps?.completions || []),
        ];
  }

  isValidActionsTimestamps_(timestamps: ActionsTimestamps) {
    return (
      timestamps instanceof Object &&
      !(timestamps instanceof Array) &&
      Object.values(
        Object.values(timestamps).map(
          (t) =>
            Object.keys(t).length === 3 &&
            t.impressions.every((n) => !isNaN(n)) &&
            t.dismissals.every((n) => !isNaN(n)) &&
            t.completions.every((n) => !isNaN(n))
        )
      ).every(Boolean)
    );
  }

  async setTimestamps(timestamps: ActionsTimestamps) {
    const json = JSON.stringify(timestamps);
    this.storage_.set(StorageKeys.TIMESTAMPS, json, /* useLocalStorage */ true);
  }

  async storeImpression(action: string): Promise<void> {
    const timestamps = await this.getTimestamps();
    const actionTimestamps = timestamps[action] || {
      impressions: [],
      dismissals: [],
      completions: [],
    };
    actionTimestamps.impressions.push(Date.now());
    timestamps[action] = actionTimestamps;
    this.setTimestamps(timestamps);
  }

  async storeDismissal(action: string): Promise<void> {
    const timestamps = await this.getTimestamps();
    const actionTimestamps = timestamps[action] || {
      impressions: [],
      dismissals: [],
      completions: [],
    };
    actionTimestamps.dismissals.push(Date.now());
    timestamps[action] = actionTimestamps;
    this.setTimestamps(timestamps);
  }

  async storeCompletion(action: string): Promise<void> {
    const timestamps = await this.getTimestamps();
    const actionTimestamps = timestamps[action] || {
      impressions: [],
      dismissals: [],
      completions: [],
    };
    actionTimestamps.completions.push(Date.now());
    timestamps[action] = actionTimestamps;
    this.setTimestamps(timestamps);
  }

  async storeEvent(event: AnalyticsEvent): Promise<void> {
    let action;
    if (IMPRESSION_EVENTS_TO_ACTION_MAP.has(event)) {
      // b/333536312: Only store impression if prompt was not triggered via cta
      // click.
      if (!this.promptIsFromCtaButton_) {
        action = IMPRESSION_EVENTS_TO_ACTION_MAP.get(event);
        this.storeImpression(action!);
      }
    } else if (DISMISSAL_EVENTS_TO_ACTION_MAP.has(event)) {
      action = DISMISSAL_EVENTS_TO_ACTION_MAP.get(event);
      this.storeDismissal(action!);
    } else if (COMPLETION_EVENTS_TO_ACTION_MAP.has(event)) {
      action = COMPLETION_EVENTS_TO_ACTION_MAP.get(event);
      this.storeCompletion(action!);
    } else if (GENERIC_COMPLETION_EVENTS.includes(event)) {
      if (this.isContribution_()) {
        this.storeCompletion(TYPE_CONTRIBUTION);
      }
      if (this.isSubscription_()) {
        this.storeCompletion(TYPE_SUBSCRIPTION);
      }
      // TODO(justinchou@) handle failure modes for event EVENT_PAYMENT_FAILED
    }
  }

  private getInnerWidth_(): number {
    return this.doc_.getWin()./* OK */ innerWidth;
  }

  /**
   * Checks AudienceAction eligbility, used to filter potential actions.
   */
  private checkActionEligibility_(
    action: Intervention,
    timestamps: ActionsTimestamps
  ): boolean {
    if (action.type === TYPE_REWARDED_SURVEY) {
      const isAnalyticsEligible =
        GoogleAnalyticsEventListener.isGaEligible(this.deps_) ||
        GoogleAnalyticsEventListener.isGtagEligible(this.deps_) ||
        GoogleAnalyticsEventListener.isGtmEligible(this.deps_);
      if (!isAnalyticsEligible) {
        return false;
      }
      // Do not show survey if there is a previous completion record.
      // Client side eligibility is required to handle identity transitions
      // after sign-in flow. TODO(b/332759781): update survey completion check
      // to persist even after 2 weeks.
      return !(timestamps[TYPE_REWARDED_SURVEY]?.completions || []).length;
    }
    return true;
  }

  /**
   * Checks Intervention eligibility, used to filter interventions in a given
   * funnel.
   */
  private checkOrchestrationEligibility_(
    orchestration: InterventionOrchestration,
    eligibleActionIds: Set<string | undefined>,
<<<<<<< HEAD
    article: Article
=======
    numberOfCompletionsMap: Map<string, number>
>>>>>>> 137c55a3
  ): boolean {
    if (!eligibleActionIds.has(orchestration.configId)) {
      return false;
    }
    if (
<<<<<<< HEAD
      this.isRepeatableIntervention_(orchestration.type) &&
      orchestration.repeatability.type != RepeatabilityType.INFINITE
    ) {
      const numberOfCompletions =
        article.audienceActions?.actions?.find(
          (action) => action.configurationId === orchestration.configId
        )!.numberOfCompletions || 0; // TODO(justinchou): handle no completions
      const maximumNumberOfCompletions =
        RepeatabilityType.UNSPECIFIED === orchestration.repeatability.type
          ? 1
          : orchestration.repeatability.count; // TODO(justinchou) how to handle bad numbers, default to 1?
      if (numberOfCompletions >= maximumNumberOfCompletions) {
=======
      !!orchestration.repeatability &&
      orchestration.repeatability.type != RepeatabilityType.INFINITE
    ) {
      const maximumNumberOfCompletions =
        !orchestration.repeatability.type ||
        RepeatabilityType.UNSPECIFIED === orchestration.repeatability.type
          ? 1
          : orchestration.repeatability.count; // TODO(justinchou) handle bad number of completions.
      if (
        numberOfCompletionsMap.get(orchestration.configId)! >=
        maximumNumberOfCompletions
      ) {
>>>>>>> 137c55a3
        return false;
      }
    }
    return true;
  }

  /**
   * Computes if the frequency cap is met from the timestamps of previous
   * provided by using the maximum/most recent timestamp.
   */
  private isFrequencyCapped_(
    frequencyCapDuration: Duration,
    timestamps: number[]
  ): boolean {
    if (timestamps.length === 0) {
      return false;
    }

    const lastImpression = Math.max(...timestamps);
    const durationInMs =
      (frequencyCapDuration.seconds || 0) * SECOND_IN_MILLIS +
      this.nanoToMiliseconds_(frequencyCapDuration.nanos || 0);
    return Date.now() - lastImpression < durationInMs;
  }

  private nanoToMiliseconds_(nanos: number): number {
    return Math.floor(nanos / Math.pow(10, 6));
  }

  private getPromptFrequencyCapDuration_(
    frequencyCapConfig: FrequencyCapConfig,
    interventionOrchestration: InterventionOrchestration
  ): Duration | undefined {
    const duration = interventionOrchestration.promptFrequencyCap?.duration;

    if (!duration) {
      this.eventManager_.logSwgEvent(
        AnalyticsEvent.EVENT_PROMPT_FREQUENCY_CONFIG_NOT_FOUND
      );
      return frequencyCapConfig.anyPromptFrequencyCap?.frequencyCapDuration;
    }
    return duration;
  }

  private getGlobalFrequencyCapDuration_(
    frequencyCapConfig: FrequencyCapConfig,
    interventionFunnel: InterventionFunnel
  ): Duration | undefined {
    const duration = interventionFunnel.globalFrequencyCap?.duration;
    return duration
      ? duration
      : frequencyCapConfig.globalFrequencyCap!.frequencyCapDuration;
  }

  private isValidFrequencyCap_(
    frequencyCapConfig: FrequencyCapConfig | undefined
  ) {
    return (
      this.isValidFrequencyCapDuration_(
        frequencyCapConfig?.globalFrequencyCap?.frequencyCapDuration
      ) ||
      frequencyCapConfig?.promptFrequencyCaps
        ?.map((frequencyCap) => frequencyCap.frequencyCapDuration)
        .some(this.isValidFrequencyCapDuration_) ||
      this.isValidFrequencyCapDuration_(
        frequencyCapConfig?.anyPromptFrequencyCap?.frequencyCapDuration
      )
    );
  }

  private isValidFrequencyCapDuration_(duration: Duration | undefined) {
    return !!duration?.seconds || !!duration?.nanos;
  }

  private getAutoPromptFunction_(action: Intervention) {
    return this.isMonetizationAction_(action.type)
      ? this.getMonetizationPromptFn_()
      : this.getAudienceActionPromptFn_({
          actionType: action.type,
          configurationId: action.configurationId,
          preference: action.preference,
        });
  }

  private isRepeatableIntervention_(interventionType: InterventionType) {
    return REPEATABLE_INTERVENTION_TYPES.includes(interventionType);
  }

  /**
   * Checks if provided ExperimentFlag is enabled within article experiment
   * config.
   */
  private isArticleExperimentEnabled_(
    article: Article,
    experimentFlag: string
  ): boolean {
    const articleExpFlags =
      this.entitlementsManager_.parseArticleExperimentConfigFlags(article);
    return articleExpFlags.includes(experimentFlag);
  }
}<|MERGE_RESOLUTION|>--- conflicted
+++ resolved
@@ -55,10 +55,6 @@
 const TYPE_REGISTRATION_WALL = 'TYPE_REGISTRATION_WALL';
 const TYPE_REWARDED_SURVEY = 'TYPE_REWARDED_SURVEY';
 const TYPE_REWARDED_AD = 'TYPE_REWARDED_AD';
-const REPEATABLE_INTERVENTION_TYPES = [
-  InterventionType.TYPE_REWARDED_AD,
-  InterventionType.TYPE_BYO_CTA,
-];
 const SECOND_IN_MILLIS = 1000;
 const TWO_WEEKS_IN_MILLIS = 2 * 604800000;
 const PREFERENCE_PUBLISHER_PROVIDED_PROMPT =
@@ -530,25 +526,18 @@
     }
 
     // Filter the funnel of interventions by eligibility.
-<<<<<<< HEAD
-=======
     const numberOfCompletionsMap = new Map(
       article.audienceActions!.actions!.map((action) => [
         action.configurationId!,
         action.numberOfCompletions ?? 0,
       ])
     );
->>>>>>> 137c55a3
     interventionOrchestration = interventionOrchestration.filter(
       (intervention) =>
         this.checkOrchestrationEligibility_(
           intervention,
           eligibleActionIds,
-<<<<<<< HEAD
-          article
-=======
           numberOfCompletionsMap
->>>>>>> 137c55a3
         )
     );
     if (interventionOrchestration.length === 0) {
@@ -583,18 +572,10 @@
         orchestration
       );
       if (this.isValidFrequencyCapDuration_(promptFrequencyCapDuration)) {
-<<<<<<< HEAD
         const timestamps = this.getTimestampsForPromptFrequency_(
           actionsTimestamps,
           orchestration
         );
-=======
-        const actionTimestamps = actionsTimestamps![orchestration.type];
-        const timestamps = [
-          ...(actionTimestamps?.dismissals || []),
-          ...(actionTimestamps?.completions || []),
-        ];
->>>>>>> 137c55a3
         if (this.isFrequencyCapped_(promptFrequencyCapDuration!, timestamps)) {
           this.eventManager_.logSwgEvent(
             AnalyticsEvent.EVENT_PROMPT_FREQUENCY_CAP_MET
@@ -618,11 +599,8 @@
       const globalTimestamps = Array.prototype.concat.apply(
         [],
         Object.entries(actionsTimestamps!)
-<<<<<<< HEAD
+          .filter(([config, _]) => config !== nextOrchestration!.configId)
           .filter(([type, _]) => type !== nextOrchestration!.type)
-=======
-          .filter(([config, _]) => config !== nextOrchestration!.configId)
->>>>>>> 137c55a3
           .map(([_, timestamps]) => timestamps.impressions)
       );
       if (
@@ -1005,30 +983,12 @@
   private checkOrchestrationEligibility_(
     orchestration: InterventionOrchestration,
     eligibleActionIds: Set<string | undefined>,
-<<<<<<< HEAD
-    article: Article
-=======
     numberOfCompletionsMap: Map<string, number>
->>>>>>> 137c55a3
   ): boolean {
     if (!eligibleActionIds.has(orchestration.configId)) {
       return false;
     }
     if (
-<<<<<<< HEAD
-      this.isRepeatableIntervention_(orchestration.type) &&
-      orchestration.repeatability.type != RepeatabilityType.INFINITE
-    ) {
-      const numberOfCompletions =
-        article.audienceActions?.actions?.find(
-          (action) => action.configurationId === orchestration.configId
-        )!.numberOfCompletions || 0; // TODO(justinchou): handle no completions
-      const maximumNumberOfCompletions =
-        RepeatabilityType.UNSPECIFIED === orchestration.repeatability.type
-          ? 1
-          : orchestration.repeatability.count; // TODO(justinchou) how to handle bad numbers, default to 1?
-      if (numberOfCompletions >= maximumNumberOfCompletions) {
-=======
       !!orchestration.repeatability &&
       orchestration.repeatability.type != RepeatabilityType.INFINITE
     ) {
@@ -1041,7 +1001,6 @@
         numberOfCompletionsMap.get(orchestration.configId)! >=
         maximumNumberOfCompletions
       ) {
->>>>>>> 137c55a3
         return false;
       }
     }
@@ -1126,10 +1085,6 @@
         });
   }
 
-  private isRepeatableIntervention_(interventionType: InterventionType) {
-    return REPEATABLE_INTERVENTION_TYPES.includes(interventionType);
-  }
-
   /**
    * Checks if provided ExperimentFlag is enabled within article experiment
    * config.
