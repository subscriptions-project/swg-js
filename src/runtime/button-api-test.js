--- conflicted
+++ resolved
@@ -260,11 +260,8 @@
           productId: 'pub1:label1',
           theme: 'dark',
           lang: 'fr',
-<<<<<<< HEAD
           messageTextColor: '#411',
-=======
           analyticsContext: expAnalyticsContext.toArray(),
->>>>>>> d7764c66
         })
         .returns(Promise.resolve(port));
     buttonApi.attachSmartButton(
