/**
 * Copyright 2019 The Subscribe with Google Authors. All Rights Reserved.
 *
 * Licensed under the Apache License, Version 2.0 (the "License");
 * you may not use this file except in compliance with the License.
 * You may obtain a copy of the License at
 *
 *      http://www.apache.org/licenses/LICENSE-2.0
 *
 * Unless required by applicable law or agreed to in writing, software
 * distributed under the License is distributed on an "AS-IS" BASIS,
 * WITHOUT WARRANTIES OR CONDITIONS OF ANY KIND, either express or implied.
 * See the License for the specific language governing permissions and
 * limitations under the License.
 */
import {Propensity} from './propensity';
import * as PropensityApi from '../api/propensity-api';
import {Event, SubscriptionState} from '../api/logger-api';
import {PageConfig} from '../model/page-config';
import {PropensityServer} from './propensity-server';
import {ClientEventManager} from './client-event-manager';
import {AnalyticsEvent, EventOriginator} from '../proto/api_messages';
import {Xhr} from '../utils/xhr';

describes.realWin('Propensity', {}, env => {
  let win;
  let config;
  let propensity;
  let propensityServerListener;

  beforeEach(() => {
    win = env.win;
    config = new PageConfig('pub1', true);
    sandbox.stub(ClientEventManager.prototype, 'registerEventListener',
        listener => propensityServerListener = listener);
    propensity = new Propensity(win, config, new ClientEventManager());
  });

  it('should provide valid subscription state', () => {
    //don't actually send data to the server
    sandbox.stub(PropensityServer.prototype, 'sendSubscriptionState', () => {});

    expect(() => {
      propensity.sendSubscriptionState(SubscriptionState.UNKNOWN);
    }).to.not.throw('Invalid subscription state provided');
    expect(() => {
      propensity.sendSubscriptionState('past');
    }).to.throw('Invalid subscription state provided');
  });

  it('should provide productsOrSkus for subscribed users', () => {
    //don't actually send data to the server
    sandbox.stub(PropensityServer.prototype, 'sendSubscriptionState', () => {});

    expect(() => {
      propensity.sendSubscriptionState(SubscriptionState.SUBSCRIBER);
    }).to.throw(
      'Entitlements must be provided for users with' +
        ' active or expired subscriptions'
    );
    expect(() => {
      propensity.sendSubscriptionState(SubscriptionState.PAST_SUBSCRIBER);
    }).to.throw(
      'Entitlements must be provided for users with' +
        ' active or expired subscriptions'
    );
    expect(() => {
      const productsOrSkus = {};
      productsOrSkus['product'] = 'basic-monthly';
      propensity.sendSubscriptionState(
        SubscriptionState.SUBSCRIBER,
        productsOrSkus
      );
    }).not.throw(
      'Entitlements must be provided for users with' +
        ' active or expired subscriptions'
    );
    expect(() => {
      const productsOrSkus = {};
      productsOrSkus['product'] = 'basic-monthly';
      propensity.sendSubscriptionState(
        SubscriptionState.PAST_SUBSCRIBER,
        productsOrSkus
      );
    }).not.throw(
      'Entitlements must be provided for users with' +
        ' active or expired subscriptions'
    );
    expect(() => {
      const productsOrSkus = ['basic-monthly'];
      propensity.sendSubscriptionState(
        SubscriptionState.SUBSCRIBER,
        productsOrSkus
      );
    }).throw(/Entitlements must be an Object/);
  });

  it('should request valid propensity type', () => {
    //don't make actual request to the server
    sandbox.stub(PropensityServer.prototype, 'getPropensity', () => {});

    expect(() => {
      propensity.getPropensity(PropensityApi.PropensityType.GENERAL);
    }).to.not.throw(/Invalid propensity type requested/);
    expect(() => {
      propensity.getPropensity('paywall-specific');
    }).to.throw(/Invalid propensity type requested/);
  });

  it('should send subscription state', () => {
    let subscriptionState = null;
<<<<<<< HEAD
    sandbox.stub(PropensityServer.prototype, 'sendSubscriptionState',
        state => {
          subscriptionState = state;
        });
    sandbox.stub(ClientEventManager.prototype, 'logEvent',
        event => propensityServerListener(event));
=======
    sandbox.stub(PropensityServer.prototype, 'sendSubscriptionState', state => {
      subscriptionState = state;
    });
>>>>>>> f874d849
    expect(() => {
      propensity.sendSubscriptionState(SubscriptionState.UNKNOWN);
    }).to.not.throw('Invalid subscription state provided');
    expect(subscriptionState).to.equal(SubscriptionState.UNKNOWN);
  });

  it('should report server errors', () => {
    //note that actual event manager will cause the error to be logged to the
    //console instead of being immediately thrown.
    sandbox.stub(Xhr.prototype, 'fetch', () => {
      throw new Error('publisher not whitelisted');
    });
    sandbox.stub(ClientEventManager.prototype, 'logEvent',
        event => propensityServerListener(event));
    expect(() => {
      propensity.sendSubscriptionState(SubscriptionState.UNKNOWN);
    }).to.throw('publisher not whitelisted');
  });

  it('should send events to event manager', () => {
    let eventSent = null;
    sandbox.stub(
      ClientEventManager.prototype,
      'logEvent',
      event => (eventSent = event)
    );
    propensity.sendEvent({
      name: Event.IMPRESSION_PAYWALL,
    });
    expect(eventSent).to.deep.equal({
      eventType: AnalyticsEvent.IMPRESSION_PAYWALL,
      eventOriginator: EventOriginator.PROPENSITY_CLIENT,
      isFromUserAction: undefined,
      additionalParameters: null,
    });
  });

  it('should validate events sent to it and set appropriate defaults', () => {
    let hasError;
    let receivedEvent;

    sandbox.stub(ClientEventManager.prototype, 'logEvent', event => {
      receivedEvent = event;
    });

    const testSend = event => {
      try {
        hasError = false;
        receivedEvent = null;
        propensity.sendEvent(event);
      } catch (e) {
        hasError = true;
      }
    };

    //ensure it rejects invalid Propensity.Event enum values
    testSend({
      name: 'invalid name',
    });
    expect(hasError).to.be.true;
    expect(receivedEvent).to.be.null;

    //ensure it takes a valid enum with nothing else and fills in appropriate
    //defaults for other values
    testSend({
      name: Event.IMPRESSION_PAYWALL,
    });
    expect(hasError).to.be.false;
    expect(receivedEvent).to.deep.equal({
      eventType: AnalyticsEvent.IMPRESSION_PAYWALL,
      eventOriginator: EventOriginator.PROPENSITY_CLIENT,
      isFromUserAction: undefined,
      additionalParameters: null,
    });

    //ensure it respects the active flag
    testSend({
      name: Event.IMPRESSION_OFFERS,
    });
    expect(receivedEvent).to.deep.equal({
      eventType: AnalyticsEvent.IMPRESSION_OFFERS,
      eventOriginator: EventOriginator.PROPENSITY_CLIENT,
      isFromUserAction: undefined,
      additionalParameters: null,
    });

    testSend({
      name: Event.IMPRESSION_OFFERS,
      active: null,
    });
    expect(hasError).to.be.false;
    expect(receivedEvent).to.deep.equal({
      eventType: AnalyticsEvent.IMPRESSION_OFFERS,
      eventOriginator: EventOriginator.PROPENSITY_CLIENT,
      isFromUserAction: null,
      additionalParameters: null,
    });

    testSend({
      name: Event.IMPRESSION_OFFERS,
      active: true,
    });
    expect(hasError).to.be.false;
    expect(receivedEvent).to.deep.equal({
      eventType: AnalyticsEvent.IMPRESSION_OFFERS,
      eventOriginator: EventOriginator.PROPENSITY_CLIENT,
      isFromUserAction: true,
      additionalParameters: {'is_active': true},
    });

    testSend({
      name: Event.IMPRESSION_OFFERS,
      active: false,
    });
    expect(hasError).to.be.false;
    expect(receivedEvent).to.deep.equal({
      eventType: AnalyticsEvent.IMPRESSION_OFFERS,
      eventOriginator: EventOriginator.PROPENSITY_CLIENT,
      isFromUserAction: false,
      additionalParameters: {'is_active': false},
    });

    //ensure it rejects invalid data objects
    testSend({
      name: Event.IMPRESSION_OFFERS,
      active: true,
      data: 'all_offers',
    });
    expect(hasError).to.be.true;
    expect(receivedEvent).to.be.null;
  });

  it('should return propensity score from server', () => {
    const scoreDetails = [
      {
        score: 42,
        bucketed: false,
      },
    ];
    sandbox.stub(PropensityServer.prototype, 'getPropensity', () => {
      return new Promise(resolve => {
        setTimeout(() => {
          resolve({
            'header': {'ok': true},
            'body': {'scores': scoreDetails},
          });
        }, 10);
      });
    });
    return propensity.getPropensity().then(propensityScore => {
      expect(propensityScore).to.not.be.null;
      expect(propensityScore.header).to.not.be.null;
      expect(propensityScore.header.ok).to.be.true;
      expect(propensityScore.body).to.not.be.null;
      expect(propensityScore.body.scores).to.not.be.null;
      expect(propensityScore.body.scores[0].score).to.equal(42);
    });
  });
});<|MERGE_RESOLUTION|>--- conflicted
+++ resolved
@@ -109,18 +109,9 @@
 
   it('should send subscription state', () => {
     let subscriptionState = null;
-<<<<<<< HEAD
-    sandbox.stub(PropensityServer.prototype, 'sendSubscriptionState',
-        state => {
-          subscriptionState = state;
-        });
-    sandbox.stub(ClientEventManager.prototype, 'logEvent',
-        event => propensityServerListener(event));
-=======
     sandbox.stub(PropensityServer.prototype, 'sendSubscriptionState', state => {
       subscriptionState = state;
     });
->>>>>>> f874d849
     expect(() => {
       propensity.sendSubscriptionState(SubscriptionState.UNKNOWN);
     }).to.not.throw('Invalid subscription state provided');
