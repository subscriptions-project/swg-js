--- conflicted
+++ resolved
@@ -34,8 +34,9 @@
 
   it('should provide valid subscription state', () => {
     //don't actually send data to the server
-    sandbox.stub(PropensityServer.prototype, 'sendSubscriptionState')
-        .callsFake(() => {});
+    sandbox
+      .stub(PropensityServer.prototype, 'sendSubscriptionState')
+      .callsFake(() => {});
 
     expect(() => {
       propensity.sendSubscriptionState(SubscriptionState.UNKNOWN);
@@ -47,8 +48,9 @@
 
   it('should provide productsOrSkus for subscribed users', () => {
     //don't actually send data to the server
-    sandbox.stub(PropensityServer.prototype, 'sendSubscriptionState')
-        .callsFake(() => {});
+    sandbox
+      .stub(PropensityServer.prototype, 'sendSubscriptionState')
+      .callsFake(() => {});
 
     expect(() => {
       propensity.sendSubscriptionState(SubscriptionState.SUBSCRIBER);
@@ -95,8 +97,9 @@
 
   it('should request valid propensity type', () => {
     //don't make actual request to the server
-    sandbox.stub(PropensityServer.prototype, 'getPropensity')
-        .callsFake(() => {});
+    sandbox
+      .stub(PropensityServer.prototype, 'getPropensity')
+      .callsFake(() => {});
 
     expect(() => {
       propensity.getPropensity(PropensityApi.PropensityType.GENERAL);
@@ -108,16 +111,11 @@
 
   it('should send subscription state', () => {
     let subscriptionState = null;
-<<<<<<< HEAD
-    sandbox.stub(PropensityServer.prototype, 'sendSubscriptionState')
-        .callsFake(state => {
-          subscriptionState = state;
-        });
-=======
-    sandbox.stub(PropensityServer.prototype, 'sendSubscriptionState', state => {
-      subscriptionState = state;
-    });
->>>>>>> 77ab84af
+    sandbox
+      .stub(PropensityServer.prototype, 'sendSubscriptionState')
+      .callsFake(state => {
+        subscriptionState = state;
+      });
     expect(() => {
       propensity.sendSubscriptionState(SubscriptionState.UNKNOWN);
     }).to.not.throw('Invalid subscription state provided');
@@ -125,10 +123,11 @@
   });
 
   it('should report server errors', () => {
-    sandbox.stub(PropensityServer.prototype, 'sendSubscriptionState')
-        .callsFake(() => {
-          throw new Error('publisher not whitelisted');
-        });
+    sandbox
+      .stub(PropensityServer.prototype, 'sendSubscriptionState')
+      .callsFake(() => {
+        throw new Error('publisher not whitelisted');
+      });
     expect(() => {
       propensity.sendSubscriptionState(SubscriptionState.UNKNOWN);
     }).to.throw('publisher not whitelisted');
@@ -136,16 +135,9 @@
 
   it('should send events to event manager', () => {
     let eventSent = null;
-<<<<<<< HEAD
-    sandbox.stub(ClientEventManager.prototype, 'logEvent')
-        .callsFake(event => eventSent = event);
-=======
-    sandbox.stub(
-      ClientEventManager.prototype,
-      'logEvent',
-      event => (eventSent = event)
-    );
->>>>>>> 77ab84af
+    sandbox
+      .stub(ClientEventManager.prototype, 'logEvent')
+      .callsFake(event => (eventSent = event));
     propensity.sendEvent({
       name: Event.IMPRESSION_PAYWALL,
     });
@@ -253,21 +245,13 @@
   });
 
   it('should return propensity score from server', () => {
-<<<<<<< HEAD
-    const scoreDetails = [{
-      score: 42,
-      bucketed: false,
-    }];
-    sandbox.stub(PropensityServer.prototype, 'getPropensity').callsFake(() => {
-=======
     const scoreDetails = [
       {
         score: 42,
         bucketed: false,
       },
     ];
-    sandbox.stub(PropensityServer.prototype, 'getPropensity', () => {
->>>>>>> 77ab84af
+    sandbox.stub(PropensityServer.prototype, 'getPropensity').callsFake(() => {
       return new Promise(resolve => {
         setTimeout(() => {
           resolve({
@@ -276,11 +260,7 @@
           });
         }, 10);
       });
-<<<<<<< HEAD
     }, 10);
-=======
-    });
->>>>>>> 77ab84af
     return propensity.getPropensity().then(propensityScore => {
       expect(propensityScore).to.not.be.null;
       expect(propensityScore.header).to.not.be.null;
