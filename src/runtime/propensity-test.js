/**
 * Copyright 2019 The Subscribe with Google Authors. All Rights Reserved.
 *
 * Licensed under the Apache License, Version 2.0 (the "License");
 * you may not use this file except in compliance with the License.
 * You may obtain a copy of the License at
 *
 *      http://www.apache.org/licenses/LICENSE-2.0
 *
 * Unless required by applicable law or agreed to in writing, software
 * distributed under the License is distributed on an "AS-IS" BASIS,
 * WITHOUT WARRANTIES OR CONDITIONS OF ANY KIND, either express or implied.
 * See the License for the specific language governing permissions and
 * limitations under the License.
 */
import {Propensity} from './propensity';
import * as PropensityApi from '../api/propensity-api';
import {Event, SubscriptionState} from '../api/logger-api';
import {PageConfig} from '../model/page-config';
import {PropensityServer} from './propensity-server';
import {ClientEventManager} from './client-event-manager';
import {AnalyticsEvent, EventOriginator} from '../proto/api_messages';

describes.realWin('Propensity', {}, env => {
  let win;
  let config;
  let propensity;
  let propensityServerListener;

  beforeEach(() => {
    win = env.win;
    config = new PageConfig('pub1', true);
<<<<<<< HEAD
    sandbox
      .stub(ClientEventManager.prototype, 'registerEventListener')
      .callsFake(listener => (propensityServerListener = listener));
=======
    sandbox.stub(
      ClientEventManager.prototype,
      'registerEventListener',
      listener => (propensityServerListener = listener)
    );
>>>>>>> 974183c3
    propensity = new Propensity(win, config, new ClientEventManager());
  });

  it('should provide valid subscription state', () => {
    //don't actually send data to the server
    sandbox
      .stub(PropensityServer.prototype, 'sendSubscriptionState')
      .callsFake(() => {});

    expect(() => {
      propensity.sendSubscriptionState(SubscriptionState.UNKNOWN);
    }).to.not.throw('Invalid subscription state provided');
    expect(() => {
      propensity.sendSubscriptionState('past');
    }).to.throw('Invalid subscription state provided');
  });

  it('should provide productsOrSkus for subscribed users', () => {
    //don't actually send data to the server
    sandbox
      .stub(PropensityServer.prototype, 'sendSubscriptionState')
      .callsFake(() => {});

    expect(() => {
      propensity.sendSubscriptionState(SubscriptionState.SUBSCRIBER);
    }).to.throw(
      'Entitlements must be provided for users with' +
        ' active or expired subscriptions'
    );
    expect(() => {
      propensity.sendSubscriptionState(SubscriptionState.PAST_SUBSCRIBER);
    }).to.throw(
      'Entitlements must be provided for users with' +
        ' active or expired subscriptions'
    );
    expect(() => {
      const productsOrSkus = {};
      productsOrSkus['product'] = 'basic-monthly';
      propensity.sendSubscriptionState(
        SubscriptionState.SUBSCRIBER,
        productsOrSkus
      );
    }).not.throw(
      'Entitlements must be provided for users with' +
        ' active or expired subscriptions'
    );
    expect(() => {
      const productsOrSkus = {};
      productsOrSkus['product'] = 'basic-monthly';
      propensity.sendSubscriptionState(
        SubscriptionState.PAST_SUBSCRIBER,
        productsOrSkus
      );
    }).not.throw(
      'Entitlements must be provided for users with' +
        ' active or expired subscriptions'
    );
    expect(() => {
      const productsOrSkus = ['basic-monthly'];
      propensity.sendSubscriptionState(
        SubscriptionState.SUBSCRIBER,
        productsOrSkus
      );
    }).throw(/Entitlements must be an Object/);
  });

  it('should request valid propensity type', () => {
    //don't make actual request to the server
    sandbox
      .stub(PropensityServer.prototype, 'getPropensity')
      .callsFake(() => {});

    expect(() => {
      propensity.getPropensity(PropensityApi.PropensityType.GENERAL);
    }).to.not.throw(/Invalid propensity type requested/);
    expect(() => {
      propensity.getPropensity('paywall-specific');
    }).to.throw(/Invalid propensity type requested/);
  });

  it('should send subscription state', () => {
    let subscriptionState = null;
    sandbox
      .stub(ClientEventManager.prototype, 'logEvent')
      .callsFake(event => propensityServerListener(event));
    sandbox
      .stub(PropensityServer.prototype, 'sendSubscriptionState')
      .callsFake(state => {
        subscriptionState = state;
      });
    expect(() => {
      propensity.sendSubscriptionState(SubscriptionState.UNKNOWN);
    }).to.not.throw('Invalid subscription state provided');

    expect(subscriptionState).to.equal(SubscriptionState.UNKNOWN);
  });

  it('should report server errors', () => {
    //note that actual event manager will cause the error to be logged to the
    //console instead of being immediately thrown.
    sandbox
      .stub(ClientEventManager.prototype, 'logEvent')
      .callsFake(event => propensityServerListener(event));
    sandbox
      .stub(PropensityServer.prototype, 'sendSubscriptionState')
      .callsFake(() => {
        throw new Error('publisher not whitelisted');
      });
    expect(() => {
      propensity.sendSubscriptionState(SubscriptionState.UNKNOWN);
    }).to.throw('publisher not whitelisted');
  });

  it('should send events to event manager', () => {
    let eventSent = null;
    sandbox
      .stub(ClientEventManager.prototype, 'logEvent')
      .callsFake(event => (eventSent = event));
    propensity.sendEvent({
      name: Event.IMPRESSION_PAYWALL,
    });
    expect(eventSent).to.deep.equal({
      eventType: AnalyticsEvent.IMPRESSION_PAYWALL,
      eventOriginator: EventOriginator.PROPENSITY_CLIENT,
      isFromUserAction: undefined,
      additionalParameters: null,
    });
  });

  it('should validate events sent to it and set appropriate defaults', () => {
    let hasError;
    let receivedEvent;

    sandbox.stub(ClientEventManager.prototype, 'logEvent').callsFake(event => {
      receivedEvent = event;
    });

    const testSend = event => {
      try {
        hasError = false;
        receivedEvent = null;
        propensity.sendEvent(event);
      } catch (e) {
        hasError = true;
      }
    };

    //ensure it rejects invalid Propensity.Event enum values
    testSend({
      name: 'invalid name',
    });
    expect(hasError).to.be.true;
    expect(receivedEvent).to.be.null;

    //ensure it takes a valid enum with nothing else and fills in appropriate
    //defaults for other values
    testSend({
      name: Event.IMPRESSION_PAYWALL,
    });
    expect(hasError).to.be.false;
    expect(receivedEvent).to.deep.equal({
      eventType: AnalyticsEvent.IMPRESSION_PAYWALL,
      eventOriginator: EventOriginator.PROPENSITY_CLIENT,
      isFromUserAction: undefined,
      additionalParameters: null,
    });

    //ensure it respects the active flag
    testSend({
      name: Event.IMPRESSION_OFFERS,
    });
    expect(receivedEvent).to.deep.equal({
      eventType: AnalyticsEvent.IMPRESSION_OFFERS,
      eventOriginator: EventOriginator.PROPENSITY_CLIENT,
      isFromUserAction: undefined,
      additionalParameters: null,
    });

    testSend({
      name: Event.IMPRESSION_OFFERS,
      active: null,
    });
    expect(hasError).to.be.false;
    expect(receivedEvent).to.deep.equal({
      eventType: AnalyticsEvent.IMPRESSION_OFFERS,
      eventOriginator: EventOriginator.PROPENSITY_CLIENT,
      isFromUserAction: null,
      additionalParameters: null,
    });

    testSend({
      name: Event.IMPRESSION_OFFERS,
      active: true,
    });
    expect(hasError).to.be.false;
    expect(receivedEvent).to.deep.equal({
      eventType: AnalyticsEvent.IMPRESSION_OFFERS,
      eventOriginator: EventOriginator.PROPENSITY_CLIENT,
      isFromUserAction: true,
      additionalParameters: {'is_active': true},
    });

    testSend({
      name: Event.IMPRESSION_OFFERS,
      active: false,
    });
    expect(hasError).to.be.false;
    expect(receivedEvent).to.deep.equal({
      eventType: AnalyticsEvent.IMPRESSION_OFFERS,
      eventOriginator: EventOriginator.PROPENSITY_CLIENT,
      isFromUserAction: false,
      additionalParameters: {'is_active': false},
    });

    //ensure it rejects invalid data objects
    testSend({
      name: Event.IMPRESSION_OFFERS,
      active: true,
      data: 'all_offers',
    });
    expect(hasError).to.be.true;
    expect(receivedEvent).to.be.null;
  });

  it('should return propensity score from server', () => {
    const scoreDetails = [
      {
        score: 42,
        bucketed: false,
      },
    ];
    sandbox.stub(PropensityServer.prototype, 'getPropensity').callsFake(() => {
      return new Promise(resolve => {
        setTimeout(() => {
          resolve({
            'header': {'ok': true},
            'body': {'scores': scoreDetails},
          });
        }, 10);
      });
    }, 10);
    return propensity.getPropensity().then(propensityScore => {
      expect(propensityScore).to.not.be.null;
      expect(propensityScore.header).to.not.be.null;
      expect(propensityScore.header.ok).to.be.true;
      expect(propensityScore.body).to.not.be.null;
      expect(propensityScore.body.scores).to.not.be.null;
      expect(propensityScore.body.scores[0].score).to.equal(42);
    });
  });
});<|MERGE_RESOLUTION|>--- conflicted
+++ resolved
@@ -30,17 +30,9 @@
   beforeEach(() => {
     win = env.win;
     config = new PageConfig('pub1', true);
-<<<<<<< HEAD
     sandbox
       .stub(ClientEventManager.prototype, 'registerEventListener')
       .callsFake(listener => (propensityServerListener = listener));
-=======
-    sandbox.stub(
-      ClientEventManager.prototype,
-      'registerEventListener',
-      listener => (propensityServerListener = listener)
-    );
->>>>>>> 974183c3
     propensity = new Propensity(win, config, new ClientEventManager());
   });
 
