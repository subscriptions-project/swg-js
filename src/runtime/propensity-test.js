--- conflicted
+++ resolved
@@ -117,20 +117,14 @@
 
   it('should send subscription state', () => {
     let subscriptionState = null;
-<<<<<<< HEAD
-    sandbox.stub(ClientEventManager.prototype, 'logEvent', event =>
-      propensityServerListener(event)
-    );
-    sandbox.stub(PropensityServer.prototype, 'sendSubscriptionState', state => {
-      subscriptionState = state;
-    });
-=======
+    sandbox
+      .stub(ClientEventManager.prototype, 'logEvent')
+      .callsFake(event => propensityServerListener(event));
     sandbox
       .stub(PropensityServer.prototype, 'sendSubscriptionState')
       .callsFake(state => {
         subscriptionState = state;
       });
->>>>>>> dd2ca1f2
     expect(() => {
       propensity.sendSubscriptionState(SubscriptionState.UNKNOWN);
     }).to.not.throw('Invalid subscription state provided');
@@ -139,22 +133,16 @@
   });
 
   it('should report server errors', () => {
-<<<<<<< HEAD
     //note that actual event manager will cause the error to be logged to the
     //console instead of being immediately thrown.
-    sandbox.stub(PropensityServer.prototype, 'sendSubscriptionState', () => {
-      throw new Error('publisher not whitelisted');
-    });
-    sandbox.stub(ClientEventManager.prototype, 'logEvent', event =>
-      propensityServerListener(event)
-    );
-=======
+    sandbox
+      .stub(ClientEventManager.prototype, 'logEvent')
+      .callsFake(event => propensityServerListener(event));
     sandbox
       .stub(PropensityServer.prototype, 'sendSubscriptionState')
       .callsFake(() => {
         throw new Error('publisher not whitelisted');
       });
->>>>>>> dd2ca1f2
     expect(() => {
       propensity.sendSubscriptionState(SubscriptionState.UNKNOWN);
     }).to.throw('publisher not whitelisted');
