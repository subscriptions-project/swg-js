--- conflicted
+++ resolved
@@ -23,6 +23,7 @@
   CompleteAudienceActionResponse,
   SkuSelectedResponse,
   SurveyDataTransferRequest,
+  ViewSubscriptionsResponse,
   ViewSubscriptionsResponse,
 } from '../proto/api_messages';
 import {Deps} from './deps';
@@ -40,7 +41,9 @@
   getSubscriptionUrl,
   showAlreadyOptedInToast,
   startNativeFlow,
+  startNativeFlow,
   startPayFlow,
+  startSubscriptionPayFlow,
   startSubscriptionPayFlow,
 } from '../utils/cta-utils';
 import {handleSurveyDataTransferRequest} from '../utils/survey-utils';
@@ -49,6 +52,8 @@
 const INLINE_CTA_ATTRIUBUTE_QUERY = 'div[rrm-inline-cta]';
 const INLINE_CTA_ATTRIUBUTE = 'rrm-inline-cta';
 const DEFAULT_PRODUCT_TYPE = ProductType.UI_CONTRIBUTION;
+// The value logged when the offers screen shows all available SKUs.
+const ALL_SKUS = '*';
 // The value logged when the offers screen shows all available SKUs.
 const ALL_SKUS = '*';
 export class InlineCtaApi {
@@ -203,11 +208,7 @@
           .triggerFlowCanceled(SubscriptionFlows.SHOW_OFFERS);
       });
       activityIframeView.on(SkuSelectedResponse, (response) =>
-<<<<<<< HEAD
         startSubscriptionPayFlow(this.deps_, response, /* isInlineCta */ true)
-=======
-        startSubscriptionPayFlow(this.deps_, response)
->>>>>>> 7405a851
       );
       activityIframeView.on(ViewSubscriptionsResponse, (response) =>
         startNativeFlow(this.deps_, response)
