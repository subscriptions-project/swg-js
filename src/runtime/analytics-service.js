--- conflicted
+++ resolved
@@ -107,17 +107,9 @@
    * @param {!Object} data
    */
   logEvent(event) {
-<<<<<<< HEAD
-    console.log('log event request ', event);
-    this.port().then(port => {
-      console.log('wait for port ready');
-      return port.whenReady().then(() => {
-        console.log('sent message to port ', port);
-=======
     this.port_().then(port => {
       return port.whenReady().then(() => {
         /** TODO(sohanirao): Build AnalyticsRequest */
->>>>>>> b340a0ac
         port.message(event);
       });
     });
