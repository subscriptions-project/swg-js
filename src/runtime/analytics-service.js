/**
 * Copyright 2018 The Subscribe with Google Authors. All Rights Reserved.
 *
 * Licensed under the Apache License, Version 2.0 (the "License");
 * you may not use this file except in compliance with the License.
 * You may obtain a copy of the License at
 *
 *      http://www.apache.org/licenses/LICENSE-2.0
 *
 * Unless required by applicable law or agreed to in writing, software
 * distributed under the License is distributed on an "AS-IS" BASIS,
 * WITHOUT WARRANTIES OR CONDITIONS OF ANY KIND, either express or implied.
 * See the License for the specific language governing permissions and
 * limitations under the License.
 */

import {
  AnalyticsContext,
  AnalyticsEvent,
  AnalyticsEventMeta,
  AnalyticsRequest,
  EventOriginator,
  EventParams,
  FinishedLoggingResponse,
} from '../proto/api_messages';
import {ClientEventManager} from './client-event-manager';
import {createElement} from '../utils/dom';
import {feUrl} from './services';
import {getOnExperiments} from './experiments';
import {getUuid} from '../utils/string';
import {log} from '../utils/log';
import {parseQueryString, parseUrl} from '../utils/url';
import {setImportantStyles} from '../utils/style';

/** @const {!Object<string, string>} */
const iframeStyles = {
  opacity: '0',
  position: 'absolute',
  top: '-10px',
  left: '-10px',
  height: '1px',
  width: '1px',
};

// The initial iframe load takes ~500 ms.  We will wait at least that long
// before a page redirect.  Subsequent logs are much faster.  We will wait at
// most 100 ms.
const MAX_FIRST_WAIT = 500;
const MAX_WAIT = 200;
// If we logged and rapidly redirected, we will add a short delay in case
// a message hasn't been transmitted yet.
const TIMEOUT_ERROR = 'AnalyticsService timed out waiting for a response';

/**
 *
 * @param {!string} error
 */
function createErrorResponse(error) {
  const response = new FinishedLoggingResponse();
  response.setComplete(false);
  response.setError(error);
  return response;
}

export class AnalyticsService {
  /**
   * @param {!./deps.DepsDef} deps
   */
  constructor(deps) {
    /** @private @const {!../model/doc.Doc} */
    this.doc_ = deps.doc();

    /** @private @const {!./deps.DepsDef} */
    this.deps_ = deps;

    /** @private @const {!../components/activities.ActivityPorts} */
    this.activityPorts_ = deps.activities();

    /** @private @const {!HTMLIFrameElement} */
    this.iframe_ = /** @type {!HTMLIFrameElement} */ (createElement(
      this.doc_.getWin().document,
      'iframe',
      {}
    ));
    setImportantStyles(this.iframe_, iframeStyles);
    this.doc_.getBody().appendChild(this.getElement());

    /** @private @type {!boolean} */
    this.everFinishedLog_ = false;

    /**
     * @private @const {!AnalyticsContext}
     */
    this.context_ = new AnalyticsContext();
    this.setStaticContext_();

    /** @private {?Promise<!web-activities/activity-ports.ActivityIframePort>} */
    this.serviceReady_ = null;

    /** @private {?Promise} */
    this.lastAction_ = null;

    /** @private @const {!ClientEventManager} */
    this.eventManager_ = deps.eventManager();
    this.eventManager_.registerEventListener(
      this.handleClientEvent_.bind(this)
    );

    // This code creates a 'promise to log' that we can use to ensure all
    // logging is finished prior to redirecting the page.
    /** @private {!number} */
    this.unfinishedLogs_ = 0;

    /** @private {?function(boolean)} */
    this.loggingResolver_ = null;

    /** @private {?Promise} */
    this.promiseToLog_ = null;

    // If logging doesn't work don't force the user to wait
    /** @private {!boolean} */
    this.loggingBroken_ = false;

    // If logging exceeds the timeouts (see const comments above) don't make
    // the user wait too long.
    /** @private {?number} */
    this.timeout_ = null;
  }

  /**
   * @param {string} transactionId
   */
  setTransactionId(transactionId) {
    this.context_.setTransactionId(transactionId);
  }

  /**
   * @return {string}
   */
  getTransactionId() {
    return /** @type {string} */ (this.context_.getTransactionId());
  }

  /**
   * @return {?string}
   */
  getSku() {
    return this.context_.getSku();
  }

  /**
   * @param {string} sku
   */
  setSku(sku) {
    this.context_.setSku(sku);
  }

  /**
   * @param {!Array<string>} labels
   */
  addLabels(labels) {
    if (labels && labels.length > 0) {
      const newLabels = [].concat(this.context_.getLabelList());
      labels.forEach(label => {
        if (newLabels.indexOf(label) == -1) {
          newLabels.push(label);
        }
      });
      this.context_.setLabelList(newLabels);
    }
  }

  /**
   * @return {!HTMLIFrameElement}
   */
  getElement() {
    return this.iframe_;
  }

  /**
   * @return {string}
   * @private
   */
  getQueryString_() {
    return this.doc_.getWin().location.search;
  }

  /**
   * @return {string}
   * @private
   */
  getReferrer_() {
    return this.doc_.getWin().document.referrer;
  }

  /**
   * @private
   */
  setStaticContext_() {
    const context = this.context_;
    // These values should all be available during page load.
    context.setTransactionId(getUuid());
    context.setReferringOrigin(parseUrl(this.getReferrer_()).origin);
    context.setClientVersion('SwG $internalRuntimeVersion$');

    const utmParams = parseQueryString(this.getQueryString_());
    const campaign = utmParams['utm_campaign'];
    const medium = utmParams['utm_medium'];
    const source = utmParams['utm_source'];
    if (campaign) {
      context.setUtmCampaign(campaign);
    }
    if (medium) {
      context.setUtmMedium(medium);
    }
    if (source) {
      context.setUtmSource(source);
    }
  }

  /**
   * @return {!Promise<!../components/activities.ActivityIframePort>}
   */
  start() {
    if (!this.serviceReady_) {
      // Please note that currently openIframe reads the current analytics
      // context and that it may not contain experiments activated late during
      // the publishers code lifecycle.
      this.addLabels(getOnExperiments(this.doc_.getWin()));
      this.serviceReady_ = this.activityPorts_
        .openIframe(this.iframe_, feUrl('/serviceiframe'), null, true)
        .then(
          port => {
            // Register a listener for the logging to code indicate it is
            // finished logging.
            port.on(FinishedLoggingResponse, this.afterLogging_.bind(this));
            return port.whenReady().then(() => {
              // The publisher should be done setting experiments but runtime
              // will forward them here if they aren't.
              this.addLabels(getOnExperiments(this.doc_.getWin()));
              return port;
            });
          },
          message => {
            // If the port doesn't open register that logging is broken so
            // nothing is just waiting.
            this.loggingBroken_ = true;
            this.afterLogging_(
              createErrorResponse('Could not connect [' + message + ']')
            );
          }
        );
    }
    return this.serviceReady_;
  }

  /**
   * @param {boolean} isReadyToPay
   */
  setReadyToPay(isReadyToPay) {
    this.context_.setReadyToPay(isReadyToPay);
  }

  /**
   */
  close() {
    this.doc_.getBody().removeChild(this.getElement());
  }

  /**
   * @return {!AnalyticsContext}
   */
  getContext() {
    return this.context_;
  }

  /**
   * @param {!../api/client-event-manager-api.ClientEvent} event
   * @return {!AnalyticsRequest}
   */
  createLogRequest_(event) {
    const meta = new AnalyticsEventMeta();
    meta.setEventOriginator(event.eventOriginator);
    meta.setIsFromUserAction(event.isFromUserAction);

    const request = new AnalyticsRequest();
    request.setEvent(event.eventType);
    request.setContext(this.context_);
    request.setMeta(meta);
    if (event.additionalParameters instanceof EventParams) {
      request.setParams(event.additionalParameters);
    } // Ignore event.additionalParameters.  It may have data we shouldn't log.
    return request;
  }

  /**
   * @return {boolean}
   */
  shouldLogPublisherEvents_() {
    return this.deps_.config().enableSwgAnalytics === true;
  }

  /**
   * @param {!../api/client-event-manager-api.ClientEvent} event
   * @return {boolean}
   */
  shouldAlwaysLogEvent_(event) {
    /* AMP_CLIENT events are considered publisher events and we generally only
     * log those if the publisher decided to enable publisher event logging for
     * privacy purposes.  The page load event is not private and is necessary
     * just so we know the user is in AMP, so we will log it regardless of
     * configuration.
     */
    return (
      event.eventType === AnalyticsEvent.IMPRESSION_PAGE_LOAD &&
      event.eventOriginator === EventOriginator.AMP_CLIENT
    );
  }

  /**
   *  Listens for new events from the events manager and handles logging
   * @param {!../api/client-event-manager-api.ClientEvent} event
   */
  handleClientEvent_(event) {
    //this event is just used to communicate information internally.  It should
    //not be reported to the SwG analytics service.
    if (event.eventType === AnalyticsEvent.EVENT_SUBSCRIPTION_STATE) {
      return;
    }

    if (
      ClientEventManager.isPublisherEvent(event) &&
      !this.shouldLogPublisherEvents_() &&
      !this.shouldAlwaysLogEvent_(event)
    ) {
      return;
    }
    // Register we sent a log, the port will call this.afterLogging_ when done.
    this.unfinishedLogs_++;
<<<<<<< HEAD
    this.everStartedLog_ = true;
    this.lastAction_ = this.start().then(port =>
      port.execute(this.createLogRequest_(event))
    );
=======
    const request = this.createLogRequest_(event);
    this.lastAction_ = this.start().then(port => port.execute(request));
>>>>>>> 7f0e944c
  }

  /**
   * This function is called by the iframe after it sends the log to the server.
   * @param {FinishedLoggingResponse=} response
   */
  afterLogging_(response) {
    const success = (response && response.getComplete()) || false;
    const error = (response && response.getError()) || 'Unknown logging Error';
    const isTimeout = error === TIMEOUT_ERROR;

    if (!success) {
      log('Error when logging: ' + error);
    }

    this.unfinishedLogs_--;
    if (!isTimeout) {
      this.everFinishedLog_ = true;
    }

    // Nothing is waiting
    if (this.loggingResolver_ === null) {
      return;
    }

    if (this.unfinishedLogs_ === 0 || this.loggingBroken_ || isTimeout) {
      if (this.timeout_ !== null) {
        clearTimeout(this.timeout_);
        this.timeout_ = null;
      }
      this.loggingResolver_(success);
      this.promiseToLog_ = null;
      this.loggingResolver_ = null;
    }
  }

  /**
   * Please note that logs sent after getLoggingPromise is called are not
   * guaranteed to be finished when the promise is resolved.  You should call
   * this function just prior to redirecting the page after SwG is finished
   * logging.
   * @return {!Promise}
   */
  getLoggingPromise() {
    if (this.unfinishedLogs_ === 0 || this.loggingBroken_) {
      return Promise.resolve(true);
    }
    if (this.promiseToLog_ === null) {
      this.promiseToLog_ = new Promise(resolve => {
        this.loggingResolver_ = resolve;
      });

      // The promise above should not wait forever if things go wrong.  Let
      // the user proceed!
      const whenDone = this.afterLogging_.bind(this);
      this.timeout_ = setTimeout(
        () => {
          this.timeout_ = null;
          whenDone(createErrorResponse(TIMEOUT_ERROR));
        },
        this.everFinishedLog_ ? MAX_WAIT : MAX_FIRST_WAIT
      );
    }

    return this.promiseToLog_;
  }
}<|MERGE_RESOLUTION|>--- conflicted
+++ resolved
@@ -337,15 +337,9 @@
     }
     // Register we sent a log, the port will call this.afterLogging_ when done.
     this.unfinishedLogs_++;
-<<<<<<< HEAD
-    this.everStartedLog_ = true;
     this.lastAction_ = this.start().then(port =>
       port.execute(this.createLogRequest_(event))
     );
-=======
-    const request = this.createLogRequest_(event);
-    this.lastAction_ = this.start().then(port => port.execute(request));
->>>>>>> 7f0e944c
   }
 
   /**
