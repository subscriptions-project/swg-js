/**
 * Copyright 2019 The Subscribe with Google Authors. All Rights Reserved.
 *
 * Licensed under the Apache License, Version 2.0 (the "License");
 * you may not use this file except in compliance with the License.
 * You may obtain a copy of the License at
 *
 *      http://www.apache.org/licenses/LICENSE-2.0
 *
 * Unless required by applicable law or agreed to in writing, software
 * distributed under the License is distributed on an "AS-IS" BASIS,
 * WITHOUT WARRANTIES OR CONDITIONS OF ANY KIND, either express or implied.
 * See the License for the specific language governing permissions and
 * limitations under the License.
 */
import {PropensityServer} from './propensity-server';
import {Xhr} from '../utils/xhr';
import * as PropensityApi from '../api/propensity-api';
import {Event, SubscriptionState} from '../api/logger-api';
import {parseQueryString} from '../utils/url';
import * as ServiceUrl from './services';
import {ClientEventManager} from './client-event-manager';
import {AnalyticsEvent, EventOriginator} from '../proto/api_messages';
import {setExperiment} from './experiments';
import {ExperimentFlags} from './experiment-flags';

/**
 * Converts the URL sent to the propensity server into the propensity event
 * that generated the URL.
 * @param {!string} capturedUrl
 * @return {!PropensityApi.PropensityEvent}
 */
function getPropensityEventFromUrl(capturedUrl) {
  const queryString = capturedUrl.split('?')[1];
  const eventsStr = decodeURIComponent(parseQueryString(queryString)['events']);
  const startType = eventsStr.indexOf(':');
  const endType = eventsStr.indexOf(':', startType + 1);
  const eventParam = JSON.parse(eventsStr.substring(endType + 1));
  return /* @typedef {PropensityEvent} */ {
    name: eventsStr.substring(startType + 1, endType),
    active: eventParam['is_active'],
    data: eventParam,
  };
}

describes.realWin('PropensityServer', {}, env => {
  let win;
  let propensityServer;
  let eventManager;
  let registeredCallback;
  const serverUrl = 'http://localhost:31862';
  const pubId = 'pub1';
  const defaultParameters = {'custom': 'value'};
  const defaultEvent = {
    eventType: AnalyticsEvent.IMPRESSION_OFFERS,
    eventOriginator: EventOriginator.PROPENSITY_CLIENT,
    isFromUserAction: null,
    additionalParameters: defaultParameters,
  };

  beforeEach(() => {
    win = env.win;
    registeredCallback = null;
    eventManager = new ClientEventManager();
    sandbox.stub(
      ClientEventManager.prototype,
      'registerEventListener',
      callback => (registeredCallback = callback)
    );
    propensityServer = new PropensityServer(win, pubId, eventManager);
    sandbox.stub(ServiceUrl, 'adsUrl', url => serverUrl + url);
    defaultEvent.eventType = AnalyticsEvent.IMPRESSION_OFFERS;
  });

  it('should listen for events from event manager', function*() {
    expect(registeredCallback).to.not.be.null;
  });

  it('should test sending subscription state', () => {
    let capturedUrl;
    let capturedRequest;
    sandbox.stub(Xhr.prototype, 'fetch', (url, init) => {
      capturedUrl = url;
      capturedRequest = init;
      return Promise.reject(new Error('Publisher not whitelisted'));
    });
    const productsOrSkus = {'product': ['a', 'b', 'c']};
    PropensityServer.prototype.getDocumentCookie_ = () => {
      return '__gads=aaaaaa';
    };
<<<<<<< HEAD
    return propensityServer
      .sendSubscriptionState(
        SubscriptionState.SUBSCRIBER,
        JSON.stringify(productsOrSkus)
      )
      .then(() => {
        throw new Error('must have failed');
      })
      .catch(reason => {
        const path = new URL(capturedUrl);
        expect(path.pathname).to.equal('/subopt/data');
        const queryString = capturedUrl.split('?')[1];
        const queries = parseQueryString(queryString);
        expect(queries).to.not.be.null;
        expect('cookie' in queries).to.be.true;
        expect(queries['cookie']).to.equal('aaaaaa');
        expect('v' in queries).to.be.true;
        expect(parseInt(queries['v'], 10)).to.equal(propensityServer.version_);
        expect('states' in queries).to.be.true;
        const userState = 'pub1:' + queries['states'].split(':')[1];
        expect(userState).to.equal('pub1:subscriber');
        const products = decodeURIComponent(queries['states'].split(':')[2]);
        expect(products).to.equal(JSON.stringify(productsOrSkus));
        expect(capturedRequest.credentials).to.equal('include');
        expect(capturedRequest.method).to.equal('GET');
        expect(() => {
          throw reason;
        }).to.throw(/Publisher not whitelisted/);
      });
=======
    PropensityServer.prototype.getReferrer_ = () => {
      return 'https://scenic-2017.appspot.com/landing.html';
    };
    return propensityServer.sendSubscriptionState(
        SubscriptionState.SUBSCRIBER,
        JSON.stringify(productsOrSkus)).then(() => {
          throw new Error('must have failed');
        }).catch(reason => {
          const path = new URL(capturedUrl);
          expect(path.pathname).to.equal('/subopt/data');
          const queryString = capturedUrl.split('?')[1];
          const queries = parseQueryString(queryString);
          expect(queries).to.not.be.null;
          expect('cookie' in queries).to.be.true;
          expect(queries['cookie']).to.equal('aaaaaa');
          expect('v' in queries).to.be.true;
          expect(parseInt(queries['v'], 10)).to.equal(
              propensityServer.version_);
          expect(queries['cdm']).to.equal('https://scenic-2017.appspot.com');
          expect('states' in queries).to.be.true;
          const userState = 'pub1:' + queries['states'].split(':')[1];
          expect(userState).to.equal('pub1:subscriber');
          const products = decodeURIComponent(queries['states'].split(':')[2]);
          expect(products).to.equal(JSON.stringify(productsOrSkus));
          expect(capturedRequest.credentials).to.equal('include');
          expect(capturedRequest.method).to.equal('GET');
          expect(() => {throw reason;}).to.throw(/Publisher not whitelisted/);
        });
>>>>>>> 84214157
  });

  it('should test sending event', () => {
    let capturedUrl;
    let capturedRequest;
    sandbox.stub(Xhr.prototype, 'fetch', (url, init) => {
      capturedUrl = url;
      capturedRequest = init;
      return Promise.reject(new Error('Not sent from allowed origin'));
    });
    PropensityServer.prototype.getDocumentCookie_ = () => {
      return '__gads=aaaaaa';
    };
    PropensityServer.prototype.getReferrer_ = () => {
      return null;
    };
    const eventParam = {'is_active': false, 'offers_shown': ['a', 'b', 'c']};
    defaultEvent.additionalParameters = eventParam;
    registeredCallback(defaultEvent);
    const path = new URL(capturedUrl);
    expect(path.pathname).to.equal('/subopt/data');
    const queryString = capturedUrl.split('?')[1];
    const queries = parseQueryString(queryString);
    expect(queries).to.not.be.null;
    expect('cookie' in queries).to.be.true;
    expect(queries['cookie']).to.equal('aaaaaa');
    expect('v' in queries).to.be.true;
    expect(parseInt(queries['v'], 10)).to.equal(propensityServer.version_);
    expect('cdm' in queries).to.be.false;
    expect('events' in queries).to.be.true;
    const events = decodeURIComponent(queries['events'].split(':')[2]);
    expect(events).to.equal(JSON.stringify(eventParam));
    expect(capturedRequest.credentials).to.equal('include');
    expect(capturedRequest.method).to.equal('GET');
    defaultEvent.additionalParameters = defaultParameters;
  });

  it('should test get propensity request failure', () => {
    let capturedUrl;
    let capturedRequest;
    sandbox.stub(Xhr.prototype, 'fetch', (url, init) => {
      capturedUrl = url;
      capturedRequest = init;
      return Promise.reject(new Error('Invalid request'));
    });
    PropensityServer.prototype.getDocumentCookie_ = () => {
      return '__gads=aaaaaa';
    };
<<<<<<< HEAD
    return propensityServer
      .getPropensity('/hello', PropensityApi.PropensityType.GENERAL)
      .then(() => {
        throw new Error('must have failed');
      })
      .catch(reason => {
        const queryString = capturedUrl.split('?')[1];
        const queries = parseQueryString(queryString);
        expect(queries).to.not.be.null;
        expect('cookie' in queries).to.be.true;
        expect(queries['cookie']).to.equal('aaaaaa');
        expect('v' in queries).to.be.true;
        expect(parseInt(queries['v'], 10)).to.equal(propensityServer.version_);
        expect('products' in queries).to.be.true;
        expect(queries['products']).to.equal('pub1');
        expect('type' in queries).to.be.true;
        expect(queries['type']).to.equal('general');
        expect(capturedRequest.credentials).to.equal('include');
        expect(capturedRequest.method).to.equal('GET');
        expect(() => {
          throw reason;
        }).to.throw(/Invalid request/);
      });
=======
    PropensityServer.prototype.getReferrer_ = () => {
      return 'https://scenic-2017.appspot.com/landing.html';
    };
    return propensityServer.getPropensity('/hello',
        PropensityApi.PropensityType.GENERAL).then(() => {
          throw new Error('must have failed');
        }).catch(reason => {
          const queryString = capturedUrl.split('?')[1];
          const queries = parseQueryString(queryString);
          expect(queries).to.not.be.null;
          expect('cookie' in queries).to.be.true;
          expect(queries['cookie']).to.equal('aaaaaa');
          expect('v' in queries).to.be.true;
          expect(parseInt(queries['v'], 10)).to.equal(
              propensityServer.version_);
          expect(queries['cdm']).to.equal('https://scenic-2017.appspot.com');
          expect('products' in queries).to.be.true;
          expect(queries['products']).to.equal('pub1');
          expect('type' in queries).to.be.true;
          expect(queries['type']).to.equal('general');
          expect(capturedRequest.credentials).to.equal('include');
          expect(capturedRequest.method).to.equal('GET');
          expect(() => {throw reason;}).to.throw(/Invalid request/);
        });
>>>>>>> 84214157
  });

  it('should test get propensity bucketed scores', () => {
    const propensityResponse = {
      'header': {'ok': true},
      'scores': [
        {
          'product': 'pub1',
          'score': 10,
          'score_type': 2,
        },
      ],
    };
    const response = new Response();
    const mockResponse = sandbox.mock(response);
    mockResponse
      .expects('json')
      .returns(Promise.resolve(propensityResponse))
      .once();
    sandbox.stub(Xhr.prototype, 'fetch', () => {
      return Promise.resolve(response);
    });
    return propensityServer
      .getPropensity('/hello', PropensityApi.PropensityType.GENERAL)
      .then(response => {
        expect(response).to.not.be.null;
        const header = response['header'];
        expect(header).to.not.be.null;
        expect(header['ok']).to.be.true;
        const body = response['body'];
        expect(body).to.not.be.null;
        expect(body['scores']).to.not.be.null;
        const scores = body['scores'];
        expect(scores[0].product).to.equal('pub1');
        expect(scores[0].score.value).to.equal(10);
        expect(scores[0].score.bucketed).to.be.true;
        expect(scores.length).to.equal(1);
      });
  });

  it('should test only get propensity score for pub', () => {
    const propensityResponse = {
      'header': {'ok': true},
      'scores': [
        {
          'product': 'pub2',
          'score': 90,
        },
        {
          'product': 'pub1:premium',
          'error_message': 'not available',
        },
      ],
    };
    const response = new Response();
    const mockResponse = sandbox.mock(response);
    mockResponse
      .expects('json')
      .returns(Promise.resolve(propensityResponse))
      .once();
    sandbox.stub(Xhr.prototype, 'fetch', () => {
      return Promise.resolve(response);
    });
    return propensityServer
      .getPropensity('/hello', PropensityApi.PropensityType.GENERAL)
      .then(response => {
        expect(response).to.not.be.null;
        const header = response['header'];
        expect(header).to.not.be.null;
        expect(header['ok']).to.be.true;
        const body = response['body'];
        expect(body).to.not.be.null;
        expect(body['scores'].length).to.not.be.null;
        const scores = body['scores'];
        expect(scores[0].product).to.equal('pub2');
        expect(scores[0].score.value).to.equal(90);
        expect(scores[0].score.bucketed).to.be.false;
        expect(scores[1].product).to.equal('pub1:premium');
        expect(scores[1].error).to.equal('not available');
        expect(scores.length).to.equal(2);
      });
  });

  it('should test no propensity score available', () => {
    const propensityResponse = {
      'header': {'ok': false},
      'error': 'Service not available',
    };
    const response = new Response();
    const mockResponse = sandbox.mock(response);
    mockResponse
      .expects('json')
      .returns(Promise.resolve(propensityResponse))
      .once();
    sandbox.stub(Xhr.prototype, 'fetch', () => {
      return Promise.resolve(response);
    });
    return propensityServer
      .getPropensity('/hello', PropensityApi.PropensityType.GENERAL)
      .then(response => {
        expect(response).to.not.be.null;
        const header = response['header'];
        expect(header).to.not.be.null;
        expect(header['ok']).to.be.false;
        const body = response['body'];
        expect(body).to.not.be.null;
        expect(body['error']).to.equal('Service not available');
      });
  });

  it('should test getting right clientID with user consent', () => {
    let capturedUrl;
    let capturedRequest;
    sandbox.stub(Xhr.prototype, 'fetch', (url, init) => {
      capturedUrl = url;
      capturedRequest = init;
      return Promise.reject(new Error('Invalid request'));
    });
    PropensityServer.prototype.getDocumentCookie_ = () => {
      return '__gads=aaaaaa';
    };
<<<<<<< HEAD
    return propensityServer
      .getPropensity('/hello', PropensityApi.PropensityType.GENERAL)
      .then(() => {
        throw new Error('must have failed');
      })
      .catch(reason => {
        const queryString = capturedUrl.split('?')[1];
        const queries = parseQueryString(queryString);
        expect(queries).to.not.be.null;
        expect('cookie' in queries).to.be.true;
        expect(queries['cookie']).to.equal('aaaaaa');
        expect('v' in queries).to.be.true;
        expect(parseInt(queries['v'], 10)).to.equal(propensityServer.version_);
        expect('products' in queries).to.be.true;
        expect(queries['products']).to.equal('pub1');
        expect('type' in queries).to.be.true;
        expect(queries['type']).to.equal('general');
        expect(capturedRequest.credentials).to.equal('include');
        expect(capturedRequest.method).to.equal('GET');
        expect(() => {
          throw reason;
        }).to.throw(/Invalid request/);
      });
=======
    PropensityServer.prototype.getReferrer_ = () => {
      return 'https://scenic-2017.appspot.com/landing.html';
    };
    return propensityServer.getPropensity(
        '/hello', PropensityApi.PropensityType.GENERAL).then(() => {
          throw new Error('must have failed');
        }).catch(reason => {
          const queryString = capturedUrl.split('?')[1];
          const queries = parseQueryString(queryString);
          expect(queries).to.not.be.null;
          expect('cookie' in queries).to.be.true;
          expect(queries['cookie']).to.equal('aaaaaa');
          expect('v' in queries).to.be.true;
          expect(parseInt(queries['v'], 10)).to.equal(
              propensityServer.version_);
          expect(queries['cdm']).to.equal('https://scenic-2017.appspot.com');
          expect('products' in queries).to.be.true;
          expect(queries['products']).to.equal('pub1');
          expect('type' in queries).to.be.true;
          expect(queries['type']).to.equal('general');
          expect(capturedRequest.credentials).to.equal('include');
          expect(capturedRequest.method).to.equal('GET');
          expect(() => {throw reason;}).to.throw(/Invalid request/);
        });
>>>>>>> 84214157
  });

  it('should test getting right clientID without cookie', () => {
    let capturedUrl;
    let capturedRequest;
    sandbox.stub(Xhr.prototype, 'fetch', (url, init) => {
      capturedUrl = url;
      capturedRequest = init;
      return Promise.reject(new Error('Invalid request'));
    });
    PropensityServer.prototype.getDocumentCookie_ = () => {
      return '__someonelsescookie=abcd';
    };
<<<<<<< HEAD
    return propensityServer
      .getPropensity('/hello', PropensityApi.PropensityType.GENERAL)
      .then(() => {
        throw new Error('must have failed');
      })
      .catch(reason => {
        const path = new URL(capturedUrl);
        expect(path.pathname).to.equal('/subopt/pts');
        const queryString = capturedUrl.split('?')[1];
        const queries = parseQueryString(queryString);
        expect(queries).to.not.be.null;
        expect('cookie' in queries).to.be.false;
        expect('v' in queries).to.be.true;
        expect(parseInt(queries['v'], 10)).to.equal(propensityServer.version_);
        expect('products' in queries).to.be.true;
        expect(queries['products']).to.equal('pub1');
        expect('type' in queries).to.be.true;
        expect(queries['type']).to.equal('general');
        expect(capturedRequest.credentials).to.equal('include');
        expect(capturedRequest.method).to.equal('GET');
        expect(() => {
          throw reason;
        }).to.throw(/Invalid request/);
      });
=======
    PropensityServer.prototype.getReferrer_ = () => {
      return 'https://scenic-2017.appspot.com/landing.html';
    };
    return propensityServer.getPropensity(
        '/hello', PropensityApi.PropensityType.GENERAL).then(() => {
          throw new Error('must have failed');
        }).catch(reason => {
          const path = new URL(capturedUrl);
          expect(path.pathname).to.equal('/subopt/pts');
          const queryString = capturedUrl.split('?')[1];
          const queries = parseQueryString(queryString);
          expect(queries).to.not.be.null;
          expect('cookie' in queries).to.be.false;
          expect('v' in queries).to.be.true;
          expect(parseInt(queries['v'], 10)).to.equal(
              propensityServer.version_);
          expect(queries['cdm']).to.equal('https://scenic-2017.appspot.com');
          expect('products' in queries).to.be.true;
          expect(queries['products']).to.equal('pub1');
          expect('type' in queries).to.be.true;
          expect(queries['type']).to.equal('general');
          expect(capturedRequest.credentials).to.equal('include');
          expect(capturedRequest.method).to.equal('GET');
          expect(() => {throw reason;}).to.throw(/Invalid request/);
        });
>>>>>>> 84214157
  });

  it('should not send SwG events to Propensity Service', () => {
    //stub to ensure the server received a request to log
    let receivedType = null;
    let receivedContext = null;
    sandbox.stub(Xhr.prototype, 'fetch', url => {
      const event = getPropensityEventFromUrl(url);
      receivedType = event.name;
      receivedContext = event.data;
      return Promise.reject('Server down');
    });

    //no experiment set & not activated
    defaultEvent.eventOriginator = EventOriginator.SWG_CLIENT;
    registeredCallback(defaultEvent);
    expect(receivedType).to.be.null;
    expect(receivedContext).to.be.null;

    defaultEvent.eventOriginator = EventOriginator.AMP_CLIENT;
    registeredCallback(defaultEvent);
    expect(receivedType).to.be.null;
    expect(receivedContext).to.be.null;

    //activated but no experiment
    propensityServer.enableLoggingSwgEvents();
    registeredCallback(defaultEvent);
    expect(receivedType).to.be.null;
    expect(receivedContext).to.be.null;

    defaultEvent.eventOriginator = EventOriginator.SWG_CLIENT;
    registeredCallback(defaultEvent);
    expect(receivedType).to.be.null;
    expect(receivedContext).to.be.null;

    //experiment but not activated
    setExperiment(win, ExperimentFlags.LOG_SWG_TO_PROPENSITY, true);
    registeredCallback = null;
    propensityServer = new PropensityServer(win, pubId, eventManager);
    registeredCallback(defaultEvent);
    expect(receivedType).to.be.null;
    expect(receivedContext).to.be.null;
    setExperiment(win, ExperimentFlags.LOG_SWG_TO_PROPENSITY, false);
  });

  it('should send SwG events to the Propensity Service', () => {
    //stub to ensure the server received a request to log
    let receivedType = null;
    let receivedContext = null;
    sandbox.stub(Xhr.prototype, 'fetch', url => {
      const event = getPropensityEventFromUrl(url);
      receivedType = event.name;
      receivedContext = event.data;
      return Promise.reject('Server down');
    });

    setExperiment(win, ExperimentFlags.LOG_SWG_TO_PROPENSITY, true);
    registeredCallback = null;
    propensityServer = new PropensityServer(win, pubId, eventManager);

    //both experiment and enable: ensure it actually logs
    propensityServer.enableLoggingSwgEvents();
    registeredCallback(defaultEvent);
    expect(receivedType).to.equal(Event.IMPRESSION_OFFERS);
    expect(receivedContext).to.deep.equal(defaultEvent.additionalParameters);

    receivedType = null;
    receivedContext = null;
    defaultEvent.eventOriginator = EventOriginator.AMP_CLIENT;
    registeredCallback(defaultEvent);
    expect(receivedType).to.equal(Event.IMPRESSION_OFFERS);
    expect(receivedContext).to.deep.equal(defaultEvent.additionalParameters);
    setExperiment(win, ExperimentFlags.LOG_SWG_TO_PROPENSITY, false);
  });
});<|MERGE_RESOLUTION|>--- conflicted
+++ resolved
@@ -88,7 +88,9 @@
     PropensityServer.prototype.getDocumentCookie_ = () => {
       return '__gads=aaaaaa';
     };
-<<<<<<< HEAD
+    PropensityServer.prototype.getReferrer_ = () => {
+      return 'https://scenic-2017.appspot.com/landing.html';
+    };
     return propensityServer
       .sendSubscriptionState(
         SubscriptionState.SUBSCRIBER,
@@ -107,6 +109,7 @@
         expect(queries['cookie']).to.equal('aaaaaa');
         expect('v' in queries).to.be.true;
         expect(parseInt(queries['v'], 10)).to.equal(propensityServer.version_);
+        expect(queries['cdm']).to.equal('https://scenic-2017.appspot.com');
         expect('states' in queries).to.be.true;
         const userState = 'pub1:' + queries['states'].split(':')[1];
         expect(userState).to.equal('pub1:subscriber');
@@ -118,36 +121,6 @@
           throw reason;
         }).to.throw(/Publisher not whitelisted/);
       });
-=======
-    PropensityServer.prototype.getReferrer_ = () => {
-      return 'https://scenic-2017.appspot.com/landing.html';
-    };
-    return propensityServer.sendSubscriptionState(
-        SubscriptionState.SUBSCRIBER,
-        JSON.stringify(productsOrSkus)).then(() => {
-          throw new Error('must have failed');
-        }).catch(reason => {
-          const path = new URL(capturedUrl);
-          expect(path.pathname).to.equal('/subopt/data');
-          const queryString = capturedUrl.split('?')[1];
-          const queries = parseQueryString(queryString);
-          expect(queries).to.not.be.null;
-          expect('cookie' in queries).to.be.true;
-          expect(queries['cookie']).to.equal('aaaaaa');
-          expect('v' in queries).to.be.true;
-          expect(parseInt(queries['v'], 10)).to.equal(
-              propensityServer.version_);
-          expect(queries['cdm']).to.equal('https://scenic-2017.appspot.com');
-          expect('states' in queries).to.be.true;
-          const userState = 'pub1:' + queries['states'].split(':')[1];
-          expect(userState).to.equal('pub1:subscriber');
-          const products = decodeURIComponent(queries['states'].split(':')[2]);
-          expect(products).to.equal(JSON.stringify(productsOrSkus));
-          expect(capturedRequest.credentials).to.equal('include');
-          expect(capturedRequest.method).to.equal('GET');
-          expect(() => {throw reason;}).to.throw(/Publisher not whitelisted/);
-        });
->>>>>>> 84214157
   });
 
   it('should test sending event', () => {
@@ -196,7 +169,9 @@
     PropensityServer.prototype.getDocumentCookie_ = () => {
       return '__gads=aaaaaa';
     };
-<<<<<<< HEAD
+    PropensityServer.prototype.getReferrer_ = () => {
+      return 'https://scenic-2017.appspot.com/landing.html';
+    };
     return propensityServer
       .getPropensity('/hello', PropensityApi.PropensityType.GENERAL)
       .then(() => {
@@ -210,6 +185,7 @@
         expect(queries['cookie']).to.equal('aaaaaa');
         expect('v' in queries).to.be.true;
         expect(parseInt(queries['v'], 10)).to.equal(propensityServer.version_);
+        expect(queries['cdm']).to.equal('https://scenic-2017.appspot.com');
         expect('products' in queries).to.be.true;
         expect(queries['products']).to.equal('pub1');
         expect('type' in queries).to.be.true;
@@ -220,32 +196,6 @@
           throw reason;
         }).to.throw(/Invalid request/);
       });
-=======
-    PropensityServer.prototype.getReferrer_ = () => {
-      return 'https://scenic-2017.appspot.com/landing.html';
-    };
-    return propensityServer.getPropensity('/hello',
-        PropensityApi.PropensityType.GENERAL).then(() => {
-          throw new Error('must have failed');
-        }).catch(reason => {
-          const queryString = capturedUrl.split('?')[1];
-          const queries = parseQueryString(queryString);
-          expect(queries).to.not.be.null;
-          expect('cookie' in queries).to.be.true;
-          expect(queries['cookie']).to.equal('aaaaaa');
-          expect('v' in queries).to.be.true;
-          expect(parseInt(queries['v'], 10)).to.equal(
-              propensityServer.version_);
-          expect(queries['cdm']).to.equal('https://scenic-2017.appspot.com');
-          expect('products' in queries).to.be.true;
-          expect(queries['products']).to.equal('pub1');
-          expect('type' in queries).to.be.true;
-          expect(queries['type']).to.equal('general');
-          expect(capturedRequest.credentials).to.equal('include');
-          expect(capturedRequest.method).to.equal('GET');
-          expect(() => {throw reason;}).to.throw(/Invalid request/);
-        });
->>>>>>> 84214157
   });
 
   it('should test get propensity bucketed scores', () => {
@@ -367,7 +317,9 @@
     PropensityServer.prototype.getDocumentCookie_ = () => {
       return '__gads=aaaaaa';
     };
-<<<<<<< HEAD
+    PropensityServer.prototype.getReferrer_ = () => {
+      return 'https://scenic-2017.appspot.com/landing.html';
+    };
     return propensityServer
       .getPropensity('/hello', PropensityApi.PropensityType.GENERAL)
       .then(() => {
@@ -381,6 +333,7 @@
         expect(queries['cookie']).to.equal('aaaaaa');
         expect('v' in queries).to.be.true;
         expect(parseInt(queries['v'], 10)).to.equal(propensityServer.version_);
+        expect(queries['cdm']).to.equal('https://scenic-2017.appspot.com');
         expect('products' in queries).to.be.true;
         expect(queries['products']).to.equal('pub1');
         expect('type' in queries).to.be.true;
@@ -391,32 +344,6 @@
           throw reason;
         }).to.throw(/Invalid request/);
       });
-=======
-    PropensityServer.prototype.getReferrer_ = () => {
-      return 'https://scenic-2017.appspot.com/landing.html';
-    };
-    return propensityServer.getPropensity(
-        '/hello', PropensityApi.PropensityType.GENERAL).then(() => {
-          throw new Error('must have failed');
-        }).catch(reason => {
-          const queryString = capturedUrl.split('?')[1];
-          const queries = parseQueryString(queryString);
-          expect(queries).to.not.be.null;
-          expect('cookie' in queries).to.be.true;
-          expect(queries['cookie']).to.equal('aaaaaa');
-          expect('v' in queries).to.be.true;
-          expect(parseInt(queries['v'], 10)).to.equal(
-              propensityServer.version_);
-          expect(queries['cdm']).to.equal('https://scenic-2017.appspot.com');
-          expect('products' in queries).to.be.true;
-          expect(queries['products']).to.equal('pub1');
-          expect('type' in queries).to.be.true;
-          expect(queries['type']).to.equal('general');
-          expect(capturedRequest.credentials).to.equal('include');
-          expect(capturedRequest.method).to.equal('GET');
-          expect(() => {throw reason;}).to.throw(/Invalid request/);
-        });
->>>>>>> 84214157
   });
 
   it('should test getting right clientID without cookie', () => {
@@ -430,7 +357,9 @@
     PropensityServer.prototype.getDocumentCookie_ = () => {
       return '__someonelsescookie=abcd';
     };
-<<<<<<< HEAD
+    PropensityServer.prototype.getReferrer_ = () => {
+      return 'https://scenic-2017.appspot.com/landing.html';
+    };
     return propensityServer
       .getPropensity('/hello', PropensityApi.PropensityType.GENERAL)
       .then(() => {
@@ -445,6 +374,7 @@
         expect('cookie' in queries).to.be.false;
         expect('v' in queries).to.be.true;
         expect(parseInt(queries['v'], 10)).to.equal(propensityServer.version_);
+        expect(queries['cdm']).to.equal('https://scenic-2017.appspot.com');
         expect('products' in queries).to.be.true;
         expect(queries['products']).to.equal('pub1');
         expect('type' in queries).to.be.true;
@@ -455,33 +385,6 @@
           throw reason;
         }).to.throw(/Invalid request/);
       });
-=======
-    PropensityServer.prototype.getReferrer_ = () => {
-      return 'https://scenic-2017.appspot.com/landing.html';
-    };
-    return propensityServer.getPropensity(
-        '/hello', PropensityApi.PropensityType.GENERAL).then(() => {
-          throw new Error('must have failed');
-        }).catch(reason => {
-          const path = new URL(capturedUrl);
-          expect(path.pathname).to.equal('/subopt/pts');
-          const queryString = capturedUrl.split('?')[1];
-          const queries = parseQueryString(queryString);
-          expect(queries).to.not.be.null;
-          expect('cookie' in queries).to.be.false;
-          expect('v' in queries).to.be.true;
-          expect(parseInt(queries['v'], 10)).to.equal(
-              propensityServer.version_);
-          expect(queries['cdm']).to.equal('https://scenic-2017.appspot.com');
-          expect('products' in queries).to.be.true;
-          expect(queries['products']).to.equal('pub1');
-          expect('type' in queries).to.be.true;
-          expect(queries['type']).to.equal('general');
-          expect(capturedRequest.credentials).to.equal('include');
-          expect(capturedRequest.method).to.equal('GET');
-          expect(() => {throw reason;}).to.throw(/Invalid request/);
-        });
->>>>>>> 84214157
   });
 
   it('should not send SwG events to Propensity Service', () => {
