/**
 * Copyright 2019 The Subscribe with Google Authors. All Rights Reserved.
 *
 * Licensed under the Apache License, Version 2.0 (the "License");
 * you may not use this file except in compliance with the License.
 * You may obtain a copy of the License at
 *
 *      http://www.apache.org/licenses/LICENSE-2.0
 *
 * Unless required by applicable law or agreed to in writing, software
 * distributed under the License is distributed on an "AS-IS" BASIS,
 * WITHOUT WARRANTIES OR CONDITIONS OF ANY KIND, either express or implied.
 * See the License for the specific language governing permissions and
 * limitations under the License.
 */
import {PropensityServer} from './propensity-server';
import {Xhr} from '../utils/xhr';
import * as PropensityApi from '../api/propensity-api';
import {Event, SubscriptionState} from '../api/logger-api';
import {parseQueryString} from '../utils/url';
import * as ServiceUrl from './services';
import {ClientEventManager} from './client-event-manager';
import {AnalyticsEvent, EventOriginator} from '../proto/api_messages';
import {setExperiment} from './experiments';
import {ExperimentFlags} from './experiment-flags';

/**
 * Converts the URL sent to the propensity server into the propensity event
 * that generated the URL.
 * @param {!string} capturedUrl
 * @return {!PropensityApi.PropensityEvent}
 */
function getPropensityEventFromUrl(capturedUrl) {
  const queryString = capturedUrl.split('?')[1];
  const eventsStr = decodeURIComponent(parseQueryString(queryString)['events']);
  const startType = eventsStr.indexOf(':');
  const endType = eventsStr.indexOf(':', startType + 1);
  const eventParam = JSON.parse(eventsStr.substring(endType + 1));
  return /* @typedef {PropensityEvent} */ {
    name: eventsStr.substring(startType + 1, endType),
    active: eventParam['is_active'],
    data: eventParam,
  };
}

describes.realWin('PropensityServer', {}, env => {
  let win;
  let propensityServer;
  let eventManager;
  let registeredCallback;
  const serverUrl = 'http://localhost:31862';
  const pubId = 'pub1';
  const defaultParameters = {'custom': 'value'};
  const defaultEvent = {
    eventType: AnalyticsEvent.IMPRESSION_OFFERS,
    eventOriginator: EventOriginator.PROPENSITY_CLIENT,
    isFromUserAction: null,
    additionalParameters: defaultParameters,
  };

  beforeEach(() => {
    win = env.win;
    registeredCallback = null;
    eventManager = new ClientEventManager();
    sandbox.stub(
      ClientEventManager.prototype,
      'registerEventListener',
      callback => (registeredCallback = callback)
    );
    propensityServer = new PropensityServer(win, pubId, eventManager);
    sandbox.stub(ServiceUrl, 'adsUrl', url => serverUrl + url);
    defaultEvent.eventType = AnalyticsEvent.IMPRESSION_OFFERS;
  });

  it('should listen for events from event manager', function*() {
    expect(registeredCallback).to.not.be.null;
  });

  it('should test sending subscription state', () => {
    let capturedUrl;
    let capturedRequest;
    sandbox.stub(Xhr.prototype, 'fetch', (url, init) => {
      capturedUrl = url;
      capturedRequest = init;
      return Promise.reject(new Error('Publisher not whitelisted'));
    });
    const productsOrSkus = {'product': ['a', 'b', 'c']};
    PropensityServer.prototype.getDocumentCookie_ = () => {
      return '__gads=aaaaaa';
    };
    PropensityServer.prototype.getOrigin_ = () => {
      return 'https://scenic-2017.appspot.com/landing.html';
    };
    return propensityServer
      .sendSubscriptionState(
        SubscriptionState.SUBSCRIBER,
        JSON.stringify(productsOrSkus)
      )
      .then(() => {
        throw new Error('must have failed');
      })
      .catch(reason => {
        const path = new URL(capturedUrl);
        expect(path.pathname).to.equal('/subopt/data');
        const queryString = capturedUrl.split('?')[1];
        const queries = parseQueryString(queryString);
        expect(queries).to.not.be.null;
        expect('cookie' in queries).to.be.true;
        expect(queries['cookie']).to.equal('aaaaaa');
        expect('v' in queries).to.be.true;
        expect(parseInt(queries['v'], 10)).to.equal(propensityServer.version_);
        expect(queries['cdm']).to.equal('https://scenic-2017.appspot.com');
        expect('states' in queries).to.be.true;
        const userState = 'pub1:' + queries['states'].split(':')[1];
        expect(userState).to.equal('pub1:subscriber');
        const products = decodeURIComponent(queries['states'].split(':')[2]);
        expect(products).to.equal(JSON.stringify(productsOrSkus));
        expect(capturedRequest.credentials).to.equal('include');
        expect(capturedRequest.method).to.equal('GET');
        expect(() => {
          throw reason;
        }).to.throw(/Publisher not whitelisted/);
      });
  });

  it('should test sending event', () => {
    let capturedUrl;
    let capturedRequest;
    sandbox.stub(Xhr.prototype, 'fetch', (url, init) => {
      capturedUrl = url;
      capturedRequest = init;
      return Promise.reject(new Error('Not sent from allowed origin'));
    });
    PropensityServer.prototype.getDocumentCookie_ = () => {
      return '__gads=aaaaaa';
    };
    PropensityServer.prototype.getOrigin_ = () => {
      return null;
    };
    const eventParam = {'is_active': false, 'offers_shown': ['a', 'b', 'c']};
    defaultEvent.additionalParameters = eventParam;
    registeredCallback(defaultEvent);
    const path = new URL(capturedUrl);
    expect(path.pathname).to.equal('/subopt/data');
    const queryString = capturedUrl.split('?')[1];
    const queries = parseQueryString(queryString);
    expect(queries).to.not.be.null;
    expect('cookie' in queries).to.be.true;
    expect(queries['cookie']).to.equal('aaaaaa');
    expect('v' in queries).to.be.true;
    expect(parseInt(queries['v'], 10)).to.equal(propensityServer.version_);
    expect('cdm' in queries).to.be.false;
    expect('events' in queries).to.be.true;
    const events = decodeURIComponent(queries['events'].split(':')[2]);
    expect(events).to.equal(JSON.stringify(eventParam));
    expect(capturedRequest.credentials).to.equal('include');
    expect(capturedRequest.method).to.equal('GET');
    defaultEvent.additionalParameters = defaultParameters;
  });

  it('should test get propensity request failure', () => {
    let capturedUrl;
    let capturedRequest;
    sandbox.stub(Xhr.prototype, 'fetch', (url, init) => {
      capturedUrl = url;
      capturedRequest = init;
      return Promise.reject(new Error('Invalid request'));
    });
    PropensityServer.prototype.getDocumentCookie_ = () => {
      return '__gads=aaaaaa';
    };
    PropensityServer.prototype.getOrigin_ = () => {
      return '';
    };
<<<<<<< HEAD
    return propensityServer.getPropensity('/hello',
        PropensityApi.PropensityType.GENERAL).then(() => {
          throw new Error('must have failed');
        }).catch(reason => {
          const queryString = capturedUrl.split('?')[1];
          const queries = parseQueryString(queryString);
          expect(queries).to.not.be.null;
          expect('cookie' in queries).to.be.true;
          expect(queries['cookie']).to.equal('aaaaaa');
          expect('v' in queries).to.be.true;
          expect(parseInt(queries['v'], 10)).to.equal(
              propensityServer.version_);
          expect('cdm' in queries).to.be.false;
          expect('products' in queries).to.be.true;
          expect(queries['products']).to.equal('pub1');
          expect('type' in queries).to.be.true;
          expect(queries['type']).to.equal('general');
          expect(capturedRequest.credentials).to.equal('include');
          expect(capturedRequest.method).to.equal('GET');
          expect(() => {throw reason;}).to.throw(/Invalid request/);
        });
=======
    return propensityServer
      .getPropensity('/hello', PropensityApi.PropensityType.GENERAL)
      .then(() => {
        throw new Error('must have failed');
      })
      .catch(reason => {
        const queryString = capturedUrl.split('?')[1];
        const queries = parseQueryString(queryString);
        expect(queries).to.not.be.null;
        expect('cookie' in queries).to.be.true;
        expect(queries['cookie']).to.equal('aaaaaa');
        expect('v' in queries).to.be.true;
        expect(parseInt(queries['v'], 10)).to.equal(propensityServer.version_);
        expect(queries['cdm']).to.equal('https://scenic-2017.appspot.com');
        expect('products' in queries).to.be.true;
        expect(queries['products']).to.equal('pub1');
        expect('type' in queries).to.be.true;
        expect(queries['type']).to.equal('general');
        expect(capturedRequest.credentials).to.equal('include');
        expect(capturedRequest.method).to.equal('GET');
        expect(() => {
          throw reason;
        }).to.throw(/Invalid request/);
      });
>>>>>>> f874d849
  });

  it('should test get propensity bucketed scores', () => {
    const propensityResponse = {
      'header': {'ok': true},
      'scores': [
        {
          'product': 'pub1',
          'score': 10,
          'score_type': 2,
        },
      ],
    };
    const response = new Response();
    const mockResponse = sandbox.mock(response);
    mockResponse
      .expects('json')
      .returns(Promise.resolve(propensityResponse))
      .once();
    sandbox.stub(Xhr.prototype, 'fetch', () => {
      return Promise.resolve(response);
    });
    return propensityServer
      .getPropensity('/hello', PropensityApi.PropensityType.GENERAL)
      .then(response => {
        expect(response).to.not.be.null;
        const header = response['header'];
        expect(header).to.not.be.null;
        expect(header['ok']).to.be.true;
        const body = response['body'];
        expect(body).to.not.be.null;
        expect(body['scores']).to.not.be.null;
        const scores = body['scores'];
        expect(scores[0].product).to.equal('pub1');
        expect(scores[0].score.value).to.equal(10);
        expect(scores[0].score.bucketed).to.be.true;
        expect(scores.length).to.equal(1);
      });
  });

  it('should test only get propensity score for pub', () => {
    const propensityResponse = {
      'header': {'ok': true},
      'scores': [
        {
          'product': 'pub2',
          'score': 90,
        },
        {
          'product': 'pub1:premium',
          'error_message': 'not available',
        },
      ],
    };
    const response = new Response();
    const mockResponse = sandbox.mock(response);
    mockResponse
      .expects('json')
      .returns(Promise.resolve(propensityResponse))
      .once();
    sandbox.stub(Xhr.prototype, 'fetch', () => {
      return Promise.resolve(response);
    });
    return propensityServer
      .getPropensity('/hello', PropensityApi.PropensityType.GENERAL)
      .then(response => {
        expect(response).to.not.be.null;
        const header = response['header'];
        expect(header).to.not.be.null;
        expect(header['ok']).to.be.true;
        const body = response['body'];
        expect(body).to.not.be.null;
        expect(body['scores'].length).to.not.be.null;
        const scores = body['scores'];
        expect(scores[0].product).to.equal('pub2');
        expect(scores[0].score.value).to.equal(90);
        expect(scores[0].score.bucketed).to.be.false;
        expect(scores[1].product).to.equal('pub1:premium');
        expect(scores[1].error).to.equal('not available');
        expect(scores.length).to.equal(2);
      });
  });

  it('should test no propensity score available', () => {
    const propensityResponse = {
      'header': {'ok': false},
      'error': 'Service not available',
    };
    const response = new Response();
    const mockResponse = sandbox.mock(response);
    mockResponse
      .expects('json')
      .returns(Promise.resolve(propensityResponse))
      .once();
    sandbox.stub(Xhr.prototype, 'fetch', () => {
      return Promise.resolve(response);
    });
    return propensityServer
      .getPropensity('/hello', PropensityApi.PropensityType.GENERAL)
      .then(response => {
        expect(response).to.not.be.null;
        const header = response['header'];
        expect(header).to.not.be.null;
        expect(header['ok']).to.be.false;
        const body = response['body'];
        expect(body).to.not.be.null;
        expect(body['error']).to.equal('Service not available');
      });
  });

  it('should test getting right clientID with user consent', () => {
    let capturedUrl;
    let capturedRequest;
    sandbox.stub(Xhr.prototype, 'fetch', (url, init) => {
      capturedUrl = url;
      capturedRequest = init;
      return Promise.reject(new Error('Invalid request'));
    });
    PropensityServer.prototype.getDocumentCookie_ = () => {
      return '__gads=aaaaaa';
    };
    PropensityServer.prototype.getOrigin_ = () => {
      return 'https://scenic-2017.appspot.com/landing.html';
    };
    return propensityServer
      .getPropensity('/hello', PropensityApi.PropensityType.GENERAL)
      .then(() => {
        throw new Error('must have failed');
      })
      .catch(reason => {
        const queryString = capturedUrl.split('?')[1];
        const queries = parseQueryString(queryString);
        expect(queries).to.not.be.null;
        expect('cookie' in queries).to.be.true;
        expect(queries['cookie']).to.equal('aaaaaa');
        expect('v' in queries).to.be.true;
        expect(parseInt(queries['v'], 10)).to.equal(propensityServer.version_);
        expect(queries['cdm']).to.equal('https://scenic-2017.appspot.com');
        expect('products' in queries).to.be.true;
        expect(queries['products']).to.equal('pub1');
        expect('type' in queries).to.be.true;
        expect(queries['type']).to.equal('general');
        expect(capturedRequest.credentials).to.equal('include');
        expect(capturedRequest.method).to.equal('GET');
        expect(() => {
          throw reason;
        }).to.throw(/Invalid request/);
      });
  });

  it('should test getting right clientID without cookie', () => {
    let capturedUrl;
    let capturedRequest;
    sandbox.stub(Xhr.prototype, 'fetch', (url, init) => {
      capturedUrl = url;
      capturedRequest = init;
      return Promise.reject(new Error('Invalid request'));
    });
    PropensityServer.prototype.getDocumentCookie_ = () => {
      return '__someonelsescookie=abcd';
    };
    PropensityServer.prototype.getOrigin_ = () => {
      return 'https://scenic-2017.appspot.com/landing.html';
    };
    return propensityServer
      .getPropensity('/hello', PropensityApi.PropensityType.GENERAL)
      .then(() => {
        throw new Error('must have failed');
      })
      .catch(reason => {
        const path = new URL(capturedUrl);
        expect(path.pathname).to.equal('/subopt/pts');
        const queryString = capturedUrl.split('?')[1];
        const queries = parseQueryString(queryString);
        expect(queries).to.not.be.null;
        expect('cookie' in queries).to.be.false;
        expect('v' in queries).to.be.true;
        expect(parseInt(queries['v'], 10)).to.equal(propensityServer.version_);
        expect(queries['cdm']).to.equal('https://scenic-2017.appspot.com');
        expect('products' in queries).to.be.true;
        expect(queries['products']).to.equal('pub1');
        expect('type' in queries).to.be.true;
        expect(queries['type']).to.equal('general');
        expect(capturedRequest.credentials).to.equal('include');
        expect(capturedRequest.method).to.equal('GET');
        expect(() => {
          throw reason;
        }).to.throw(/Invalid request/);
      });
  });

  it('should not send SwG events to Propensity Service', () => {
    //stub to ensure the server received a request to log
    let receivedType = null;
    let receivedContext = null;
    sandbox.stub(Xhr.prototype, 'fetch', url => {
      const event = getPropensityEventFromUrl(url);
      receivedType = event.name;
      receivedContext = event.data;
      return Promise.reject('Server down');
    });

    //no experiment set & not activated
    defaultEvent.eventOriginator = EventOriginator.SWG_CLIENT;
    registeredCallback(defaultEvent);
    expect(receivedType).to.be.null;
    expect(receivedContext).to.be.null;

    defaultEvent.eventOriginator = EventOriginator.AMP_CLIENT;
    registeredCallback(defaultEvent);
    expect(receivedType).to.be.null;
    expect(receivedContext).to.be.null;

    //activated but no experiment
    propensityServer.enableLoggingSwgEvents();
    registeredCallback(defaultEvent);
    expect(receivedType).to.be.null;
    expect(receivedContext).to.be.null;

    defaultEvent.eventOriginator = EventOriginator.SWG_CLIENT;
    registeredCallback(defaultEvent);
    expect(receivedType).to.be.null;
    expect(receivedContext).to.be.null;

    //experiment but not activated
    setExperiment(win, ExperimentFlags.LOG_SWG_TO_PROPENSITY, true);
    registeredCallback = null;
    propensityServer = new PropensityServer(win, pubId, eventManager);
    registeredCallback(defaultEvent);
    expect(receivedType).to.be.null;
    expect(receivedContext).to.be.null;
    setExperiment(win, ExperimentFlags.LOG_SWG_TO_PROPENSITY, false);
  });

  it('should send SwG events to the Propensity Service', () => {
    //stub to ensure the server received a request to log
    let receivedType = null;
    let receivedContext = null;
    sandbox.stub(Xhr.prototype, 'fetch', url => {
      const event = getPropensityEventFromUrl(url);
      receivedType = event.name;
      receivedContext = event.data;
      return Promise.reject('Server down');
    });

    setExperiment(win, ExperimentFlags.LOG_SWG_TO_PROPENSITY, true);
    registeredCallback = null;
    propensityServer = new PropensityServer(win, pubId, eventManager);

    //both experiment and enable: ensure it actually logs
    propensityServer.enableLoggingSwgEvents();
    registeredCallback(defaultEvent);
    expect(receivedType).to.equal(Event.IMPRESSION_OFFERS);
    expect(receivedContext).to.deep.equal(defaultEvent.additionalParameters);

    receivedType = null;
    receivedContext = null;
    defaultEvent.eventOriginator = EventOriginator.AMP_CLIENT;
    registeredCallback(defaultEvent);
    expect(receivedType).to.equal(Event.IMPRESSION_OFFERS);
    expect(receivedContext).to.deep.equal(defaultEvent.additionalParameters);
    setExperiment(win, ExperimentFlags.LOG_SWG_TO_PROPENSITY, false);
  });
});<|MERGE_RESOLUTION|>--- conflicted
+++ resolved
@@ -172,29 +172,6 @@
     PropensityServer.prototype.getOrigin_ = () => {
       return '';
     };
-<<<<<<< HEAD
-    return propensityServer.getPropensity('/hello',
-        PropensityApi.PropensityType.GENERAL).then(() => {
-          throw new Error('must have failed');
-        }).catch(reason => {
-          const queryString = capturedUrl.split('?')[1];
-          const queries = parseQueryString(queryString);
-          expect(queries).to.not.be.null;
-          expect('cookie' in queries).to.be.true;
-          expect(queries['cookie']).to.equal('aaaaaa');
-          expect('v' in queries).to.be.true;
-          expect(parseInt(queries['v'], 10)).to.equal(
-              propensityServer.version_);
-          expect('cdm' in queries).to.be.false;
-          expect('products' in queries).to.be.true;
-          expect(queries['products']).to.equal('pub1');
-          expect('type' in queries).to.be.true;
-          expect(queries['type']).to.equal('general');
-          expect(capturedRequest.credentials).to.equal('include');
-          expect(capturedRequest.method).to.equal('GET');
-          expect(() => {throw reason;}).to.throw(/Invalid request/);
-        });
-=======
     return propensityServer
       .getPropensity('/hello', PropensityApi.PropensityType.GENERAL)
       .then(() => {
@@ -208,7 +185,7 @@
         expect(queries['cookie']).to.equal('aaaaaa');
         expect('v' in queries).to.be.true;
         expect(parseInt(queries['v'], 10)).to.equal(propensityServer.version_);
-        expect(queries['cdm']).to.equal('https://scenic-2017.appspot.com');
+        expect('cdm' in queries).to.be.false;
         expect('products' in queries).to.be.true;
         expect(queries['products']).to.equal('pub1');
         expect('type' in queries).to.be.true;
@@ -219,7 +196,6 @@
           throw reason;
         }).to.throw(/Invalid request/);
       });
->>>>>>> f874d849
   });
 
   it('should test get propensity bucketed scores', () => {
