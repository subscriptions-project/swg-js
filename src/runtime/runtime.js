--- conflicted
+++ resolved
@@ -821,11 +821,7 @@
     if (!isExperimentOn(this.win_, ExperimentFlags.PROPENSITY)) {
       throw new Error('Not yet launched!');
     }
-<<<<<<< HEAD
-    return this.propensityModule_;
-=======
     return Promise.resolve(this.propensityModule_);
->>>>>>> 62732ab5
   }
 }
 
