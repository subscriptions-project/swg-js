--- conflicted
+++ resolved
@@ -345,14 +345,6 @@
         .then(runtime => runtime.setOnFlowCanceled(callback));
   }
 
-<<<<<<< HEAD
-  saveSubscription(saveSubscriptionRequest) {
-    return this.configured_(true)
-        .then(runtime => {
-          runtime.saveSubscription(saveSubscriptionRequest);
-        });
-  }
-=======
   /** @override */
   saveSubscription(saveSubscriptionRequestCallback) {
     return this.configured_(true)
@@ -384,7 +376,6 @@
   attachButton(button, optionsOrCallback, opt_callback) {
     return this.buttonApi_.attach(button, optionsOrCallback, opt_callback);
   }
->>>>>>> 75e8b93b
 }
 
 
@@ -605,11 +596,6 @@
   }
 
   /** @override */
-<<<<<<< HEAD
-  saveSubscription(saveSubscriptionRequest) {
-    return this.documentParsed_.then(() => {
-      return new LinkSaveFlow(this, saveSubscriptionRequest).start();
-=======
   saveSubscription(saveSubscriptionRequestCallback) {
     return this.documentParsed_.then(() => {
       return new LinkSaveFlow(this, saveSubscriptionRequestCallback).start();
@@ -627,7 +613,6 @@
   showLoginNotification() {
     return this.documentParsed_.then(() => {
       return new LoginNotificationApi(this).start();
->>>>>>> 75e8b93b
     });
   }
 
@@ -665,8 +650,6 @@
     this.callbacks_.setOnFlowCanceled(callback);
   }
 
-<<<<<<< HEAD
-=======
   /** @override */
   createButton(optionsOrCallback, opt_callback) {
     // This is a minor duplication to allow this code to be sync.
@@ -680,7 +663,6 @@
   }
 }
 
->>>>>>> 75e8b93b
 /**
  * @param {!Runtime} runtime
  * @return {!Subscriptions}
@@ -713,11 +695,8 @@
     setOnFlowStarted: runtime.setOnFlowStarted.bind(runtime),
     setOnFlowCanceled: runtime.setOnFlowCanceled.bind(runtime),
     saveSubscription: runtime.saveSubscription.bind(runtime),
-<<<<<<< HEAD
-=======
     createButton: runtime.createButton.bind(runtime),
     attachButton: runtime.attachButton.bind(runtime),
->>>>>>> 75e8b93b
   });
 }
 
