--- conflicted
+++ resolved
@@ -324,18 +324,13 @@
         .then(runtime => runtime.setOnFlowCanceled(callback));
   }
 
-<<<<<<< HEAD
-=======
-  /** @override */
->>>>>>> d53f85bc
+  /** @override */
   saveSubscription(saveSubscriptionRequest) {
     return this.configured_(true)
         .then(runtime => {
           runtime.saveSubscription(saveSubscriptionRequest);
         });
   }
-<<<<<<< HEAD
-=======
 
   /** @override */
   createButton(optionsOrCallback, opt_callback) {
@@ -346,7 +341,6 @@
   attachButton(button, optionsOrCallback, opt_callback) {
     return this.buttonApi_.attach(button, optionsOrCallback, opt_callback);
   }
->>>>>>> d53f85bc
 }
 
 
@@ -584,8 +578,6 @@
     this.callbacks_.setOnFlowCanceled(callback);
   }
 
-<<<<<<< HEAD
-=======
   /** @override */
   createButton(optionsOrCallback, opt_callback) {
     // This is a minor duplication to allow this code to be sync.
@@ -599,7 +591,6 @@
   }
 }
 
->>>>>>> d53f85bc
 /**
  * @param {!Runtime} runtime
  * @return {!Subscriptions}
@@ -627,11 +618,8 @@
     setOnFlowStarted: runtime.setOnFlowStarted.bind(runtime),
     setOnFlowCanceled: runtime.setOnFlowCanceled.bind(runtime),
     saveSubscription: runtime.saveSubscription.bind(runtime),
-<<<<<<< HEAD
-=======
     createButton: runtime.createButton.bind(runtime),
     attachButton: runtime.attachButton.bind(runtime),
->>>>>>> d53f85bc
   });
 }
 
