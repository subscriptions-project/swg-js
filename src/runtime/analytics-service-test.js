--- conflicted
+++ resolved
@@ -305,29 +305,6 @@
         expectOpenIframe = true;
         expect(eventsLoggedToService.length).to.equal(0);
       });
-<<<<<<< HEAD
-
-      it('should log to clearcut if experiment on', async () => {
-        setExperimentsStringForTesting(ExperimentFlags.LOGGING_BEACON);
-
-        // This triggers an event.
-        eventManagerCallback({
-          eventType: AnalyticsEvent.UNKNOWN,
-          eventOriginator: EventOriginator.UNKNOWN_CLIENT,
-          isFromUserAction: null,
-          additionalParameters: null,
-        });
-
-        // These wait for analytics server to be ready to send data.
-        expect(analyticsService.lastSend).to.not.be.null;
-        await analyticsService.lastSend;
-        await activityIframePort.whenReady();
-
-        expectOpenIframe = true;
-        expect(eventsLoggedToService.length).to.equal(1);
-      });
-=======
->>>>>>> 368f456a
     });
   });
 
