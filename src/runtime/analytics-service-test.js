/**
 * Copyright 2018 The Subscribe with Google Authors. All Rights Reserved.
 *
 * Licensed under the Apache License, Version 2.0 (the "License");
 * you may not use this file except in compliance with the License.
 * You may obtain a copy of the License at
 *
 *      http://www.apache.org/licenses/LICENSE-2.0
 *
 * Unless required by applicable law or agreed to in writing, software
 * distributed under the License is distributed on an "AS-IS" BASIS,
 * WITHOUT WARRANTIES OR CONDITIONS OF ANY KIND, either express or implied.
 * See the License for the specific language governing permissions and
 * limitations under the License.
 */

import {AnalyticsService} from './analytics-service';
import {feArgs, feUrl} from './services';
import {PageConfig} from '../model/page-config';
import {getStyle} from '../utils/style';
import {AnalyticsEvent, AnalyticsRequest} from '../proto/api_messages';
import {ConfiguredRuntime} from './runtime';
import {TransactionId} from './transaction-id';

import {
  ActivityIframePort,
} from 'web-activities/activity-ports';

describes.realWin('AnalyticsService', {}, env => {
  let win;
  let src;
  let activityPorts;
  let activityIframePort;
  let analyticsService;
  let pageConfig;
  let messageCallback;
<<<<<<< HEAD
  let xid;
=======
>>>>>>> cef2c96a
  let runtime;
  const productId = 'pub1:label1';

  beforeEach(() => {
    win = env.win;
    src = '/serviceiframe';
    pageConfig = new PageConfig(productId);
    runtime = new ConfiguredRuntime(win, pageConfig);
    activityPorts = runtime.activities();
<<<<<<< HEAD
    xid = new TransactionId(runtime);
    analyticsService = new AnalyticsService(runtime, xid);
=======
    analyticsService = new AnalyticsService(runtime);
>>>>>>> cef2c96a
    activityIframePort = new ActivityIframePort(
        analyticsService.getElement(),
        feUrl(src), activityPorts);

    sandbox.stub(
        activityPorts,
        'openIframe',
        () => Promise.resolve(activityIframePort));

    sandbox.stub(
        activityIframePort,
        'whenReady',
        () => Promise.resolve(true));

    sandbox.stub(
        activityIframePort,
        'onMessage',
        cb => {
          messageCallback = cb;
        });
    sandbox.stub(
        xid,
        'get',
        () => Promise.resolve('google-transaction-0')
    );
  });

  describe('AnalyticsService', () => {
    it('should have analyticsService constructed', () => {
      const activityIframe = analyticsService.getElement();
      expect(activityIframe.nodeType).to.equal(1);
      expect(activityIframe.nodeName).to.equal('IFRAME');
      expect(getStyle(activityIframe, 'display')).to.equal('none');
    });

    it('should start analytics service', () => {
      const startPromise = analyticsService.start();
      return startPromise.then(() => {
        expect(activityPorts.openIframe).to.have.been.calledOnce;
        const firstArgument = activityPorts.openIframe.getCall(0).args[0];
        expect(activityPorts.openIframe).to.have.been.calledOnce;
        expect(firstArgument.nodeName).to.equal('IFRAME');
        const secondArgument = activityPorts.openIframe.getCall(0).args[1];
        expect(secondArgument).to.equal(feUrl(src));
        const thirdArgument = activityPorts.openIframe.getCall(0).args[2];
        expect(thirdArgument).to.deep.equal(feArgs({
          publicationId: pageConfig.getPublicationId(),
        }));
      });
    });

    it('should yield onMessage callback', () => {
      const startPromise = analyticsService.start();
      let messageReceived;
      analyticsService.onMessage(data => {
        messageReceived = data;
      });
      return startPromise.then(() => {
        messageCallback({'something': 'irrelevant'});
        return activityIframePort.whenReady();
      }).then(() => {
        expect(messageReceived).to.deep.equal({'something': 'irrelevant'});
      });
    });

    it('should pass on message to port when ready', () => {
      sandbox.stub(
          activityIframePort,
          'message'
      );
      const startPromise = analyticsService.start();
      return startPromise.then(() => {
        analyticsService.logEvent(AnalyticsEvent.UNKNOWN);
        return activityIframePort.whenReady();
      }).then(() => {
        expect(activityIframePort.message).to.be.calledOnce;
        const firstArgument = activityIframePort.message.getCall(0).args[0];
        expect(firstArgument['buf']).to.not.be.null;
        const /* {?AnalyticsRequest} */ request =
          new AnalyticsRequest(firstArgument['buf']);
        expect(request.getEvent()).to.deep.equal(AnalyticsEvent.UNKNOWN);
      });
    });

    it('should create correct context for logging', () => {
      sandbox.stub(
          activityIframePort,
          'message'
      );
      AnalyticsService.prototype.getQueryString_ = () => {
        return '?utm_source=scenic&utm_medium=email&utm_name=campaign';
      };
      AnalyticsService.prototype.getReferrer_ = () => {
        return 'https://scenic-2017.appspot.com/landing.html';
      };
<<<<<<< HEAD
=======
      sandbox.stub(TransactionId.prototype,
          'get',
          () => Promise.resolve('google-transaction-0'));
>>>>>>> cef2c96a
      const startPromise = analyticsService.start();
      return startPromise.then(() => {
        analyticsService.logEvent(AnalyticsEvent.UNKNOWN);
        analyticsService.setSku('basic');
        return activityIframePort.whenReady();
      }).then(() => {
        expect(activityIframePort.message).to.be.calledOnce;
        const firstArgument = activityIframePort.message.getCall(0).args[0];
        expect(firstArgument['buf']).to.not.be.null;
        const /* {?AnalyticsRequest} */ request =
            new AnalyticsRequest(firstArgument['buf']);
        expect(request.getEvent()).to.deep.equal(AnalyticsEvent.UNKNOWN);
        expect(request.getContext()).to.not.be.null;
        expect(request.getContext().getReferringOrigin()).to.equal(
<<<<<<< HEAD
            'https://scenic-2017.appspot.com/landing.html');
=======
            'https://scenic-2017.appspot.com');
>>>>>>> cef2c96a
        expect(request.getContext().getUtmMedium()).to.equal('email');
        expect(request.getContext().getUtmSource()).to.equal('scenic');
        expect(request.getContext().getUtmName()).to.equal('campaign');
        expect(request.getContext().getTransactionId()).to.equal(
            'google-transaction-0');
        expect(request.getContext().getSku()).to.equal('basic');
      });
    });
  });
});<|MERGE_RESOLUTION|>--- conflicted
+++ resolved
@@ -34,10 +34,6 @@
   let analyticsService;
   let pageConfig;
   let messageCallback;
-<<<<<<< HEAD
-  let xid;
-=======
->>>>>>> cef2c96a
   let runtime;
   const productId = 'pub1:label1';
 
@@ -47,12 +43,7 @@
     pageConfig = new PageConfig(productId);
     runtime = new ConfiguredRuntime(win, pageConfig);
     activityPorts = runtime.activities();
-<<<<<<< HEAD
-    xid = new TransactionId(runtime);
-    analyticsService = new AnalyticsService(runtime, xid);
-=======
     analyticsService = new AnalyticsService(runtime);
->>>>>>> cef2c96a
     activityIframePort = new ActivityIframePort(
         analyticsService.getElement(),
         feUrl(src), activityPorts);
@@ -148,12 +139,9 @@
       AnalyticsService.prototype.getReferrer_ = () => {
         return 'https://scenic-2017.appspot.com/landing.html';
       };
-<<<<<<< HEAD
-=======
       sandbox.stub(TransactionId.prototype,
           'get',
           () => Promise.resolve('google-transaction-0'));
->>>>>>> cef2c96a
       const startPromise = analyticsService.start();
       return startPromise.then(() => {
         analyticsService.logEvent(AnalyticsEvent.UNKNOWN);
@@ -168,11 +156,7 @@
         expect(request.getEvent()).to.deep.equal(AnalyticsEvent.UNKNOWN);
         expect(request.getContext()).to.not.be.null;
         expect(request.getContext().getReferringOrigin()).to.equal(
-<<<<<<< HEAD
-            'https://scenic-2017.appspot.com/landing.html');
-=======
             'https://scenic-2017.appspot.com');
->>>>>>> cef2c96a
         expect(request.getContext().getUtmMedium()).to.equal('email');
         expect(request.getContext().getUtmSource()).to.equal('scenic');
         expect(request.getContext().getUtmName()).to.equal('campaign');
