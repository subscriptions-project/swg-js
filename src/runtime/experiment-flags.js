--- conflicted
+++ resolved
@@ -51,12 +51,6 @@
    */
   LOGGING_BEACON: 'logging-beacon',
 
-<<<<<<< HEAD
-  /** 
-   * Enables the metering experiment.
-   */
-  METERING: 'metering',
-=======
   /** Enables googleTransactionID change. With the experiment on the ID is
    *  changed from '<uuid>' to '<uuid>.swg'.
    */
@@ -68,5 +62,9 @@
    * preloads upon start() instead of within the ctor.
    */
   PAY_CLIENT_LAZYLOAD: 'pay-client-lazyload',
->>>>>>> 86d6fdfd
+
+  /** 
+   * Enables the metering experiment.
+   */
+  METERING: 'metering',
 };