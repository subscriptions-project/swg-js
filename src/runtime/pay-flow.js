--- conflicted
+++ resolved
@@ -350,11 +350,7 @@
 
     let confirmFeUrl;
     if (args.productType === ProductType.VIRTUAL_GIFT) {
-<<<<<<< HEAD
-      confirmFeUrl = feUrl('/payconfirmiframe', {
-=======
       const urlParams = {
->>>>>>> ddf17362
         productType: args.productType,
         publicationId: args.publicationId,
         offerId: this.sku_,
@@ -371,7 +367,7 @@
       if (orderId) {
         urlParams.orderId = orderId;
       }
-      confirmFeUrl = feUrl('/payconfirmiframe', '', urlParams);
+      confirmFeUrl = feUrl('/payconfirmiframe', urlParams);
     } else {
       confirmFeUrl = feUrl('/payconfirmiframe');
     }
