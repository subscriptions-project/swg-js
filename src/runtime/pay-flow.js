--- conflicted
+++ resolved
@@ -38,15 +38,11 @@
 import {UserData} from '../api/user-data';
 import {feArgs, feUrl} from './services';
 import {isCancelError} from '../utils/errors';
-<<<<<<< HEAD
 import {parseJson, getPropertyFromJsonString} from '../utils/json';
 import {
   EntitlementsResponse,
   AccountCreationRequest,
 } from '../proto/api_messages';
-=======
-import {parseJson, tryParseJson} from '../utils/json';
->>>>>>> 6a0f82f3
 /**
  * String values input by the publisher are mapped to the number values.
  * @type {!Object<string, number>}
