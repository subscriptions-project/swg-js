/**
 * Copyright 2018 The Subscribe with Google Authors. All Rights Reserved.
 *
 * Licensed under the Apache License, Version 2.0 (the "License");
 * you may not use this file except in compliance with the License.
 * You may obtain a copy of the License at
 *
 *      http://www.apache.org/licenses/LICENSE-2.0
 *
 * Unless required by applicable law or agreed to in writing, software
 * distributed under the License is distributed on an "AS-IS" BASIS,
 * WITHOUT WARRANTIES OR CONDITIONS OF ANY KIND, either express or implied.
 * See the License for the specific language governing permissions and
 * limitations under the License.
 *
 * The Flow goes like this:
 * a. Start Payments
 * b. Complete Payments
 * c. Create Account
 * d. Acknowledge Account
 *
 * In other words, Flow = Payments + Account Creation.
 */

import {
  AccountCreationRequest,
  EntitlementsResponse,
} from '../proto/api_messages';
import {ActivityIframeView} from '../ui/activity-iframe-view';
import {AnalyticsEvent, EventParams} from '../proto/api_messages';
import {Constants} from '../utils/constants';
import {JwtHelper} from '../utils/jwt';
import {
  ProductType,
  SubscriptionFlows,
  WindowOpenMode,
} from '../api/subscriptions';
import {PurchaseData, SubscribeResponse} from '../api/subscribe-response';
import {UserData} from '../api/user-data';
import {feArgs, feUrl} from './services';
import {getPropertyFromJsonString, parseJson} from '../utils/json';
import {getSwgMode} from './services';
import {isCancelError} from '../utils/errors';
import {parseUrl} from '../utils/url';

/**
 * Subscribe with Google request to pass to payments.
 *  @typedef {{
 *    skuId: string,
 *    oldSku: (string|undefined),
 *    replaceSkuProrationMode: (number|undefined),
 *    paymentRecurrence: (number|undefined),
 *    swgVersion: (string|undefined),
 *    metadata: (Object|undefined)
 * }}
 */
export let SwgPaymentRequest;

/**
 * String values input by the publisher are mapped to the number values.
 * @type {!Object<string, number>}
 */
export const ReplaceSkuProrationModeMapping = {
  // The replacement takes effect immediately, and the remaining time will
  // be prorated and credited to the user. This is the current default
  // behavior.
  'IMMEDIATE_WITH_TIME_PRORATION': 1,
};

export const RecurrenceMapping = {
  'AUTO': 1,
  'ONE_TIME': 2,
};

/**
 * @param {string} sku
 * @param {?string=} subscriptionFlow
 * @return {!EventParams}
 */
function getEventParams(sku, subscriptionFlow = null) {
  return new EventParams([, , , , sku, , , subscriptionFlow]);
}

/**
 * The flow to initiate payment process.
 */
export class PayStartFlow {
  /**
   * @param {!./deps.DepsDef} deps
   * @param {!../api/subscriptions.SubscriptionRequest} subscriptionRequest
   * @param {!../api/subscriptions.ProductType} productType
   */
  constructor(
    deps,
    subscriptionRequest,
    productType = ProductType.SUBSCRIPTION
  ) {
    /** @private @const {!./deps.DepsDef} */
    this.deps_ = deps;

    /** @private @const {!./pay-client.PayClient} */
    this.payClient_ = deps.payClient();

    /** @private @const {!../model/page-config.PageConfig} */
    this.pageConfig_ = deps.pageConfig();

    /** @private @const {!../components/dialog-manager.DialogManager} */
    this.dialogManager_ = deps.dialogManager();

    /** @private @const {!../api/subscriptions.SubscriptionRequest} */
    this.subscriptionRequest_ = subscriptionRequest;

    /**@private @const {!ProductType} */
    this.productType_ = productType;

    /** @private @const {!../runtime/analytics-service.AnalyticsService} */
    this.analyticsService_ = deps.analytics();

    /** @private @const {!../runtime/client-event-manager.ClientEventManager} */
    this.eventManager_ = deps.eventManager();

    /** @private @const {!../runtime/client-config-manager.ClientConfigManager} */
    this.clientConfigManager_ = deps.clientConfigManager();
  }

  /**
   * Starts the payments flow.
   * @return {!Promise}
   */
  start() {
    // Get the paySwgVersion for buyflow.
    const promise = this.clientConfigManager_.getClientConfig();
    return promise.then((clientConfig) => {
      this.start_(clientConfig.paySwgVersion);
    });
  }

  /**
   * Starts the payments flow for the given version.
   * @param {!string=} paySwgVersion
   * @return {!Promise}
   */
  start_(paySwgVersion) {
    const /** @type {SwgPaymentRequest} */ swgPaymentRequest = {
        'skuId': this.subscriptionRequest_['skuId'],
        'publicationId': this.pageConfig_.getPublicationId(),
      };

    if (paySwgVersion) {
      swgPaymentRequest['swgVersion'] = paySwgVersion;
    }

    if (this.subscriptionRequest_['oldSku']) {
      swgPaymentRequest['oldSku'] = this.subscriptionRequest_['oldSku'];
      // Map the proration mode to the enum value (if proration exists).
      const prorationMode =
        this.subscriptionRequest_['replaceSkuProrationMode'];
      if (prorationMode) {
        swgPaymentRequest['replaceSkuProrationMode'] =
          ReplaceSkuProrationModeMapping[prorationMode];
      } else {
        swgPaymentRequest['replaceSkuProrationMode'] =
          ReplaceSkuProrationModeMapping['IMMEDIATE_WITH_TIME_PRORATION'];
      }
      this.analyticsService_.setSku(swgPaymentRequest['oldSku']);
    }

    // Assign one-time recurrence enum if applicable
    if (this.subscriptionRequest_['oneTime']) {
      swgPaymentRequest['paymentRecurrence'] = RecurrenceMapping['ONE_TIME'];
    }

    // Assign additional metadata if available.
    if (this.subscriptionRequest_['metadata']) {
      swgPaymentRequest['metadata'] = this.subscriptionRequest_['metadata'];
    }

    // Start/cancel events.
    const flow =
      this.productType_ == ProductType.UI_CONTRIBUTION
        ? SubscriptionFlows.CONTRIBUTE
        : SubscriptionFlows.SUBSCRIBE;

    this.deps_.callbacks().triggerFlowStarted(flow, this.subscriptionRequest_);

    this.eventManager_.logSwgEvent(
      AnalyticsEvent.ACTION_PAYMENT_FLOW_STARTED,
      true,
      getEventParams(swgPaymentRequest['skuId'])
    );
    PayCompleteFlow.waitingForPayClient_ = true;
    this.payClient_.start(
      /** @type {!PaymentDataRequest} */
      ({
        'apiVersion': 1,
        'allowedPaymentMethods': ['CARD'],
        'environment': getSwgMode().payEnv,
        'playEnvironment': getSwgMode().playEnv,
        'swg': swgPaymentRequest,
        'i': {
          'startTimeMs': Date.now(),
          'productType': this.productType_,
        },
      }),
      {
        forceRedirect:
          this.deps_.config().windowOpenMode == WindowOpenMode.REDIRECT,
        // basic flow does not support native.
        forceDisableNative: paySwgVersion == '2',
      }
    );
    return Promise.resolve();
  }
}

/**
 * The flow for successful payments completion.
 */
export class PayCompleteFlow {
  /**
   * @param {!./deps.DepsDef} deps
   */
  static configurePending(deps) {
    /** @const @type {./client-event-manager.ClientEventManager} */
    const eventManager = deps.eventManager();

    deps.payClient().onResponse((payPromise) => {
      deps.entitlementsManager().blockNextNotification();
      const flow = new PayCompleteFlow(deps);
      const promise = validatePayResponse(
        deps,
        payPromise,
        flow.complete.bind(flow)
      );
      deps.callbacks().triggerPaymentResponse(promise);
      return promise.then(
        (response) => {
          const sku = parseSkuFromPurchaseDataSafe(response.purchaseData);
          deps.analytics().setSku(sku || '');
          eventManager.logSwgEvent(
            AnalyticsEvent.ACTION_PAYMENT_COMPLETE,
            true,
            getEventParams(
              sku || '',
              response.productType == ProductType.UI_CONTRIBUTION
                ? SubscriptionFlows.CONTRIBUTE
                : SubscriptionFlows.SUBSCRIBE
            )
          );
          flow.start(response);
        },
        (reason) => {
          if (isCancelError(reason)) {
            const productType = /** @type {!Object} */ (reason)['productType'];
            const flow =
              productType == ProductType.UI_CONTRIBUTION
                ? SubscriptionFlows.CONTRIBUTE
                : SubscriptionFlows.SUBSCRIBE;
            deps.callbacks().triggerFlowCanceled(flow);
            deps
              .eventManager()
              .logSwgEvent(AnalyticsEvent.ACTION_USER_CANCELED_PAYFLOW, true);
          } else {
            deps
              .eventManager()
              .logSwgEvent(AnalyticsEvent.EVENT_PAYMENT_FAILED, false);
            deps.jserror().error('Pay failed', reason);
            throw reason;
          }
        }
      );
    });
  }

  /**
   * @param {!./deps.DepsDef} deps
   */
  constructor(deps) {
    /** @private @const {!Window} */
    this.win_ = deps.win();

    /** @private @const {!./deps.DepsDef} */
    this.deps_ = deps;

    /** @private @const {!../components/activities.ActivityPorts} */
    this.activityPorts_ = deps.activities();

    /** @private @const {!../components/dialog-manager.DialogManager} */
    this.dialogManager_ = deps.dialogManager();

    /** @private {?Promise<!ActivityIframeView>} */
    this.activityIframeViewPromise_ = null;

    /** @private {?Promise} */
    this.readyPromise_ = null;

    /** @private @const {!../runtime/analytics-service.AnalyticsService} */
    this.analyticsService_ = deps.analytics();

    /** @private @const {!../runtime/client-event-manager.ClientEventManager} */
    this.eventManager_ = deps.eventManager();

    /** @private @const {!../runtime/client-config-manager.ClientConfigManager} */
    this.clientConfigManager_ = deps.clientConfigManager();

    /** @private {?string} */
    this.sku_ = null;
  }

  /**
   * Starts the payments completion flow.
   * @param {{
   *   productType: string,
   *   oldSku: ?string,
   *   paymentRecurrence: ?number,
   * }} response
   * @return {!Promise}
   */
  start(response) {
    this.sku_ = parseSkuFromPurchaseDataSafe(response.purchaseData);
    this.eventManager_.logSwgEvent(
      AnalyticsEvent.IMPRESSION_ACCOUNT_CHANGED,
      true,
      getEventParams(this.sku_ || '')
    );
    this.deps_.entitlementsManager().reset(true);
    // TODO(dianajing): future-proof isOneTime flag
    const args = {
      'publicationId': this.deps_.pageConfig().getPublicationId(),
      'productType': response['productType'],
      'isSubscriptionUpdate': !!response['oldSku'],
      'isOneTime': !!response['paymentRecurrence'],
    };

    // TODO(dvoytenko, #400): cleanup once entitlements is launched everywhere.
    if (response.userData && response.entitlements) {
      args['idToken'] = response.userData.idToken;
      this.deps_
        .entitlementsManager()
        .pushNextEntitlements(response.entitlements.raw);
      // Persist swgUserToken in local storage
      if (response.swgUserToken) {
        this.deps_
          .storage()
          .set(Constants.USER_TOKEN, response.swgUserToken, true);
      }
    } else {
      args['loginHint'] = response.userData && response.userData.email;
    }

    const /* {!Object<string, string>} */ urlParams = {};
    if (args.productType === ProductType.VIRTUAL_GIFT) {
      Object.assign(urlParams, {
        productType: args.productType,
        publicationId: args.publicationId,
        offerId: this.sku_,
        origin: parseUrl(this.win_.location.href).origin,
      });
      if (response.requestMetadata) {
        urlParams.canonicalUrl = response.requestMetadata.contentId;
        urlParams.isAnonymous = response.requestMetadata.anonymous;
      }

      // Add feArgs to be passed via activities.
      if (response.swgUserToken) {
        args.swgUserToken = response.swgUserToken;
      }
      const orderId = parseOrderIdFromPurchaseDataSafe(response.purchaseData);
      if (orderId) {
        args.orderId = orderId;
      }
<<<<<<< HEAD
      confirmFeUrl = feUrl('/payconfirmiframe', urlParams);
    } else {
      confirmFeUrl = feUrl('/payconfirmiframe');
=======
>>>>>>> 81703bf0
    }
    if (this.clientConfigManager_.shouldForceLangInIframes()) {
      urlParams.hl = this.clientConfigManager_.getLanguage();
    }
    const confirmFeUrl = feUrl('/payconfirmiframe', '', urlParams);

    return (this.activityIframeViewPromise_ = this.clientConfigManager_
      .getClientConfig()
      .then((clientConfig) => {
        args['useUpdatedConfirmUi'] = clientConfig.useUpdatedOfferFlows;
        return new ActivityIframeView(
          this.win_,
          this.activityPorts_,
          confirmFeUrl,
          feArgs(args),
          /* shouldFadeBody */ true
        );
      })
      .then((activityIframeView) => {
        activityIframeView.on(
          EntitlementsResponse,
          this.handleEntitlementsResponse_.bind(this)
        );

        activityIframeView.acceptResult().then(() => {
          // The flow is complete.
          this.dialogManager_.completeView(activityIframeView);
        });

        this.readyPromise_ = this.dialogManager_.openView(activityIframeView);
        return activityIframeView;
      }));
  }

  /**
   * @param {!EntitlementsResponse} response
   * @private
   */
  handleEntitlementsResponse_(response) {
    const jwt = response.getJwt();
    if (jwt) {
      this.deps_.entitlementsManager().pushNextEntitlements(jwt);
    }
  }

  /**
   * @return {!Promise}
   */
  complete() {
    this.eventManager_.logSwgEvent(
      AnalyticsEvent.ACTION_ACCOUNT_CREATED,
      true,
      getEventParams(this.sku_ || '')
    );
    this.deps_.entitlementsManager().unblockNextNotification();
    return Promise.all([
      this.activityIframeViewPromise_,
      this.readyPromise_,
    ]).then((values) => {
      const activityIframeView = values[0];
      const accountCompletionRequest = new AccountCreationRequest();
      accountCompletionRequest.setComplete(true);
      activityIframeView.execute(accountCompletionRequest);
      return activityIframeView
        .acceptResult()
        .catch(() => {
          // Ignore errors.
        })
        .then(() => {
          this.eventManager_.logSwgEvent(
            AnalyticsEvent.ACTION_ACCOUNT_ACKNOWLEDGED,
            true,
            getEventParams(this.sku_ || '')
          );
          this.deps_.entitlementsManager().setToastShown(true);
        });
    });
  }
}

/** @private {boolean} */
PayCompleteFlow.waitingForPayClient_ = false;

/**
 * @param {!./deps.DepsDef} deps
 * @param {!Promise<!Object>} payPromise
 * @param {function():!Promise} completeHandler
 * @return {!Promise<!SubscribeResponse>}
 */
function validatePayResponse(deps, payPromise, completeHandler) {
  const wasRedirect = !PayCompleteFlow.waitingForPayClient_;
  PayCompleteFlow.waitingForPayClient_ = false;
  return payPromise.then((data) => {
    // 1) We log against a random TX ID which is how we track a specific user
    //    anonymously.
    // 2) If there was a redirect to gPay, we may have lost our stored TX ID.
    // 3) Pay service is supposed to give us the TX ID it logged against.
    let eventType = AnalyticsEvent.UNKNOWN;
    let eventParams = undefined;
    if (typeof data !== 'object' || !data['googleTransactionId']) {
      // If gPay doesn't give us a TX ID it means that something may
      // be wrong.  If we previously logged then we are at least continuing to
      // log against the same TX ID.  If we didn't previously log then we have
      // lost all connection to the events that preceded the payment event and
      // we at least want to know why that data was lost.
      eventParams = new EventParams();
      eventParams.setHadLogged(!wasRedirect);
      eventType = AnalyticsEvent.EVENT_GPAY_NO_TX_ID;
    } else {
      const oldTxId = deps.analytics().getTransactionId();
      const newTxId = data['googleTransactionId'];

      if (wasRedirect) {
        // This is the expected case for full redirects.  It may be happening
        // unexpectedly at other times too though and we want to be aware of
        // it if it does.
        deps.analytics().setTransactionId(newTxId);
        eventType = AnalyticsEvent.EVENT_GPAY_CANNOT_CONFIRM_TX_ID;
      } else {
        if (oldTxId === newTxId) {
          // This is the expected case for non-redirect pay events
          eventType = AnalyticsEvent.EVENT_CONFIRM_TX_ID;
        } else {
          // This is an unexpected case: gPay rejected our TX ID and created
          // its own.  Log the gPay TX ID but keep our logging consistent.
          eventParams = new EventParams();
          eventParams.setGpayTransactionId(newTxId);
          eventType = AnalyticsEvent.EVENT_CHANGED_TX_ID;
        }
      }
    }
    deps.eventManager().logSwgEvent(eventType, true, eventParams);
    return parseSubscriptionResponse(deps, data, completeHandler);
  });
}

/**
 * @param {!./deps.DepsDef} deps
 * @param {*} data
 * @param {function():!Promise} completeHandler
 * @return {!SubscribeResponse}
 */
export function parseSubscriptionResponse(deps, data, completeHandler) {
  let swgData = null;
  let raw = null;
  let productType = ProductType.SUBSCRIPTION;
  let oldSku = null;
  let paymentRecurrence = null;
  let requestMetadata = null;

  if (data) {
    if (typeof data == 'string') {
      raw = /** @type {string} */ (data);
    } else {
      // Assume it's a json object in the format:
      // `{integratorClientCallbackData: "..."}` or `{swgCallbackData: "..."}`.
      const json = /** @type {!Object} */ (data);
      if ('swgCallbackData' in json) {
        swgData = /** @type {!Object} */ (json['swgCallbackData']);
      } else if ('integratorClientCallbackData' in json) {
        raw = json['integratorClientCallbackData'];
      }
      if ('paymentRequest' in data) {
        const swgObj = data['paymentRequest']['swg'] || {};
        oldSku = swgObj['oldSku'];
        paymentRecurrence = swgObj['paymentRecurrence'];
        requestMetadata = swgObj['metadata'];
        productType =
          (data['paymentRequest']['i'] || {})['productType'] ||
          ProductType.SUBSCRIPTION;
      }
    }
  }
  if (raw && !swgData) {
    raw = atob(raw);
    if (raw) {
      const parsed = parseJson(raw);
      swgData = parsed['swgCallbackData'];
    }
  }
  if (!swgData) {
    throw new Error('unexpected payment response');
  }
  raw = JSON.stringify(/** @type {!JsonObject} */ (swgData));
  return new SubscribeResponse(
    raw,
    parsePurchaseData(swgData),
    parseUserData(swgData),
    parseEntitlements(deps, swgData),
    productType,
    completeHandler,
    oldSku,
    swgData['swgUserToken'],
    paymentRecurrence,
    requestMetadata
  );
}

/**
 * @param {!Object} swgData
 * @return {!PurchaseData}
 */
function parsePurchaseData(swgData) {
  const raw = swgData['purchaseData'];
  const signature = swgData['purchaseDataSignature'];
  return new PurchaseData(raw, signature);
}

/**
 * @param {!Object} swgData
 * @return {?UserData}
 * @package Visible for testing.
 */
export function parseUserData(swgData) {
  const idToken = swgData['idToken'];
  if (!idToken) {
    return null;
  }
  const jwt = /** @type {!Object} */ (new JwtHelper().decode(idToken));
  return new UserData(idToken, jwt);
}

/**
 * @param {!./deps.DepsDef} deps
 * @param {!Object} swgData
 * @return {?../api/entitlements.Entitlements}
 * @package Visible for testing.
 */
export function parseEntitlements(deps, swgData) {
  if (swgData['signedEntitlements']) {
    return deps.entitlementsManager().parseEntitlements(swgData);
  }
  return null;
}

/**
 * @param {!PurchaseData} purchaseData
 * @return {?string}
 */
function parseSkuFromPurchaseDataSafe(purchaseData) {
  return /** @type {?string} */ (
    getPropertyFromJsonString(purchaseData.raw, 'productId') || null
  );
}

/**
 * @param {!PurchaseData} purchaseData
 * @return {?string}
 */
function parseOrderIdFromPurchaseDataSafe(purchaseData) {
  return /** @type {?string} */ (
    getPropertyFromJsonString(purchaseData.raw, 'orderId') || null
  );
}<|MERGE_RESOLUTION|>--- conflicted
+++ resolved
@@ -369,12 +369,9 @@
       if (orderId) {
         args.orderId = orderId;
       }
-<<<<<<< HEAD
       confirmFeUrl = feUrl('/payconfirmiframe', urlParams);
     } else {
       confirmFeUrl = feUrl('/payconfirmiframe');
-=======
->>>>>>> 81703bf0
     }
     if (this.clientConfigManager_.shouldForceLangInIframes()) {
       urlParams.hl = this.clientConfigManager_.getLanguage();
