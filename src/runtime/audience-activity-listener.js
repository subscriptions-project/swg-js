/**
 * Copyright 2021 The Subscribe with Google Authors. All Rights Reserved.
 *
 * Licensed under the Apache License, Version 2.0 (the "License");
 * you may not use this file except in compliance with the License.
 * You may obtain a copy of the License at
 *
 *      http://www.apache.org/licenses/LICENSE-2.0
 *
 * Unless required by applicable law or agreed to in writing, software
 * distributed under the License is distributed on an "AS-IS" BASIS,
 * WITHOUT WARRANTIES OR CONDITIONS OF ANY KIND, either express or implied.
 * See the License for the specific language governing permissions and
 * limitations under the License.
 */

import {
  AnalyticsEvent,
  AudienceActivityClientLogsRequest,
} from '../proto/api_messages';
import {Constants} from '../utils/constants';
import {serviceUrl} from './services';

/** @const {!Set<!AnalyticsEvent>} */
const audienceActivityLoggingEvents = new Set([
  AnalyticsEvent.IMPRESSION_PAGE_LOAD,
  AnalyticsEvent.IMPRESSION_PAYWALL,
  AnalyticsEvent.IMPRESSION_REGWALL_OPT_IN,
  AnalyticsEvent.IMPRESSION_NEWSLETTER_OPT_IN,
  AnalyticsEvent.ACTION_PAYMENT_FLOW_STARTED,
  AnalyticsEvent.ACTION_CONTRIBUTION_OFFER_SELECTED,
  AnalyticsEvent.ACTION_REGWALL_OPT_IN_BUTTON_CLICK,
  AnalyticsEvent.ACTION_REGWALL_ALREADY_OPTED_IN_CLICK,
  AnalyticsEvent.ACTION_NEWSLETTER_OPT_IN_BUTTON_CLICK,
  AnalyticsEvent.ACTION_NEWSLETTER_ALREADY_OPTED_IN_CLICK,
  AnalyticsEvent.EVENT_REGWALL_OPTED_IN,
  AnalyticsEvent.EVENT_NEWSLETTER_OPTED_IN,
]);

export class AudienceActivityEventListener {
  /**
   * @param {!./deps.DepsDef} deps
   * @param {!./fetcher.Fetcher} fetcher
   */
  constructor(deps, fetcher) {
    /** @private @const {!Window} */
    this.win_ = deps.win();

    /** @private @const {!./deps.DepsDef} */
    this.deps_ = deps;

    /** @private @const {!./client-event-manager.ClientEventManager} */
    this.eventManager_ = deps.eventManager();

    /** @private @const {!./fetcher.Fetcher} */
    this.fetcher_ = fetcher;

    /** @private @const {!../runtime/storage.Storage} */
    this.storage_ = this.deps_.storage();
  }
  /**
   * Start listening to client events.
   * @public
   */
  start() {
    this.eventManager_.registerEventListener(
      this.handleClientEvent_.bind(this)
    );
  }

  /**
   *  Listens for new audience activity events from the events manager and sends them to the SwG Client Server.
   * @param {!../api/client-event-manager-api.ClientEvent} event
   * @private
   */
  handleClientEvent_(event) {
<<<<<<< HEAD
    if (
      this.storage_.get(Constants.USER_TOKEN) &&
      event.eventType &&
      audienceActivityLoggingEvents.has(event.eventType)
    ) {
      const pubId = encodeURIComponent(
        this.deps_.pageConfig().getPublicationId()
      );
      const audienceActivityClientLogsRequest = this.createLogRequest_(event);
      const url = serviceUrl(
        '/publication/' +
          pubId +
          '/audienceactivity' +
          '&sut=' +
          Constants.USER_TOKEN
      );
      this.fetcher_.sendBeacon(url, audienceActivityClientLogsRequest);
=======
    // Checking to see if event classifies as an Audience Activity event before proceeding to promise statement.
    if (event.eventType && audienceActivityLoggingEvents.has(event.eventType)) {
      this.storage_.get(Constants.USER_TOKEN, true).then((swgUserToken) => {
        if (swgUserToken) {
          const pubId = encodeURIComponent(
            this.deps_.pageConfig().getPublicationId()
          );
          const audienceActivityClientLogsRequest =
            this.createLogRequest_(event);
          const url = serviceUrl(
            '/publication/' +
              pubId +
              '/audienceactivitylogs' +
              '?sut=' +
              swgUserToken
          );
          this.fetcher_.sendBeacon(url, audienceActivityClientLogsRequest);
        }
      });
>>>>>>> 9095a917
    }
  }

  /**
   * @param {!../api/client-event-manager-api.ClientEvent} event
   * @return {!AudienceActivityClientLogsRequest}
   * @private
   */
  createLogRequest_(event) {
    const request = new AudienceActivityClientLogsRequest();
    request.setEvent(/** @type {!AnalyticsEvent} */ (event.eventType));
    return request;
  }
}<|MERGE_RESOLUTION|>--- conflicted
+++ resolved
@@ -74,7 +74,6 @@
    * @private
    */
   handleClientEvent_(event) {
-<<<<<<< HEAD
     if (
       this.storage_.get(Constants.USER_TOKEN) &&
       event.eventType &&
@@ -92,27 +91,6 @@
           Constants.USER_TOKEN
       );
       this.fetcher_.sendBeacon(url, audienceActivityClientLogsRequest);
-=======
-    // Checking to see if event classifies as an Audience Activity event before proceeding to promise statement.
-    if (event.eventType && audienceActivityLoggingEvents.has(event.eventType)) {
-      this.storage_.get(Constants.USER_TOKEN, true).then((swgUserToken) => {
-        if (swgUserToken) {
-          const pubId = encodeURIComponent(
-            this.deps_.pageConfig().getPublicationId()
-          );
-          const audienceActivityClientLogsRequest =
-            this.createLogRequest_(event);
-          const url = serviceUrl(
-            '/publication/' +
-              pubId +
-              '/audienceactivitylogs' +
-              '?sut=' +
-              swgUserToken
-          );
-          this.fetcher_.sendBeacon(url, audienceActivityClientLogsRequest);
-        }
-      });
->>>>>>> 9095a917
     }
   }
 
