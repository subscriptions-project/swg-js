/**
 * Copyright 2018 The Subscribe with Google Authors. All Rights Reserved.
 *
 * Licensed under the Apache License, Version 2.0 (the "License");
 * you may not use this file except in compliance with the License.
 * You may obtain a copy of the License at
 *
 *      http://www.apache.org/licenses/LICENSE-2.0
 *
 * Unless required by applicable law or agreed to in writing, software
 * distributed under the License is distributed on an "AS-IS" BASIS,
 * WITHOUT WARRANTIES OR CONDITIONS OF ANY KIND, either express or implied.
 * See the License for the specific language governing permissions and
 * limitations under the License.
 */

import {
  ActivityPort,
  ActivityResult,
  ActivityResultCode,
} from 'web-activities/activity-ports';
import {ConfiguredRuntime} from './runtime';
import {
  LinkCompleteFlow,
  LinkbackFlow,
  LinkSaveFlow,
} from './link-accounts-flow';
import {PageConfig} from '../model/page-config';
import * as sinon from 'sinon';


describes.realWin('LinkbackFlow', {}, env => {
  let win;
  let pageConfig;
  let runtime;
  let activitiesMock;
  let dialogManagerMock;
  let triggerFlowStartSpy;
  let linkbackFlow;

  beforeEach(() => {
    win = env.win;
    pageConfig = new PageConfig('pub1:prod1');
    runtime = new ConfiguredRuntime(win, pageConfig);
    activitiesMock = sandbox.mock(runtime.activities());
    dialogManagerMock = sandbox.mock(runtime.dialogManager());
    linkbackFlow = new LinkbackFlow(runtime);
    triggerFlowStartSpy = sandbox.stub(
        runtime.callbacks(), 'triggerFlowStarted');
  });

  afterEach(() => {
    activitiesMock.verify();
  });

  it('should start correctly', () => {
    const popupWin = {};
    dialogManagerMock.expects('popupOpened')
        .withExactArgs(popupWin)
        .once();
    activitiesMock.expects('open').withExactArgs(
        'swg-link',
        '$frontend$/swg/_/ui/v1/linkbackstart?_=_',
        '_blank', {
          '_client': 'SwG $internalRuntimeVersion$',
          'publicationId': 'pub1',
        }, {})
        .returns({targetWin: popupWin})
        .once();
    linkbackFlow.start();
    expect(triggerFlowStartSpy).to.be.calledOnce
        .calledWithExactly('linkAccount');
  });
});


describes.realWin('LinkCompleteFlow', {}, env => {
  let win;
  let pageConfig;
  let runtime;
  let activitiesMock;
  let entitlementsManagerMock;
  let dialogManagerMock;
  let linkCompleteFlow;
  let triggerLinkProgressSpy, triggerLinkCompleteSpy, triggerFlowCancelSpy;

  beforeEach(() => {
    win = env.win;
    pageConfig = new PageConfig('pub1:prod1');
    runtime = new ConfiguredRuntime(win, pageConfig);
    activitiesMock = sandbox.mock(runtime.activities());
    entitlementsManagerMock = sandbox.mock(runtime.entitlementsManager());
    dialogManagerMock = sandbox.mock(runtime.dialogManager());
    linkCompleteFlow = new LinkCompleteFlow(runtime, {'index': '1'});
    triggerLinkProgressSpy = sandbox.stub(
        runtime.callbacks(), 'triggerLinkProgress');
    triggerLinkCompleteSpy = sandbox.stub(
        runtime.callbacks(), 'triggerLinkComplete');
    triggerFlowCancelSpy = sandbox.stub(
        runtime.callbacks(), 'triggerFlowCanceled');
  });

  afterEach(() => {
    activitiesMock.verify();
    entitlementsManagerMock.verify();
  });

  it('should trigger on link response', () => {
    dialogManagerMock.expects('popupClosed').once();
    let handler;
    activitiesMock.expects('onResult')
        .withExactArgs('swg-link', sinon.match(arg => {
          handler = arg;
          return typeof arg == 'function';
        }))
        .once();
    entitlementsManagerMock.expects('blockNextNotification').once();
    LinkCompleteFlow.configurePending(runtime);
    expect(handler).to.exist;
    expect(triggerLinkProgressSpy).to.not.be.called;
    expect(triggerLinkCompleteSpy).to.not.be.called;

    const port = new ActivityPort();
    port.onResizeRequest = () => {};
    port.onMessage = () => {};
    port.whenReady = () => Promise.resolve();
    const result = new ActivityResult(
          ActivityResultCode.OK,
          {'index': '1'},
          'IFRAME', location.origin, true, true);
    port.acceptResult = () => Promise.resolve(result);

    let startResolver;
    const startPromise = new Promise(resolve => {
      startResolver = resolve;
    });
    let instance;
    const startStub = sandbox.stub(LinkCompleteFlow.prototype, 'start',
        function() {
          instance = this;
          startResolver();
        });

    handler(port);
    expect(triggerLinkProgressSpy).to.be.calledOnce.calledWithExactly();
    expect(triggerLinkCompleteSpy).to.not.be.called;
    return startPromise.then(() => {
      expect(startStub).to.be.calledWithExactly();
      expect(instance.activityIframeView_.src_).to.contain('/u/1/');
      expect(triggerFlowCancelSpy).to.not.be.called;
    });
  });

  it('should trigger on failed link response', () => {
    dialogManagerMock.expects('popupClosed').once();
    let handler;
    activitiesMock.expects('onResult')
        .withExactArgs('swg-link', sinon.match(arg => {
          handler = arg;
          return typeof arg == 'function';
        }))
        .once();
    entitlementsManagerMock.expects('blockNextNotification').once();
    LinkCompleteFlow.configurePending(runtime);
    expect(handler).to.exist;
    expect(triggerLinkProgressSpy).to.not.be.called;
    expect(triggerLinkCompleteSpy).to.not.be.called;
    expect(triggerFlowCancelSpy).to.not.be.called;

    const port = new ActivityPort();
    port.onResizeRequest = () => {};
    port.onMessage = () => {};
    port.whenReady = () => Promise.resolve();
    port.acceptResult = () => Promise.reject(
        new DOMException('cancel', 'AbortError'));

    const startStub = sandbox.stub(LinkCompleteFlow.prototype, 'start');

    handler(port);
    expect(triggerLinkProgressSpy).to.be.calledOnce.calledWithExactly();
    expect(triggerLinkCompleteSpy).to.not.be.called;
    return Promise.resolve().then(() => {
      // Skip microtask.
      return Promise.resolve();
    }).then(() => {
      expect(triggerFlowCancelSpy).to.be.calledOnce;
      expect(startStub).to.not.be.called;
    });
  });

  it('should default index to 0', () => {
    dialogManagerMock.expects('popupClosed').once();
    linkCompleteFlow = new LinkCompleteFlow(runtime, {});
    const port = new ActivityPort();
    port.onResizeRequest = () => {};
    port.onMessage = () => {};
    port.whenReady = () => Promise.resolve();
    activitiesMock.expects('openIframe').withExactArgs(
        sinon.match(arg => arg.tagName == 'IFRAME'),
        '$frontend$/u/0/swg/_/ui/v1/linkconfirmiframe?_=_',
        {
          '_client': 'SwG $internalRuntimeVersion$',
          'productId': 'pub1:prod1',
          'publicationId': 'pub1',
        })
        .returns(Promise.resolve(port))
        .once();
    return linkCompleteFlow.start();
  });

  it('should trigger events and reset entitlements', () => {
    dialogManagerMock.expects('popupClosed').once();
    const port = new ActivityPort();
    port.onResizeRequest = () => {};
    port.onMessage = () => {};
    port.whenReady = () => Promise.resolve();
    let resultResolver;
    const resultPromise = new Promise(resolve => {
      resultResolver = resolve;
    });
    port.acceptResult = () => resultPromise;
    activitiesMock.expects('openIframe').withExactArgs(
        sinon.match(arg => arg.tagName == 'IFRAME'),
        '$frontend$/u/1/swg/_/ui/v1/linkconfirmiframe?_=_',
        {
          '_client': 'SwG $internalRuntimeVersion$',
          'productId': 'pub1:prod1',
          'publicationId': 'pub1',
        })
        .returns(Promise.resolve(port))
        .once();
    entitlementsManagerMock.expects('setToastShown').withExactArgs(true).once();
    entitlementsManagerMock.expects('reset').withExactArgs(true).once();
    entitlementsManagerMock.expects('unblockNextNotification')
        .withExactArgs().once();
    return linkCompleteFlow.start().then(() => {
      expect(triggerLinkCompleteSpy).to.not.be.called;
      const result = new ActivityResult(
          ActivityResultCode.OK,
          {success: true},
          'IFRAME', location.origin, true, true);
      resultResolver(result);
      return linkCompleteFlow.whenComplete();
    }).then(() => {
      expect(triggerLinkCompleteSpy).to.be.calledOnce.calledWithExactly();
      expect(triggerLinkProgressSpy).to.not.be.called;
    });
  });

  it('should reset entitlements for unsuccessful response', () => {
    dialogManagerMock.expects('popupClosed').once();
    const port = new ActivityPort();
    port.onResizeRequest = () => {};
    port.onMessage = () => {};
    port.whenReady = () => Promise.resolve();
    let resultResolver;
    const resultPromise = new Promise(resolve => {
      resultResolver = resolve;
    });
    port.acceptResult = () => resultPromise;
    activitiesMock.expects('openIframe')
        .returns(Promise.resolve(port))
        .once();
    entitlementsManagerMock.expects('reset').withExactArgs(false).once();
    entitlementsManagerMock.expects('setToastShown').withExactArgs(true).once();
    entitlementsManagerMock.expects('unblockNextNotification')
        .withExactArgs().once();
    return linkCompleteFlow.start().then(() => {
      const result = new ActivityResult(
          ActivityResultCode.OK,
          {},
          'IFRAME', location.origin, true, true);
      resultResolver(result);
      return linkCompleteFlow.whenComplete();
    }).then(() => {
      expect(triggerLinkCompleteSpy).to.be.calledOnce;
      expect(triggerLinkProgressSpy).to.not.be.called;
    });
  });

});

describes.realWin('LinkSaveFlow', {}, env => {
  let win;
  let runtime;
  let activitiesMock;
  let callbacksMock;
  let pageConfig;
  let linkSaveFlow;
  let port;

  beforeEach(() => {
    win = env.win;
    pageConfig = new PageConfig('pub1:label1');
    runtime = new ConfiguredRuntime(win, pageConfig);
    activitiesMock = sandbox.mock(runtime.activities());
    callbacksMock = sandbox.mock(runtime.callbacks());
<<<<<<< HEAD
    linkSaveFlow = new LinkSaveFlow(runtime, {token: 'test'});
=======
>>>>>>> d53f85bc
    port = new ActivityPort();
    port.onResizeRequest = () => {};
    port.onMessage = () => {};
    port.acceptResult = () => Promise.resolve();
    port.whenReady = () => Promise.resolve();
  });

  afterEach(() => {
    activitiesMock.verify();
    callbacksMock.verify();
  });

<<<<<<< HEAD
  it('should have valid LinkSaveFlow constructed', () => {
=======
  it('should have valid LinkSaveFlow constructed with token', () => {
    linkSaveFlow = new LinkSaveFlow(runtime, {token: 'test'});
>>>>>>> d53f85bc
    activitiesMock.expects('openIframe').withExactArgs(
        sinon.match(arg => arg.tagName == 'IFRAME'),
        '$frontend$/swg/_/ui/v1/linksaveiframe?_=_',
        {
          _client: 'SwG $internalRuntimeVersion$',
          publicationId: 'pub1',
          token: 'test',
<<<<<<< HEAD
=======
          isClosable: true,
>>>>>>> d53f85bc
        })
        .returns(Promise.resolve(port));
    return linkSaveFlow.start();
  });

<<<<<<< HEAD
  it('should complete the flow', () => {
    activitiesMock.expects('openIframe').returns(Promise.resolve(port));
    return linkSaveFlow.start().then(() => {
      expect(linkSaveFlow.completed_).to.be.true;
=======
  it('should have valid LinkSaveFlow constructed with authCode', () => {
    linkSaveFlow = new LinkSaveFlow(runtime, {authCode: 'testCode'});
    activitiesMock.expects('openIframe').withExactArgs(
        sinon.match(arg => arg.tagName == 'IFRAME'),
        '$frontend$/swg/_/ui/v1/linksaveiframe?_=_',
        {
          _client: 'SwG $internalRuntimeVersion$',
          publicationId: 'pub1',
          authCode: 'testCode',
          isClosable: true,
        })
        .returns(Promise.resolve(port));
    return linkSaveFlow.start();
  });

  it('should throw error both token and authCode', () => {
    linkSaveFlow = new LinkSaveFlow(
      runtime, {token: 'token', authCode: 'testCode'});
    expect(() => {
      linkSaveFlow.start();
    }).to.throw(/Both authCode and token are available/);
  });

  it('should throw error no token or authCode', () => {
    linkSaveFlow = new LinkSaveFlow(runtime, {});
    expect(() => {
      linkSaveFlow.start();
    }).to.throw(/Neither token or authCode is available/);
  });

  it('should return false when cancelled', () => {
    linkSaveFlow = new LinkSaveFlow(runtime, {token: 'test'});
    port.acceptResult = () => Promise.reject(
        new DOMException('cancel', 'AbortError'));
    activitiesMock.expects('openIframe').returns(Promise.resolve(port));
    return linkSaveFlow.start().then(result => {
      expect(result).to.be.false;
    });
  });

  it('should return false when linking not accepted', () => {
    linkSaveFlow = new LinkSaveFlow(runtime, {token: 'test'});
    const result = new ActivityResult(ActivityResultCode.OK,
      {'linked': false},
      'IFRAME', location.origin, true, true);
    port.acceptResult = () => Promise.resolve(result);
    activitiesMock.expects('openIframe').returns(Promise.resolve(port));
    return linkSaveFlow.start().then(result => {
      expect(result).to.be.false;
    });
  });

  it('should return false if error occurs', () => {
    linkSaveFlow = new LinkSaveFlow(runtime, {token: 'test'});
    port.acceptResult = () => Promise.reject(
        new Error('linking failed'));
    activitiesMock.expects('openIframe').returns(Promise.resolve(port));
    return linkSaveFlow.start().then(result => {
      expect(result).to.be.false;
    });
  });

  it('should return true when linking succeeds', () => {
    linkSaveFlow = new LinkSaveFlow(runtime, {token: 'test'});
    const result = new ActivityResult(ActivityResultCode.OK,
      {'linked': true},
      'IFRAME', location.origin, true, true);
    port.acceptResult = () => Promise.resolve(result);
    activitiesMock.expects('openIframe').returns(Promise.resolve(port));
    return linkSaveFlow.start().then(result => {
      expect(result).to.be.true;
>>>>>>> d53f85bc
    });
  });
});<|MERGE_RESOLUTION|>--- conflicted
+++ resolved
@@ -295,10 +295,6 @@
     runtime = new ConfiguredRuntime(win, pageConfig);
     activitiesMock = sandbox.mock(runtime.activities());
     callbacksMock = sandbox.mock(runtime.callbacks());
-<<<<<<< HEAD
-    linkSaveFlow = new LinkSaveFlow(runtime, {token: 'test'});
-=======
->>>>>>> d53f85bc
     port = new ActivityPort();
     port.onResizeRequest = () => {};
     port.onMessage = () => {};
@@ -311,12 +307,8 @@
     callbacksMock.verify();
   });
 
-<<<<<<< HEAD
-  it('should have valid LinkSaveFlow constructed', () => {
-=======
   it('should have valid LinkSaveFlow constructed with token', () => {
     linkSaveFlow = new LinkSaveFlow(runtime, {token: 'test'});
->>>>>>> d53f85bc
     activitiesMock.expects('openIframe').withExactArgs(
         sinon.match(arg => arg.tagName == 'IFRAME'),
         '$frontend$/swg/_/ui/v1/linksaveiframe?_=_',
@@ -324,21 +316,12 @@
           _client: 'SwG $internalRuntimeVersion$',
           publicationId: 'pub1',
           token: 'test',
-<<<<<<< HEAD
-=======
           isClosable: true,
->>>>>>> d53f85bc
         })
         .returns(Promise.resolve(port));
     return linkSaveFlow.start();
   });
 
-<<<<<<< HEAD
-  it('should complete the flow', () => {
-    activitiesMock.expects('openIframe').returns(Promise.resolve(port));
-    return linkSaveFlow.start().then(() => {
-      expect(linkSaveFlow.completed_).to.be.true;
-=======
   it('should have valid LinkSaveFlow constructed with authCode', () => {
     linkSaveFlow = new LinkSaveFlow(runtime, {authCode: 'testCode'});
     activitiesMock.expects('openIframe').withExactArgs(
@@ -410,7 +393,6 @@
     activitiesMock.expects('openIframe').returns(Promise.resolve(port));
     return linkSaveFlow.start().then(result => {
       expect(result).to.be.true;
->>>>>>> d53f85bc
     });
   });
 });