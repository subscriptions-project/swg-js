/**
 * Copyright 2019 The Subscribe with Google Authors. All Rights Reserved.
 *
 * Licensed under the Apache License, Version 2.0 (the "License");
 * you may not use this file except in compliance with the License.
 * You may obtain a copy of the License at
 *
 *      http://www.apache.org/licenses/LICENSE-2.0
 *
 * Unless required by applicable law or agreed to in writing, software
 * distributed under the License is distributed on an "AS-IS" BASIS,
 * WITHOUT WARRANTIES OR CONDITIONS OF ANY KIND, either express or implied.
 * See the License for the specific language governing permissions and
 * limitations under the License.
 */
import {Xhr} from '../utils/xhr';
import {adsUrl} from './services';
<<<<<<< HEAD
import {EventOriginator, AnalyticsEvent} from '../proto/api_messages';
import {isObject,isBoolean} from '../utils/types';
=======
import {EventOriginator} from '../proto/api_messages';
import {isObject, isBoolean} from '../utils/types';
>>>>>>> dd2ca1f2
import {ExperimentFlags} from './experiment-flags';
import {isExperimentOn} from './experiments';
import {analyticsEventToPublisherEvent} from './event-type-mapping';
import {parseUrl} from '../utils/url';

/**
 * Implements interface to Propensity server
 */
export class PropensityServer {
  /**
   * Page configuration is known when Propensity API
   * is available, publication ID is therefore used
   * in constructor for the server interface.
   * @param {string} publicationId
   * @param {!../api/client-event-manager-api.ClientEventManagerApi} eventManager
   */
  constructor(win, publicationId, eventManager) {
    /** @private @const {!Window} */
    this.win_ = win;
    /** @private @const {string} */
    this.publicationId_ = publicationId;
    /** @private {?string} */
    this.clientId_ = null;
    /** @private @const {!Xhr} */
    this.xhr_ = new Xhr(win);
    /** @private @const {number} */
    this.version_ = 1;

    eventManager.registerEventListener(this.handleClientEvent_.bind(this));

    // TODO(mborof): b/133519525
    /** @private @const {!boolean} */
    this.logSwgEventsExperiment_ = isExperimentOn(
      win,
      ExperimentFlags.LOG_SWG_TO_PROPENSITY
    );

    /** @private {!boolean} */
    this.logSwgEventsConfig_ = false;
  }

  /**
   * @private
   * @return {string}
   */
  getDocumentCookie_() {
    return this.win_.document.cookie;
  }

  /**
   * Returns the client ID to be used.
   * @return {?string}
   * @private
   */
  getClientId_() {
    if (!this.clientId_) {
      // Match '__gads' (name of the cookie) dropped by Ads Tag.
      const gadsmatch = this.getDocumentCookie_().match(
        '(^|;)\\s*__gads\\s*=\\s*([^;]+)'
      );
      // Since the cookie will be consumed using decodeURIComponent(),
      // use encodeURIComponent() here to match.
      this.clientId_ = gadsmatch && encodeURIComponent(gadsmatch.pop());
    }
    return this.clientId_;
  }

  /**
   * @return {string}
   * @private
   */
  getReferrer_() {
    return this.win_.document.referrer;
  }

  /**
   * @private
   * @param {string} url
   * @return {string}
   */
  propensityUrl_(url) {
    url = url + '&u_tz=240&v=' + this.version_;
    const clientId = this.getClientId_();
    if (clientId) {
      url = url + '&cookie=' + clientId;
    }
    const referrer = this.getReferrer_();
    if (referrer) {
      url = url + '&cdm=' + parseUrl(referrer).origin;
    }
    return url;
  }

  /**
   * @param {string} state
   * @param {?string} productsOrSkus
   */
  sendSubscriptionState(state, productsOrSkus) {
    const init = /** @type {!../utils/xhr.FetchInitDef} */ ({
      method: 'GET',
      credentials: 'include',
    });
    let userState = this.publicationId_ + ':' + state;
    if (productsOrSkus) {
      userState = userState + ':' + encodeURIComponent(productsOrSkus);
    }
    const url = adsUrl('/subopt/data?states=') + encodeURIComponent(userState);
    return this.xhr_.fetch(this.propensityUrl_(url), init);
  }

  /**
   * @param {string} event
   * @param {?string} context
   * @private
   */
  sendEvent_(event, context) {
    const init = /** @type {!../utils/xhr.FetchInitDef} */ ({
      method: 'GET',
      credentials: 'include',
    });
    let eventInfo = this.publicationId_ + ':' + event;
    if (context) {
      eventInfo = eventInfo + ':' + encodeURIComponent(context);
    }
    const url = adsUrl('/subopt/data?events=') + encodeURIComponent(eventInfo);
    return this.xhr_.fetch(this.propensityUrl_(url), init);
  }

  /**
   *
   * @param {!../api/client-event-manager-api.ClientEvent} event
   */
  handleClientEvent_(event) {
    if (event.eventType === AnalyticsEvent.EVENT_SUBSCRIPTION_STATE) {
      this.sendSubscriptionState(event.additionalParameters['state'],
          event.additionalParameters['productsOrSkus']);
      return;
    }
    const propEvent = analyticsEventToPublisherEvent(event.eventType);
    if (propEvent == null) {
      return;
    }
    if (
      !(this.logSwgEventsExperiment_ && this.logSwgEventsConfig_) &&
      event.eventOriginator !== EventOriginator.PROPENSITY_CLIENT
    ) {
      return;
    }
    let additionalParameters = event.additionalParameters;

    if (isBoolean(event.isFromUserAction)) {
      if (!isObject(additionalParameters)) {
        additionalParameters = {};
      }
      additionalParameters['is_active'] = event.isFromUserAction;
    }
    this.sendEvent_(
      propEvent,
      JSON.stringify(/** @type {?JsonObject} */ (additionalParameters))
    );
  }

  /**
   * @param {JsonObject} response
   * @return {!../api/propensity-api.PropensityScore}
   */
  parsePropensityResponse_(response) {
    let defaultScore = /** @type {!../api/propensity-api.PropensityScore} */ ({});
    if (!response['header']) {
      defaultScore = /** @type {!../api/propensity-api.PropensityScore} */ ({
        header: {ok: false},
        body: {error: 'No valid response'},
      });
      return defaultScore;
    }
    const status = response['header'];
    let scoreDetails = undefined;
    if (status['ok']) {
      const scores = response['scores'];
      scoreDetails = [];
      for (let i = 0; i < scores.length; i++) {
        const result = scores[i];
        const scoreStatus = !!result['score'];
        let scoreDetail;
        if (scoreStatus) {
          const value = /** @type {!../api/propensity-api.Score} */ ({
            value: result['score'],
            bucketed: result['score_type'] == 2,
          });
          scoreDetail = /** @type {!../api/propensity-api.Body} */ ({
            product: result['product'],
            score: value,
          });
        } else {
          scoreDetail = /** @type {!../api/propensity-api.Body} */ ({
            product: result['product'],
            error: result['error_message'],
          });
        }
        scoreDetails.push(scoreDetail);
      }
      if (scoreDetails) {
        defaultScore = /** @type {!../api/propensity-api.PropensityScore} */ ({
          header: {ok: true},
          body: {scores: scoreDetails},
        });
      }
      return defaultScore;
    }
    defaultScore = /** @type {!../api/propensity-api.PropensityScore} */ ({
      header: {ok: false},
      body: {error: response['error']},
    });
    return defaultScore;
  }
  /**
   * @param {string} referrer
   * @param {string} type
   * @return {?Promise<../api/propensity-api.PropensityScore>}
   */
  getPropensity(referrer, type) {
    const init = /** @type {!../utils/xhr.FetchInitDef} */ ({
      method: 'GET',
      credentials: 'include',
    });
    const url =
      adsUrl('/subopt/pts?products=') +
      this.publicationId_ +
      '&type=' +
      type +
      '&ref=' +
      referrer;
    return this.xhr_
      .fetch(this.propensityUrl_(url), init)
      .then(result => result.json())
      .then(response => {
        return this.parsePropensityResponse_(response);
      });
  }

  enableLoggingSwgEvents() {
    this.logSwgEventsConfig_ = true;
  }
}<|MERGE_RESOLUTION|>--- conflicted
+++ resolved
@@ -15,13 +15,8 @@
  */
 import {Xhr} from '../utils/xhr';
 import {adsUrl} from './services';
-<<<<<<< HEAD
 import {EventOriginator, AnalyticsEvent} from '../proto/api_messages';
-import {isObject,isBoolean} from '../utils/types';
-=======
-import {EventOriginator} from '../proto/api_messages';
 import {isObject, isBoolean} from '../utils/types';
->>>>>>> dd2ca1f2
 import {ExperimentFlags} from './experiment-flags';
 import {isExperimentOn} from './experiments';
 import {analyticsEventToPublisherEvent} from './event-type-mapping';
@@ -156,8 +151,10 @@
    */
   handleClientEvent_(event) {
     if (event.eventType === AnalyticsEvent.EVENT_SUBSCRIPTION_STATE) {
-      this.sendSubscriptionState(event.additionalParameters['state'],
-          event.additionalParameters['productsOrSkus']);
+      this.sendSubscriptionState(
+        event.additionalParameters['state'],
+        event.additionalParameters['productsOrSkus']
+      );
       return;
     }
     const propEvent = analyticsEventToPublisherEvent(event.eventType);
