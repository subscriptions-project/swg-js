/**
 * Copyright 2018 The Subscribe with Google Authors. All Rights Reserved.
 *
 * Licensed under the Apache License, Version 2.0 (the "License");
 * you may not use this file except in compliance with the License.
 * You may obtain a copy of the License at
 *
 *      http://www.apache.org/licenses/LICENSE-2.0
 *
 * Unless required by applicable law or agreed to in writing, software
 * distributed under the License is distributed on an "AS-IS" BASIS,
 * WITHOUT WARRANTIES OR CONDITIONS OF ANY KIND, either express or implied.
 * See the License for the specific language governing permissions and
 * limitations under the License.
 */
<<<<<<< HEAD
import {Xhr} from '../utils/xhr';
=======
import {parseJson} from '../utils/json';
export class XhrInterface {
  // TODO(sohanirao): Remove this class when productionalizing
  /**
   * Map of error code to error message
   * @param {!Object.<number, string>} errorMap
   */
  constructor(errorMap) {
    this.errorMap_ = errorMap;
  }

  /**
   * Send request
   * @param {string} url
   * @param {!../utils/xhr.FetchInitDef} init
   * @return {!Promise<!Response>}
   */
  sendRequest(url, init) {
    return new Promise((resolve, reject) => {
      /** @type {XMLHttpRequest} */
      const xhr = new XMLHttpRequest();
      const method = init.method || 'GET';
      xhr.open(method, url, true);
      if (init.headers) {
        Object.keys(init.headers).forEach(function(header) {
          xhr.setRequestHeader(header, init.headers[header]);
        });
      }
      if (init.credentials) {
        xhr.withCredentials = true;
      }
      xhr.onreadystatechange = () => {
        if (xhr.readyState < /* STATUS_RECEIVED */ 2) {
          return;
        }
        if (xhr.readyState == /* COMPLETE */ 4) {
          if (xhr.status in this.errorMap_) {
            let errorMessage = xhr.status + ':' + this.errorMap_[xhr.status];
            if (xhr.statusText) {
              errorMessage = errorMessage + ' ' + xhr.statusText;
            }
            reject(new Error(errorMessage));
          } else if (xhr.status < 200 || xhr.status > 300) {
            const errorMessage = xhr.status + ':' + xhr.statusText;
            reject(new Error(errorMessage));
          } else {
            const response = new Response();
            response.status = xhr.status;
            response.ok = true;
            response.statusText = xhr.statusText;
            xhr.bodyUsed = true;
            response.responseText = xhr.responseText;
            response.url = xhr.responseURL;
            response.headers = this.getResponseHeader_(
                xhr.getAllResponseHeaders());
            resolve(response);
          }
        }
      };
      xhr.onerror = () => {
        reject(new Error('Network failure'));
      };
      xhr.onabort = () => {
        reject(new Error('Request aborted'));
      };
      if (init.method == 'POST') {
        xhr.send(init.body);
      } else {
        xhr.send();
      }
    });
  }

  /**
   * Creates header from XHR header
   * @param {?string} responseHeaders
   * @return {!Headers}
   */
  getResponseHeader_(responseHeaders) {
    const headerMap = new Headers();
    if (!responseHeaders) {
      return headerMap;
    }
    const arr = responseHeaders.trim().split(/[/r/n]+/);
    arr.forEach(function(line) {
      const parts = line.split(': ');
      const header = parts.shift();
      const value = parts.join(': ');
      headerMap[header] = value;
    });
    return headerMap;
  }
}
>>>>>>> a8da4aee

/**
 * Implements interface to Propensity server
 */
export class PropensityServer {
  /**
   * Page configuration is known when Propensity API
   * is available, publication ID is therefore used
   * in constructor for the server interface.
   * @param {string} publicationId
   */
  constructor(win, publicationId) {
    /** @private @const {!Window} */
    this.win_ = win;
    /** @private @const {string} */
    this.publicationId_ = publicationId;
    /** @private {?string} */
    this.clientId_ = null;
    /** @private {boolean} */
    this.userConsent_ = false;
    /** @private @const {boolean}*/
    this.TEST_SERVERS_ = true;
    /** @private @const {!Xhr} */
    this.xhr_ = new Xhr(win);
  }

  /**
   * @private
   * @return {string}
   */
  getUrl_() {
    if (this.TEST_SERVERS_) {
      return 'http://sohanirao.mtv.corp.google.com:8080';
    } else {
      return 'https://pubads.g.doubleclick.net/gampad/adx';
    }
  }

  /**
<<<<<<< HEAD
   * @private
=======
   * Get the first party cookie for Google Ads
>>>>>>> a8da4aee
   * @return {?string}
   */
  getGads_() {
    // Match '__gads' (name of the cookie) dropped by Ads Tag
    const gadsmatch = this.win_.document.cookie.match(
        '(^|;)\\s*__gads\\s*=\\s*([^;]+)');
    // cookie will be consumed using decodeURIComponent()
    // hence, use encodeURIComponent() here to match
    return gadsmatch && encodeURIComponent(gadsmatch.pop());
  }

  /**
   * Returns the client ID to be used
   * @return {?string}
   * @private
   */
  getClientId_() {
    // No cookie is sent when user consent is not available
    if (!this.userConsent_) {
      return 'noConsent';
    }
    // When user consent is available, get Gads cookie
    if (!this.clientId_) {
      this.clientId_ = this.getGads_();
    }
    return this.clientId_;
  }

  /**
   * @param {boolean} userConsent
   */
  setUserConsent(userConsent) {
    this.userConsent_ = userConsent;
  }

  /**
   * @param {string} state
   * @param {?string} entitlements
   */
  sendSubscriptionState(state, entitlements) {
    const init = /** @type {!../utils/xhr.FetchInitDef} */ ({
      method: 'GET',
      credentials: 'include',
    });
    const clientId = this.getClientId_();
    let url = this.getUrl_() + '/subopt/data?states=' + this.publicationId_
        + ':' + state;
    if (entitlements) {
      url = url + ':' + entitlements;
    }
    if (clientId) {
      url = url + '&cookie=' + clientId;
    }
    url = url + '&u_tz=240';
    return this.xhr_.fetch(url, init);
  }

  /**
   * @param {string} event
   * @param {?string} context
   */
  sendEvent(event, context) {
    const init = /** @type {!../utils/xhr.FetchInitDef} */ ({
      method: 'GET',
      credentials: 'include',
    });
    const clientId = this.getClientId_();
    let url = this.getUrl_() + '/subopt/data?events=' + this.publicationId_
        + ':' + event;
    if (context) {
      url = url + ':' + JSON.stringify(context);
    }
    if (clientId) {
      url = url + '&cookie=' + clientId;
    }
    url = url + '&u_tz=240';
    return this.xhr_.fetch(url, init);
  }

  /**
   * @param {string} referrer
   * @param {string} type
   * @return {?Promise<JsonObject>}
   */
  getPropensity(referrer, type) {
    const clientId = this.getClientId_();
    const init = /** @type {!../utils/xhr.FetchInitDef} */ ({
      method: 'GET',
      credentials: 'include',
    });
    let url = this.getUrl_() + '/subopt/pts?products=' + this.publicationId_
        + '&type=' + type + '&u_tz=240'
        + '&ref=' + referrer;
    if (clientId) {
      url = url + '&cookie=' + clientId;
    }
    return this.xhr_.fetch(url, init).then(result => result.json())
        .then(score => {
          if (!score) {
            score = "{'values': [-1]}";
          }
          return score;
        });
  }
}<|MERGE_RESOLUTION|>--- conflicted
+++ resolved
@@ -13,103 +13,7 @@
  * See the License for the specific language governing permissions and
  * limitations under the License.
  */
-<<<<<<< HEAD
 import {Xhr} from '../utils/xhr';
-=======
-import {parseJson} from '../utils/json';
-export class XhrInterface {
-  // TODO(sohanirao): Remove this class when productionalizing
-  /**
-   * Map of error code to error message
-   * @param {!Object.<number, string>} errorMap
-   */
-  constructor(errorMap) {
-    this.errorMap_ = errorMap;
-  }
-
-  /**
-   * Send request
-   * @param {string} url
-   * @param {!../utils/xhr.FetchInitDef} init
-   * @return {!Promise<!Response>}
-   */
-  sendRequest(url, init) {
-    return new Promise((resolve, reject) => {
-      /** @type {XMLHttpRequest} */
-      const xhr = new XMLHttpRequest();
-      const method = init.method || 'GET';
-      xhr.open(method, url, true);
-      if (init.headers) {
-        Object.keys(init.headers).forEach(function(header) {
-          xhr.setRequestHeader(header, init.headers[header]);
-        });
-      }
-      if (init.credentials) {
-        xhr.withCredentials = true;
-      }
-      xhr.onreadystatechange = () => {
-        if (xhr.readyState < /* STATUS_RECEIVED */ 2) {
-          return;
-        }
-        if (xhr.readyState == /* COMPLETE */ 4) {
-          if (xhr.status in this.errorMap_) {
-            let errorMessage = xhr.status + ':' + this.errorMap_[xhr.status];
-            if (xhr.statusText) {
-              errorMessage = errorMessage + ' ' + xhr.statusText;
-            }
-            reject(new Error(errorMessage));
-          } else if (xhr.status < 200 || xhr.status > 300) {
-            const errorMessage = xhr.status + ':' + xhr.statusText;
-            reject(new Error(errorMessage));
-          } else {
-            const response = new Response();
-            response.status = xhr.status;
-            response.ok = true;
-            response.statusText = xhr.statusText;
-            xhr.bodyUsed = true;
-            response.responseText = xhr.responseText;
-            response.url = xhr.responseURL;
-            response.headers = this.getResponseHeader_(
-                xhr.getAllResponseHeaders());
-            resolve(response);
-          }
-        }
-      };
-      xhr.onerror = () => {
-        reject(new Error('Network failure'));
-      };
-      xhr.onabort = () => {
-        reject(new Error('Request aborted'));
-      };
-      if (init.method == 'POST') {
-        xhr.send(init.body);
-      } else {
-        xhr.send();
-      }
-    });
-  }
-
-  /**
-   * Creates header from XHR header
-   * @param {?string} responseHeaders
-   * @return {!Headers}
-   */
-  getResponseHeader_(responseHeaders) {
-    const headerMap = new Headers();
-    if (!responseHeaders) {
-      return headerMap;
-    }
-    const arr = responseHeaders.trim().split(/[/r/n]+/);
-    arr.forEach(function(line) {
-      const parts = line.split(': ');
-      const header = parts.shift();
-      const value = parts.join(': ');
-      headerMap[header] = value;
-    });
-    return headerMap;
-  }
-}
->>>>>>> a8da4aee
 
 /**
  * Implements interface to Propensity server
@@ -149,11 +53,7 @@
   }
 
   /**
-<<<<<<< HEAD
-   * @private
-=======
    * Get the first party cookie for Google Ads
->>>>>>> a8da4aee
    * @return {?string}
    */
   getGads_() {
