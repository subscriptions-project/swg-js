/**
 * Copyright 2018 The Subscribe with Google Authors. All Rights Reserved.
 *
 * Licensed under the Apache License, Version 2.0 (the "License");
 * you may not use this file except in compliance with the License.
 * You may obtain a copy of the License at
 *
 *      http://www.apache.org/licenses/LICENSE-2.0
 *
 * Unless required by applicable law or agreed to in writing, software
 * distributed under the License is distributed on an "AS-IS" BASIS,
 * WITHOUT WARRANTIES OR CONDITIONS OF ANY KIND, either express or implied.
 * See the License for the specific language governing permissions and
 * limitations under the License.
 */

import {
  AbbrvOfferFlow,
  OffersFlow,
  SubscribeOptionFlow,
} from './offers-flow';
import {
  ActivityResult,
  ActivityResultCode,
} from 'web-activities/activity-ports';
<<<<<<< HEAD
import {
  ActivityPorts,
} from '../components/activities';
import {AnalyticsEvent} from '../proto/api_messages';
=======
import {AnalyticsEvent, EventOriginator} from '../proto/api_messages';
>>>>>>> 5e5c3c00
import {AnalyticsService} from './analytics-service';
import {
  ConfiguredRuntime,
  Runtime,
  installRuntime,
  getRuntime,
} from './runtime';
import {
  ContributionsFlow,
} from './contributions-flow';
import {DeferredAccountFlow} from './deferred-account-flow';
import {DialogManager} from '../components/dialog-manager';
import {Entitlement, Entitlements} from '../api/entitlements';
import {ExperimentFlags} from './experiment-flags';
import {Fetcher, XhrFetcher} from './fetcher';
import {JsError} from './jserror';
import {GlobalDoc} from '../model/doc';
import {
  LinkCompleteFlow,
  LinkbackFlow,
  LinkSaveFlow,
} from './link-accounts-flow';
import {LoginPromptApi} from './login-prompt-api';
import {LoginNotificationApi} from './login-notification-api';
import {WaitForSubscriptionLookupApi} from './wait-for-subscription-lookup-api';
import {PageConfig} from '../model/page-config';
import {PageConfigResolver} from '../model/page-config-resolver';
import {
  PayStartFlow,
} from './pay-flow';
import {SubscribeResponse} from '../api/subscribe-response';
import {
  AnalyticsMode,
  ReplaceSkuProrationMode,
  Subscriptions,
  ProductType,
} from '../api/subscriptions';
import {createElement} from '../utils/dom';
import {
  isExperimentOn,
  setExperiment,
  setExperimentsStringForTesting,
} from './experiments';
import {Propensity} from './propensity';
import {ClientEventManager} from './client-event-manager';

const EDGE_USER_AGENT =
    'Mozilla/5.0 (Windows NT 10.0)' +
    ' AppleWebKit/537.36 (KHTML, like Gecko) Chrome/42.0.2311.135' +
    ' Safari/537.36 Edge/12.10136';


describes.realWin('installRuntime', {}, env => {
  let win;

  beforeEach(() => {
    win = env.win;
  });

  function dep(callback) {
    (win.SWG = win.SWG || []).push(callback);
  }

  it('should chain and execute dependencies in order', function* () {
    // Before runtime is installed.
    let progress = '';
    dep(function() {
      progress += '1';
    });
    dep(function() {
      progress += '2';
    });
    expect(progress).to.equal('');

    // Install runtime and schedule few more dependencies.
    try {
      installRuntime(win);
    } catch (e) {
      // Page doesn't have valid subscription and hence this function throws.
    }
    dep(function() {
      progress += '3';
    });
    dep(function() {
      progress += '4';
    });

    // Wait for ready signal.
    yield getRuntime().whenReady();
    expect(progress).to.equal('1234');

    // Few more.
    dep(function() {
      progress += '5';
    });
    dep(function() {
      progress += '6';
    });
    yield getRuntime().whenReady();
    expect(progress).to.equal('123456');
  });

  it('should reuse the same runtime on multiple runs', () => {
    try {
      installRuntime(win);
    } catch (e) {
      // Page doesn't have valid subscription and hence this function throws.
    }
    const runtime1 = getRuntime();
    installRuntime(win);
    expect(getRuntime()).to.equal(runtime1);
  });

  it('should implement Subscriptions interface', () => {
    const promise = new Promise(resolve => {
      dep(resolve);
    });
    installRuntime(win);
    return promise.then(subscriptions => {
      for (const k in Subscriptions.prototype) {
        expect(subscriptions).to.contain(k);
      }
    });
  });

  it('handles recursive calls after installation', function* () {
    try {
      installRuntime(win);
    } catch (e) {
      // Page doesn't have valid subscription and hence this function throws.
    }
    let progress = '';
    dep(() => {
      progress += '1';
      dep(() => {
        progress += '2';
        dep(() => {
          progress += '3';
        });
      });
    });
    yield getRuntime().whenReady();
    yield getRuntime().whenReady();
    yield getRuntime().whenReady();
    expect(progress).to.equal('123');
  });

  it('handles recursive calls before installation', function* () {
    let progress = '';
    dep(() => {
      progress += '1';
      dep(() => {
        progress += '2';
        dep(() => {
          progress += '3';
        });
      });
    });
    try {
      installRuntime(win);
    } catch (e) {
      // Page doesn't have valid subscription and hence this function throws.
    }
    yield getRuntime().whenReady();
    yield getRuntime().whenReady();
    yield getRuntime().whenReady();
    expect(progress).to.equal('123');
  });

  it('should implement all APIs', () => {
    installRuntime(win);
    return new Promise(resolve => {
      dep(resolve);
    }).then(subscriptions => {
      const names = Object.getOwnPropertyNames(Subscriptions.prototype);
      names.forEach(name => {
        if (name == 'constructor') {
          return;
        }
        expect(subscriptions).to.have.property(name);
      });
    });
  });
});


describes.realWin('installRuntime legacy', {}, env => {
  let win;

  beforeEach(() => {
    win = env.win;
  });

  function dep(callback) {
    (win.SUBSCRIPTIONS = win.SUBSCRIPTIONS || []).push(callback);
  }

  it('should chain and execute dependencies in order', function* () {
    // Before runtime is installed.
    let progress = '';
    dep(function() {
      progress += '1';
    });
    dep(function() {
      progress += '2';
    });
    expect(progress).to.equal('');

    // Install runtime and schedule few more dependencies.
    try {
      installRuntime(win);
    } catch (e) {
      // Page doesn't have valid subscription and hence this function throws.
    }
    dep(function() {
      progress += '3';
    });
    dep(function() {
      progress += '4';
    });

    // Wait for ready signal.
    yield getRuntime().whenReady();
    expect(progress).to.equal('1234');

    // Few more.
    dep(function() {
      progress += '5';
    });
    dep(function() {
      progress += '6';
    });
    yield getRuntime().whenReady();
    expect(progress).to.equal('123456');
  });

  it('should reuse the same runtime on multiple runs', () => {
    try {
      installRuntime(win);
    } catch (e) {
      // Page doesn't have valid subscription and hence this function throws.
    }
    const runtime1 = getRuntime();
    installRuntime(win);
    expect(getRuntime()).to.equal(runtime1);
  });

  it('handles recursive calls after installation', function* () {
    try {
      installRuntime(win);
    } catch (e) {
      // Page doesn't have valid subscription and hence this function throws.
    }
    let progress = '';
    dep(() => {
      progress += '1';
      dep(() => {
        progress += '2';
        dep(() => {
          progress += '3';
        });
      });
    });
    yield getRuntime().whenReady();
    yield getRuntime().whenReady();
    yield getRuntime().whenReady();
    expect(progress).to.equal('123');
  });

  it('handles recursive calls before installation', function* () {
    let progress = '';
    dep(() => {
      progress += '1';
      dep(() => {
        progress += '2';
        dep(() => {
          progress += '3';
        });
      });
    });
    try {
      installRuntime(win);
    } catch (e) {
      // Page doesn't have valid subscription and hence this function throws.
    }
    yield getRuntime().whenReady();
    yield getRuntime().whenReady();
    yield getRuntime().whenReady();
    expect(progress).to.equal('123');
  });

  it('should implement all APIs', () => {
    installRuntime(win);
    return new Promise(resolve => {
      dep(resolve);
    }).then(subscriptions => {
      const names = Object.getOwnPropertyNames(Subscriptions.prototype);
      names.forEach(name => {
        if (name == 'constructor') {
          return;
        }
        expect(subscriptions).to.have.property(name);
      });
    });
  });
});


describes.realWin('Runtime', {}, env => {
  let win;
  let runtime;

  beforeEach(() => {
    win = env.win;
    runtime = new Runtime(win);
  });

  describe('startSubscriptionsFlowIfNeeded', () => {
    let startStub;

    beforeEach(() => {
      startStub = sandbox.stub(runtime, 'start');
    });

    it('should default to auto and start', () => {
      runtime.startSubscriptionsFlowIfNeeded();
      expect(startStub).to.be.calledOnce;
    });

    it('should not start when manual', () => {
      const doc = win.document;
      doc.head.appendChild(createElement(doc, 'meta', {
        name: 'subscriptions-control',
        content: 'manual',
      }));
      runtime.startSubscriptionsFlowIfNeeded();
      expect(startStub).to.not.be.called;
    });

    it('should start when auto', () => {
      const doc = win.document;
      doc.head.appendChild(createElement(doc, 'meta', {
        name: 'subscriptions-control',
        content: 'auto',
      }));
      runtime.startSubscriptionsFlowIfNeeded();
      expect(startStub).to.be.calledOnce;
    });
  });

  describe('initialization', () => {
    let config;
    let configPromise;
    let resolveStub;
    let eventManager;

    const event = {
      eventType: AnalyticsEvent.ACTION_OFFER_SELECTED,
      eventOriginator: EventOriginator.SWG_CLIENT,
      isFromUserAction: null,
      additionalParameters: null,
    };

    beforeEach(() => {
      config = new PageConfig('pub1', true);
      configPromise = Promise.resolve(config);
      resolveStub = sandbox.stub(
          PageConfigResolver.prototype,
          'resolveConfig',
          () => configPromise);
      eventManager = runtime.eventManager();
    });

    it('should initialize correctly with config lookup', () => {
      const p = runtime.configured_(true);
      expect(resolveStub).to.be.calledOnce;
      return p.then(cr => {
        expect(resolveStub).to.be.calledOnce;
        expect(cr.pageConfig()).to.equal(config);
      });
    });

    it('should initialize correctly with direct config, unlocked', () => {
      runtime.init('pub2');
      return runtime.configured_(true).then(cr => {
        expect(resolveStub).to.not.be.called;
        expect(cr.pageConfig()).to.not.equal(config);
        expect(cr.pageConfig().getPublicationId()).to.equal('pub2');
        expect(cr.pageConfig().isLocked()).to.be.false;
      });
    });

    it('should not force initialization without commit', () => {
      runtime.configured_(false);
      expect(resolveStub).to.not.be.called;
    });

    it('should initialize only once', () => {
      runtime.configured_(true);
      runtime.configured_(true);
      expect(resolveStub).to.be.calledOnce;
      expect(() => {
        runtime.init('pub2');
      }).to.throw(/already configured/);
    });

    it('should fail when config lookup fails', () => {
      configPromise = Promise.reject('config broken');
      return runtime.configured_(true).then(() => {
        throw new Error('must have failed');
      }, reason => {
        expect(() => {throw reason;}).to.throw(/config broken/);
      });
    });

    it('should propagate construction config', () => {
      sandbox.stub(ConfiguredRuntime.prototype, 'configure', () => {});
      runtime.configure({windowOpenMode: 'redirect'});
      runtime.init('pub2');
      return runtime.configured_(true).then(cr => {
        expect(cr.config().windowOpenMode).to.equal('redirect');
      });
    });

    it('should force redirect mode on Edge', () => {
      Object.defineProperty(win.navigator, 'userAgent', {
        value: EDGE_USER_AGENT,
      });
      sandbox.stub(ConfiguredRuntime.prototype, 'configure', () => {});
      runtime.init('pub2');
      return runtime.configured_(true).then(cr => {
        expect(cr.config().windowOpenMode).to.equal('redirect');
      });
    });

    it('should not return Propensity module when config not available', () => {
      configPromise = Promise.reject('config not available');
      return runtime.getPropensityModule().then(() => {
        throw new Error('must have failed');
      }, reason => {
        expect(() => {throw reason;}).to.throw(/config not available/);
      });
    });

    it('should not let event manager log until config available', function*() {
      let counter1 = 0;
      let counter2 = 0;

      eventManager.registerEventListener(() => counter1++);
      eventManager.logEvent(event);
      expect(counter1).to.equal(0);

      eventManager.registerEventListener(() => counter2++);
      eventManager.logEvent(event);
      expect(counter1).to.equal(0);
      expect(counter2).to.equal(0);

      runtime.configured_(true);

      yield eventManager.lastAction_;
      expect(counter1).to.equal(2);
      expect(counter2).to.equal(2);
    });

    it('should not log when config rejected', function*() {
      configPromise = Promise.reject('config not available');
      let counter1 = 0;

      eventManager.registerEventListener(() => counter1++);
      eventManager.logEvent(event);
      expect(counter1).to.equal(0);
      runtime.configured_(true);

      try {
        yield eventManager.lastAction_;
      } catch (e) {}
      expect(counter1).to.equal(0);
    });
  });

  describe('configured', () => {
    let config;
    let configureStub;
    let configuredRuntime;
    let configuredRuntimeMock;
    let analyticsMock;

    beforeEach(() => {
      config = new PageConfig('pub1');
      configuredRuntime = new ConfiguredRuntime(new GlobalDoc(win), config);
      configuredRuntimeMock = sandbox.mock(configuredRuntime);
      analyticsMock = sandbox.mock(configuredRuntime.analytics());
      configureStub = sandbox.stub(runtime, 'configured_',
          () => Promise.resolve(configuredRuntime));
    });

    afterEach(() => {
      configuredRuntimeMock.verify();
      analyticsMock.verify();
    });

    it('should delegate "configure"', () => {
      configuredRuntimeMock.expects('configure')
          .returns(Promise.resolve(11))
          .once();
      return runtime.configure().then(v => {
        expect(v).to.equal(11);  // Ensure that the result is propagated back.
      });
    });

    it('should delegate "start"', () => {
      configuredRuntimeMock.expects('start').once();
      return runtime.start().then(() => {
        expect(configureStub).to.be.calledOnce.calledWith(true);
      });
    });

    it('should delegate "getEntitlements"', () => {
      const ents = {};
      configuredRuntimeMock.expects('getEntitlements')
          .returns(Promise.resolve(ents));
      return runtime.getEntitlements().then(value => {
        expect(value).to.equal(ents);
        expect(configureStub).to.be.calledOnce.calledWith(true);
      });
    });

    it('should delegate "getEntitlements" with encryptedDocumentKey', () => {
      const ents = {};
      const encryptedDocumentKey = '{\"accessRequirements\": ' +
          '[\"norcal.com:premium\"], \"key\":\"aBcDef781-2-4/sjfdi\"}';
      configuredRuntimeMock.expects('getEntitlements')
          .returns(Promise.resolve(ents));
      return runtime.getEntitlements(encryptedDocumentKey).then(value => {
        expect(value).to.equal(ents);
        expect(configureStub).to.be.calledOnce.calledWith(true);
      });
    });

    it('should delegate "reset"', () => {
      configuredRuntimeMock.expects('reset').once();
      return runtime.reset().then(() => {
        expect(configureStub).to.be.calledOnce.calledWith(true);
      });
    });

    it('should delegate "clear"', () => {
      configuredRuntimeMock.expects('clear').once();
      return runtime.clear().then(() => {
        expect(configureStub).to.be.calledOnce.calledWith(true);
      });
    });

    it('should delegate "getOffers"', () => {
      configuredRuntimeMock.expects('getOffers').withExactArgs(undefined)
          .once();
      return runtime.getOffers().then(() => {
        expect(configureStub).to.be.calledOnce.calledWith(true);
      });
    });

    it('should delegate "getOffers" with options', () => {
      const opts = {productId: 'abc'};
      configuredRuntimeMock.expects('getOffers').withExactArgs(opts)
          .once();
      return runtime.getOffers(opts).then(() => {
        expect(configureStub).to.be.calledOnce.calledWith(true);
      });
    });

    it('should delegate "showOffers"', () => {
      configuredRuntimeMock.expects('showOffers')
          .withExactArgs(undefined)
          .once();
      return runtime.showOffers().then(() => {
        expect(configureStub).to.be.calledOnce.calledWith(true);
      });
    });

    it('should delegate "showOffers" with options', () => {
      const options = {list: 'other'};
      configuredRuntimeMock.expects('showOffers')
          .withExactArgs(options)
          .once();
      return runtime.showOffers(options).then(() => {
        expect(configureStub).to.be.calledOnce.calledWith(true);
      });
    });

    it('should delegate "showSubscribeOption"', () => {
      configuredRuntimeMock.expects('showSubscribeOption')
          .withExactArgs(undefined)
          .once();
      return runtime.showSubscribeOption().then(() => {
        expect(configureStub).to.be.calledOnce.calledWith(true);
      });
    });

    it('should delegate "showSubscribeOption" with options', () => {
      const options = {list: 'other'};
      configuredRuntimeMock.expects('showSubscribeOption')
          .withExactArgs(options)
          .once();
      return runtime.showSubscribeOption(options).then(() => {
        expect(configureStub).to.be.calledOnce.calledWith(true);
      });
    });

    it('should delegate "showAbbrvOffer"', () => {
      configuredRuntimeMock.expects('showAbbrvOffer')
          .withExactArgs(undefined)
          .once();
      return runtime.showAbbrvOffer().then(() => {
        expect(configureStub).to.be.calledOnce.calledWith(true);
      });
    });

    it('should delegate "showAbbrvOffer" with options', () => {
      const options = {list: 'other'};
      configuredRuntimeMock.expects('showAbbrvOffer')
          .withExactArgs(options)
          .once();
      return runtime.showAbbrvOffer(options).then(() => {
        expect(configureStub).to.be.calledOnce.calledWith(true);
      });
    });

    it('should delegate "subscribe"', () => {
      configuredRuntimeMock.expects('subscribe')
          .withExactArgs('sku1')
          .once();
      return runtime.subscribe('sku1').then(() => {
        expect(configureStub).to.be.calledOnce.calledWith(true);
      });
    });

    it('should delegate "completeDeferredAccountCreation"', () => {
      const request = {entitlements: 'ents'};
      const response = {};
      configuredRuntimeMock.expects('completeDeferredAccountCreation').once()
          .withExactArgs(request)
          .returns(Promise.resolve(response))
          .once();
      return runtime.completeDeferredAccountCreation(request)
          .then(result => {
            expect(configureStub).to.be.calledOnce.calledWith(true);
            expect(result).to.equal(response);
          });
    });

    it('should delegate "setOnEntitlementsResponse"', () => {
      const callback = function() {};
      configuredRuntimeMock.expects('setOnEntitlementsResponse')
          .withExactArgs(callback)
          .once();
      return runtime.setOnEntitlementsResponse(callback).then(() => {
        expect(configureStub).to.be.calledOnce.calledWith(false);
      });
    });

    it('should delegate "setOnNativeSubscribeRequest"', () => {
      const callback = function() {};
      configuredRuntimeMock.expects('setOnNativeSubscribeRequest')
          .withExactArgs(callback)
          .once();
      return runtime.setOnNativeSubscribeRequest(callback).then(() => {
        expect(configureStub).to.be.calledOnce.calledWith(false);
      });
    });

    it('should delegate "setOnSubscribeResponse"', () => {
      const callback = function() {};
      configuredRuntimeMock.expects('setOnSubscribeResponse')
          .withExactArgs(callback)
          .once();
      return runtime.setOnSubscribeResponse(callback).then(() => {
        expect(configureStub).to.be.calledOnce.calledWith(false);
      });
    });

    it('should delegate "setOnLoginRequest"', () => {
      const callback = function() {};
      configuredRuntimeMock.expects('setOnLoginRequest')
          .withExactArgs(callback)
          .once();
      return runtime.setOnLoginRequest(callback).then(() => {
        expect(configureStub).to.be.calledOnce.calledWith(false);
      });
    });

    it('should delegate "setOnLinkComplete"', () => {
      const callback = function() {};
      configuredRuntimeMock.expects('setOnLinkComplete')
          .withExactArgs(callback)
          .once();
      return runtime.setOnLinkComplete(callback).then(() => {
        expect(configureStub).to.be.calledOnce.calledWith(false);
      });
    });

    it('should delegate "setOnFlowStarted"', () => {
      const callback = function() {};
      configuredRuntimeMock.expects('setOnFlowStarted')
          .withExactArgs(callback)
          .once();
      return runtime.setOnFlowStarted(callback).then(() => {
        expect(configureStub).to.be.calledOnce.calledWith(false);
      });
    });

    it('should delegate "setOnFlowCanceled"', () => {
      const callback = function() {};
      configuredRuntimeMock.expects('setOnFlowCanceled')
          .withExactArgs(callback)
          .once();
      return runtime.setOnFlowCanceled(callback).then(() => {
        expect(configureStub).to.be.calledOnce.calledWith(false);
      });
    });

    it('should delegate "saveSubscription" with token', () => {
      const requestCallback = () => {
        return {token: 'test'};
      };
      configuredRuntimeMock.expects('saveSubscription').once()
          .withExactArgs(requestCallback).returns(Promise.resolve(true));
      return runtime.saveSubscription(requestCallback)
          .then(value => {
            expect(configureStub).to.be.calledOnce.calledWith(true);
            expect(value).to.be.true;
          });
    });

    it('should delegate "saveSubscription" with authCode', () => {
      const requestPromise = new Promise(resolve => {
        resolve({authCode: 'testCode'});
      });
      const requestCallback = () => requestPromise;
      configuredRuntimeMock.expects('saveSubscription').once()
          .withExactArgs(requestCallback).returns(Promise.resolve(true));
      return runtime.saveSubscription(requestCallback)
          .then(value => {
            expect(configureStub).to.be.calledOnce.calledWith(true);
            expect(value).to.be.true;
          });
    });

    it('should delegate "showLoginPrompt" and call the "start" method', () => {
      configuredRuntimeMock.expects('showLoginPrompt').once()
          .returns(Promise.resolve());

      return runtime.showLoginPrompt().then(() => {
        expect(configureStub).to.be.calledOnce;
      });
    });

    it('should directly call "createButton"', () => {
      const options = {};
      const callback = () => {};
      const button = win.document.createElement('button');
      const stub = sandbox.stub(runtime.buttonApi_, 'create', () => {
        return button;
      });
      const result = runtime.createButton(options, callback);
      expect(result).to.equal(button);
      expect(stub).to.be.calledOnce.calledWithExactly(options, callback);
    });

    it('should delegate "waitForSubscriptionLookup"', () => {
      configuredRuntimeMock.expects('waitForSubscriptionLookup').once()
          .returns(Promise.resolve());

      return runtime.waitForSubscriptionLookup().then(() => {
        expect(configureStub).to.be.calledOnce;
      });
    });

    it('should directly call "attachButton"', () => {
      const options = {};
      const callback = () => {};
      const button = win.document.createElement('button');
      const stub = sandbox.stub(runtime.buttonApi_, 'attach');
      runtime.attachButton(button, options, callback);
      expect(stub).to.be.calledOnce
          .calledWithExactly(button, options, callback);
    });

    it('should use default fetcher', () => {
      const ents = {};
      const xhrFetchStub = sandbox.stub(
          XhrFetcher.prototype,
          'fetchCredentialedJson',
          () => Promise.resolve(ents));
      return runtime.getEntitlements().then(() => {
        expect(xhrFetchStub).to.be.calledOnce;
      });
    });

    it('should override fetcher', () => {
      const ents = {};
      const otherFetcher = new Fetcher();
      const fetchStub = sandbox.stub(
          otherFetcher,
          'fetchCredentialedJson',
          () => Promise.resolve(ents));
      const xhrFetchStub = sandbox.stub(
          XhrFetcher.prototype,
          'fetchCredentialedJson',
          () => Promise.resolve(ents));
      runtime = new ConfiguredRuntime(new GlobalDoc(win), config, {
        fetcher: otherFetcher,
      });
      return runtime.getEntitlements().then(() => {
        expect(fetchStub).to.be.calledOnce;
        expect(xhrFetchStub).to.not.be.called;
      });
    });

    it('should return propensity module', () => {
      const propensity = new Propensity(win, config,
          configuredRuntime.eventManager());
      configuredRuntimeMock.expects('getPropensityModule')
          .once()
          .returns(propensity);
      return runtime.getPropensityModule()
          .then(propensityModule => {
            expect(configureStub).to.be.calledOnce.calledWith(true);
            expect(propensityModule).to.equal(propensity);
          });
    });
  });
});


describes.realWin('ConfiguredRuntime', {}, env => {
  let win;
  let config;
  let runtime;
  let entitlementsManagerMock;
  let dialogManagerMock;
  let analyticsMock;
  let jserrorMock;
  let activityResultCallbacks;
  let offersApiMock;
  let redirectErrorHandler;

  beforeEach(() => {
    win = env.win;
    activityResultCallbacks = {};
    redirectErrorHandler = null;
    sandbox.stub(ActivityPorts.prototype, 'onResult',
        function(requestId, callback) {
          if (activityResultCallbacks[requestId]) {
            throw new Error('duplicate');
          }
          activityResultCallbacks[requestId] = callback;
        });
    sandbox.stub(ActivityPorts.prototype, 'onRedirectError',
        function(handler) {
          redirectErrorHandler = handler;
        });
    config = new PageConfig('pub1:label1', true);
    runtime = new ConfiguredRuntime(win, config);
    entitlementsManagerMock = sandbox.mock(runtime.entitlementsManager_);
    dialogManagerMock = sandbox.mock(runtime.dialogManager_);
    analyticsMock = sandbox.mock(runtime.analytics());
    jserrorMock = sandbox.mock(runtime.jserror());
    offersApiMock = sandbox.mock(runtime.offersApi_);
  });

  afterEach(() => {
    dialogManagerMock.verify();
    analyticsMock.verify();
    jserrorMock.verify();
    entitlementsManagerMock.verify();
    offersApiMock.verify();
    setExperimentsStringForTesting('');
  });

  function returnActivity(requestId, code, opt_dataOrError, opt_origin) {
    const activityResult = new ActivityResult(code, opt_dataOrError,
        'POPUP', opt_origin || 'https://example.com', false, false);
    const activityResultPromise = Promise.resolve(activityResult);
    const promise = activityResultCallbacks[requestId]({
      acceptResult() {
        return activityResultPromise;
      },
    });
    return activityResultPromise.then(() => {
      // Skip microtask.
      return promise;
    });
  }

  describe('callbacks', () => {
    it('should trigger entitlements callback', () => {
      const promise = new Promise(resolve => {
        runtime.setOnEntitlementsResponse(resolve);
      });
      runtime.callbacks().triggerEntitlementsResponse(
          Promise.resolve(new Entitlements('', 'RaW', [], null, () => {})));
      return promise.then(result => {
        expect(result.raw).to.equal('RaW');
      });
    });

    it('should trigger native subscribe request', () => {
      const promise = new Promise(resolve => {
        runtime.setOnNativeSubscribeRequest(resolve);
      });
      runtime.callbacks().triggerSubscribeRequest();
      return promise;
    });

    it('should trigger subscribe response', () => {
      const promise = new Promise(resolve => {
        runtime.setOnSubscribeResponse(resolve);
      });
      runtime.callbacks().triggerSubscribeResponse(Promise.resolve(
          new SubscribeResponse('RaW')));
      return promise.then(result => {
        expect(result.raw).to.equal('RaW');
      });
    });

    it('should trigger login request', () => {
      const promise = new Promise(resolve => {
        runtime.setOnLoginRequest(resolve);
      });
      runtime.callbacks().triggerLoginRequest({linkRequested: true});
      return promise.then(result => {
        expect(result.linkRequested).to.be.true;
      });
    });

    it('should trigger link complete', () => {
      const promise = new Promise(resolve => {
        runtime.setOnLinkComplete(resolve);
      });
      runtime.callbacks().triggerLinkComplete();
      return promise;
    });

    it('should trigger flow started callback', () => {
      const promise = new Promise(resolve => {
        runtime.setOnFlowStarted(resolve);
      });
      runtime.callbacks().triggerFlowStarted('flow1', {a: 1});
      return promise.then(result => {
        expect(result).to.deep.equal({flow: 'flow1', data: {a: 1}});
      });
    });

    it('should trigger flow canceled callback', () => {
      const promise = new Promise(resolve => {
        runtime.setOnFlowCanceled(resolve);
      });
      runtime.callbacks().triggerFlowCanceled('flow1', {b: 2});
      return promise.then(result => {
        expect(result).to.deep.equal({flow: 'flow1', data: {b: 2}});
      });
    });
  });

  describe('config', () => {
    it('should disallow unknown properties', () => {
      expect(() => {
        runtime.configure({unknown: 1});
      }).to.throw(/Unknown config property/);
    });

    it('should configure windowOpenMode', () => {
      expect(runtime.config().windowOpenMode).to.equal('auto');
      runtime.configure({windowOpenMode: 'redirect'});
      expect(runtime.config().windowOpenMode).to.equal('redirect');
      runtime.configure({windowOpenMode: 'auto'});
      expect(runtime.config().windowOpenMode).to.equal('auto');
    });

    it('should configure analytics mode to track impressions', () => {
      expect(runtime.config().analyticsMode).to.equal(AnalyticsMode.DEFAULT);
      runtime.configure({analyticsMode: AnalyticsMode.IMPRESSIONS});
      expect(runtime.config().analyticsMode).to.equal(
          AnalyticsMode.IMPRESSIONS);
      runtime.configure({analyticsMode: AnalyticsMode.DEFAULT});
      expect(runtime.config().analyticsMode).to.equal(
          AnalyticsMode.DEFAULT);
    });

    it('should disallow unknown windowOpenMode values', () => {
      expect(() => {
        runtime.configure({windowOpenMode: 'unknown'});
      }).to.throw(/Unknown windowOpenMode/);
      // Value is unchanged.
      expect(runtime.config().windowOpenMode).to.equal('auto');
    });

    it('should set experiments', () => {
      runtime.configure({experiments: ['exp1', 'exp2']});
      expect(isExperimentOn(win, 'exp1')).to.be.true;
      expect(isExperimentOn(win, 'exp2')).to.be.true;
      expect(isExperimentOn(win, 'exp3')).to.be.false;
    });

    it('should set experiments after initialization', () => {
      expect(isExperimentOn(win, 'exp1')).to.be.false;
      expect(isExperimentOn(win, 'exp2')).to.be.false;
      expect(isExperimentOn(win, 'exp3')).to.be.false;

      runtime.configure({experiments: ['exp1', 'exp2']});
      expect(isExperimentOn(win, 'exp1')).to.be.true;
      expect(isExperimentOn(win, 'exp2')).to.be.true;
      expect(isExperimentOn(win, 'exp3')).to.be.false;
    });
  });

  it('should prefetch loading indicator', () => {
    const el = win.document.head.querySelector(
        'link[rel="preconnect prefetch"][href*="/loader.svg"]');
    expect(el).to.exist;
    expect(el.getAttribute('href')).to.equal('$assets$/loader.svg');
  });

  it('should prefetch payments', () => {
    const el = win.document.head.querySelector(
        'link[rel="preconnect prefetch"][href*="/pay?"]');
    expect(el).to.exist;
    expect(el.getAttribute('href')).to.equal('PAY_ORIGIN/gp/p/ui/pay?_=_');
  });

  it('should NOT inject button stylesheet', () => {
    const el = win.document.head.querySelector(
        'link[href*="swg-button.css"]');
    expect(el).to.not.exist;
  });

  it('should initialize deps', () => {
    expect(runtime.win()).to.equal(win);
    expect(runtime.doc().getWin()).to.equal(win);
    expect(runtime.doc().getRootNode()).to.equal(win.document);
    expect(runtime.pageConfig()).to.equal(config);
    expect(runtime.activities()).to.be.instanceof(ActivityPorts);
    expect(runtime.dialogManager()).to.be.instanceof(DialogManager);
    expect(runtime.dialogManager().doc_).to.equal(runtime.doc());
    expect(runtime.entitlementsManager().blockNextNotification_).to.be.false;
    expect(runtime.analytics()).to.be.instanceOf(AnalyticsService);
    expect(runtime.jserror()).to.be.instanceOf(JsError);
  });

  it('should report the redirect failure', () => {
    const error = new Error('intentional');
    analyticsMock.expects('addLabels')
        .withExactArgs(['redirect'])
        .once();
    analyticsMock.expects('logEvent')
        .withExactArgs(AnalyticsEvent.EVENT_PAYMENT_FAILED)
        .once();
    jserrorMock.expects('error')
        .withExactArgs('Redirect error', error)
        .once();
    redirectErrorHandler(error);
  });

  it('should reset entitlements', () => {
    dialogManagerMock.expects('completeAll').once();
    entitlementsManagerMock.expects('reset').once();
    runtime.reset();
  });

  it('should clear entitlements', () => {
    dialogManagerMock.expects('completeAll').once();
    entitlementsManagerMock.expects('clear').once();
    runtime.clear();
  });

  it('should not start entitlements flow without product', () => {
    sandbox.stub(config, 'getProductId', () => null);
    entitlementsManagerMock.expects('getEntitlements').never();
    const triggerStub = sandbox.stub(runtime.callbacks(),
        'triggerEntitlementsResponse');
    return runtime.start().then(() => {
      expect(triggerStub).to.not.be.called;
    });
  });

  it('should not start entitlements flow for unlocked', () => {
    sandbox.stub(config, 'isLocked', () => false);
    entitlementsManagerMock.expects('getEntitlements').never();
    const triggerStub = sandbox.stub(runtime.callbacks(),
        'triggerEntitlementsResponse');
    return runtime.start().then(() => {
      expect(triggerStub).to.not.be.called;
    });
  });

  it('should start entitlements flow with success', () => {
    const entitlements = new Entitlements(
        'service', 'raw',
        [new Entitlement('', ['product1'], 'token1')],
        'product1',
        () => {});
    entitlementsManagerMock.expects('getEntitlements')
        .withExactArgs(undefined)
        .returns(Promise.resolve(entitlements))
        .once();
    return runtime.start();
  });

  it('should start entitlements flow with failure', () => {
    const error = new Error('broken');
    entitlementsManagerMock.expects('getEntitlements')
        .withExactArgs(undefined)
        .returns(Promise.reject(error))
        .once();
    return runtime.start();
  });

  it('should call offers API w/o productId', () => {
    const p = Promise.resolve();
    offersApiMock.expects('getOffers')
        .withExactArgs(undefined)
        .returns(p)
        .twice();
    expect(runtime.getOffers()).to.equal(p);
    expect(runtime.getOffers({})).to.equal(p);
  });

  it('should call offers API with productId', () => {
    const p = Promise.resolve();
    offersApiMock.expects('getOffers')
        .withExactArgs('p1')
        .returns(p)
        .once();
    expect(runtime.getOffers({productId: 'p1'})).to.equal(p);
  });

  it('should start "completeDeferredAccountCreation"', () => {
    const ents = {};
    const request = {entitlements: ents};
    const resp = {};
    let flow;
    const startStub = sandbox.stub(
        DeferredAccountFlow.prototype,
        'start',
        function() {
          flow = this;
          return Promise.resolve(resp);
        });
    return runtime.completeDeferredAccountCreation(request).then(result => {
      expect(startStub).to.be.calledOnce.calledWithExactly();
      expect(result).to.equal(resp);
      expect(flow.options_.entitlements).to.equal(ents);
    });
  });

  it('should call "showOffers"', () => {
    let offersFlow;
    sandbox.stub(OffersFlow.prototype, 'start', function() {
      offersFlow = this;
      return new Promise(() => {});
    });
    runtime.showOffers();
    return runtime.documentParsed_.then(() => {
      expect(offersFlow.activityIframeView_.args_['list']).to.equal('default');
    });
  });

  it('should call "showOffers" with options', () => {
    let offersFlow;
    sandbox.stub(OffersFlow.prototype, 'start', function() {
      offersFlow = this;
      return new Promise(() => {});
    });
    runtime.showOffers({list: 'other'});
    return runtime.documentParsed_.then(() => {
      expect(offersFlow.activityIframeView_.args_['list']).to.equal('other');
    });
  });

  it('should call "showAbbrvOffer"', () => {
    let offersFlow;
    sandbox.stub(AbbrvOfferFlow.prototype, 'start', function() {
      offersFlow = this;
      return new Promise(() => {});
    });
    runtime.showAbbrvOffer();
    return runtime.documentParsed_.then(() => {
      expect(offersFlow.options_).to.deep.equal({});
    });
  });

  it('should call "showAbbrvOffer" with options', () => {
    let offersFlow;
    sandbox.stub(AbbrvOfferFlow.prototype, 'start', function() {
      offersFlow = this;
      return new Promise(() => {});
    });
    runtime.showAbbrvOffer({list: 'other'});
    return runtime.documentParsed_.then(() => {
      expect(offersFlow.options_).to.deep.equal({list: 'other'});
    });
  });

  it('should call "showSubscribeOption"', () => {
    let offersFlow;
    sandbox.stub(SubscribeOptionFlow.prototype, 'start', function() {
      offersFlow = this;
      return new Promise(() => {});
    });
    runtime.showSubscribeOption();
    return runtime.documentParsed_.then(() => {
      expect(offersFlow.options_).to.be.undefined;
    });
  });

  it('should call "showSubscribeOption" with options', () => {
    let offersFlow;
    sandbox.stub(SubscribeOptionFlow.prototype, 'start', function() {
      offersFlow = this;
      return new Promise(() => {});
    });
    runtime.showSubscribeOption({list: 'other'});
    return runtime.documentParsed_.then(() => {
      expect(offersFlow.options_).to.deep.equal({list: 'other'});
    });
  });

  it('should call "showContributionOptions" with options', () => {
    setExperiment(win, ExperimentFlags.CONTRIBUTIONS, true);
    let contributionFlow;
    sandbox.stub(ContributionsFlow.prototype, 'start', function() {
      contributionFlow = this;
      return new Promise(() => {});
    });
    runtime.showContributionOptions({list: 'other', skus: ['sku1', 'sku2']});
    return runtime.documentParsed_.then(() => {
      expect(contributionFlow.options_).to.deep
          .equal({list: 'other', skus: ['sku1', 'sku2']});
    });
  });

  it('should start LinkbackFlow', () => {
    const startStub = sandbox.stub(
        LinkbackFlow.prototype,
        'start',
        () => Promise.resolve());
    return runtime.linkAccount().then(() => {
      expect(startStub).to.be.calledOnce;
    });
  });

  it('should configure and start LinkCompleteFlow for swg-link', () => {
    expect(activityResultCallbacks['swg-link']).to.exist;
    const startStub = sandbox.stub(
        LinkCompleteFlow.prototype,
        'start',
        () => Promise.resolve());
    return returnActivity('swg-link', ActivityResultCode.OK, {},
        location.origin)
        // Succeeds or fails is not important for this test.
        .catch(() => {})
        .then(() => {
          expect(startStub).to.be.calledOnce;
        });
  });

  it('should start PayStartFlow for subscription', () => {
    let flowInstance;
    const startStub = sandbox.stub(
        PayStartFlow.prototype,
        'start',
        function() {
          flowInstance = this;
          return Promise.resolve();
        });
    return runtime.subscribe('sku1').then(() => {
      expect(startStub).to.be.calledOnce;
      expect(flowInstance.subscriptionRequest_.skuId).to.equal('sku1');
      expect(flowInstance.productType_).to.equal(ProductType.SUBSCRIPTION);
    });
  });

  it('should start PayStartFlow for replaceSubscription ' +
  '(no proration mode)', () => {
    setExperiment(win, ExperimentFlags.REPLACE_SUBSCRIPTION, true);
    let flowInstance;
    const startStub = sandbox.stub(
        PayStartFlow.prototype,
        'start',
        function() {
          flowInstance = this;
          return Promise.resolve();
        });
    return runtime.subscribe({skuId: 'newSku', oldSkuId: 'oldSku'}).then(() => {
      expect(startStub).to.be.calledOnce;
      expect(flowInstance.subscriptionRequest_.skuId).to.equal('newSku');
      expect(flowInstance.subscriptionRequest_.oldSkuId).to.equal('oldSku');
      expect(flowInstance.subscriptionRequest_.ReplaceSkuProrationMode)
          .to.be.undefined;
    });
  });

  it('should start PayStartFlow for replaceSubscription', () => {
    setExperiment(win, ExperimentFlags.REPLACE_SUBSCRIPTION, true);
    let flowInstance;
    const startStub = sandbox.stub(
        PayStartFlow.prototype,
        'start',
        function() {
          flowInstance = this;
          return Promise.resolve();
        });
    return runtime.subscribe({skuId: 'newSku', oldSkuId: 'oldSku',
      replaceSkuProrationMode: ReplaceSkuProrationMode
          .IMMEDIATE_WITH_TIME_PRORATION}).then(() => {
            expect(startStub).to.be.calledOnce;
            expect(flowInstance.subscriptionRequest_.skuId).to.equal(
                'newSku');
            expect(flowInstance.subscriptionRequest_.oldSkuId).to.equal(
                'oldSku');
            expect(flowInstance.subscriptionRequest_
                .replaceSkuProrationMode).to.equal(
                ReplaceSkuProrationMode.IMMEDIATE_WITH_TIME_PRORATION);
          });
  });

  it('should configure and start PayCompleteFlow', () => {
    expect(activityResultCallbacks['swg-pay']).to.exist;
    const stub = sandbox.stub(
        runtime.callbacks(),
        'triggerSubscribeResponse');
    return returnActivity('swg-pay', ActivityResultCode.OK)
        // Succeeds or fails is not important for this test.
        .catch(() => {})
        .then(() => {
          expect(stub).to.be.calledOnce;
        });
  });

  it('should start PayStartFlow for contribution', () => {
    setExperiment(win, ExperimentFlags.CONTRIBUTIONS, true);
    let flowInstance;
    const startStub = sandbox.stub(
        PayStartFlow.prototype,
        'start',
        function() {
          flowInstance = this;
          return Promise.resolve();
        });
    return runtime.contribute('sku1').then(() => {
      expect(startStub).to.be.calledOnce;
      expect(flowInstance.subscriptionRequest_.skuId).to.equal('sku1');
      expect(flowInstance.productType_).to.equal(ProductType.UI_CONTRIBUTION);
    });
  });

  it('should start saveSubscriptionFlow with callback for token', () => {
    let linkSaveFlow;
    const newPromise = new Promise(() => {});
    sandbox.stub(LinkSaveFlow.prototype, 'start', function() {
      linkSaveFlow = this;
      return newPromise;
    });
    const requestPromise = new Promise(resolve => {
      resolve({token: 'test'});
    });
    const resultPromise = runtime.saveSubscription(() => requestPromise);
    return runtime.documentParsed_.then(() => {
      expect(linkSaveFlow.callback_()).to.equal.requestPromise;
      return linkSaveFlow.callback_().then(request => {
        expect(request).to.deep.equal({token: 'test'});
      });
    });
    expect(resultPromise).to.deep.equal(newPromise);
  });

  it('should start saveSubscriptionFlow with callback for authcode', () => {
    let linkSaveFlow;
    const newPromise = new Promise(() => {});
    sandbox.stub(LinkSaveFlow.prototype, 'start', function() {
      linkSaveFlow = this;
      return newPromise;
    });
    runtime.saveSubscription(() => {
      return {authCode: 'testCode'};
    });
    return runtime.documentParsed_.then(() => {
      expect(linkSaveFlow.callback_()).to.deep.equal({authCode: 'testCode'});
    });
  });

  it('should start LoginPromptApi', () => {
    const startStub = sandbox.stub(
        LoginPromptApi.prototype,
        'start',
        () => Promise.resolve());
    return runtime.showLoginPrompt().then(() => {
      expect(startStub).to.be.calledOnce;
    });
  });

  it('should start LoginNotificationApi', () => {
    const startStub = sandbox.stub(
        LoginNotificationApi.prototype,
        'start',
        () => Promise.resolve());
    return runtime.showLoginNotification().then(() => {
      expect(startStub).to.be.calledOnce;
    });
  });

  it('should directly call "createButton"', () => {
    const options = {};
    const callback = () => {};
    const button = win.document.createElement('button');
    const stub = sandbox.stub(runtime.buttonApi_, 'create', () => {
      return button;
    });
    const result = runtime.createButton(options, callback);
    expect(result).to.equal(button);
    expect(stub).to.be.calledOnce.calledWithExactly(options, callback);
  });

  it('should start WaitForSubscriptionLookupApi', () => {
    const accountResult = 'account result';
    const accountPromise = Promise.resolve(accountResult);
    const startSpy = sandbox.spy(
        WaitForSubscriptionLookupApi.prototype,
        'start');
    return runtime.waitForSubscriptionLookup(accountPromise).then(
        result => {
          expect(startSpy).to.be.calledOnce;
          expect(result).to.equal(accountResult);
        });
  });

  it('should directly call "attachButton"', () => {
    const options = {};
    const callback = () => {};
    const button = win.document.createElement('button');
    const stub = sandbox.stub(runtime.buttonApi_, 'attach');
    runtime.attachButton(button, options, callback);
    expect(stub).to.be.calledOnce
        .calledWithExactly(button, options, callback);
  });

  it('should invoke propensity APIs', () => {
    const propensityResponse = {
      header: {ok: true},
      body: {result: 42},
    };
    const sendSubscriptionStateStub = sandbox.stub(
        Propensity.prototype,
        'sendSubscriptionState');
    const eventStub = sandbox.stub(
        Propensity.prototype,
        'sendEvent');
    const getPropensityStub = sandbox.stub(
        Propensity.prototype,
        'getPropensity',
        () => Promise.resolve(propensityResponse));
    return runtime.getPropensityModule().then(propensity => {
      expect(propensity).to.not.be.null;
      propensity.sendSubscriptionState('unknown');
      const event = {
        name: 'ad_shown',
        active: false,
        data: {
          campaign: 'fall',
        },
      };
      propensity.sendEvent(event);
      expect(sendSubscriptionStateStub).to.be.calledWithExactly('unknown');
      expect(eventStub).to.be.calledWithExactly(event);
      return propensity.getPropensity().then(score => {
        expect(score).to.not.be.null;
        expect(score.header).to.not.be.null;
        expect(score.header.ok).to.be.true;
        expect(score.body).to.not.be.null;
        expect(score.body.result).to.equal(42);
        expect(getPropensityStub).to.be.calledOnce;
      });
    });
  });

  it('should return events manager', () => {
    expect(runtime.eventManager() instanceof ClientEventManager).to.be.true;
  });
});<|MERGE_RESOLUTION|>--- conflicted
+++ resolved
@@ -23,14 +23,10 @@
   ActivityResult,
   ActivityResultCode,
 } from 'web-activities/activity-ports';
-<<<<<<< HEAD
 import {
   ActivityPorts,
 } from '../components/activities';
-import {AnalyticsEvent} from '../proto/api_messages';
-=======
 import {AnalyticsEvent, EventOriginator} from '../proto/api_messages';
->>>>>>> 5e5c3c00
 import {AnalyticsService} from './analytics-service';
 import {
   ConfiguredRuntime,
