--- conflicted
+++ resolved
@@ -1419,13 +1419,10 @@
 
   it('should invoke propensity APIs', () => {
     setExperiment(win, ExperimentFlags.PROPENSITY, true);
-<<<<<<< HEAD
-=======
     const propensityResponse = {
       header: {ok: true},
       body: {result: 42},
     };
->>>>>>> 62732ab5
     const sendSubscriptionStateStub = sandbox.stub(
         Propensity.prototype,
         'sendSubscriptionState');
@@ -1435,21 +1432,6 @@
     const getPropensityStub = sandbox.stub(
         Propensity.prototype,
         'getPropensity',
-<<<<<<< HEAD
-        () => {
-          return Promise.resolve({score: 42});
-        });
-    const propensity = runtime.getPropensityModule();
-    expect(propensity).to.not.be.null;
-    propensity.sendSubscriptionState('na');
-    propensity.sendEvent('expired');
-    propensity.getPropensity().then(result => {
-      expect(result.score).to.equal(42);
-    });
-    expect(sendSubscriptionStateStub).to.be.calledWithExactly('na');
-    expect(eventStub).to.be.calledWithExactly('expired');
-    expect(getPropensityStub).to.be.calledOnce;
-=======
         () => Promise.resolve(propensityResponse));
     return runtime.getPropensityModule().then(propensity => {
       expect(propensity).to.not.be.null;
@@ -1466,6 +1448,5 @@
         expect(getPropensityStub).to.be.calledOnce;
       });
     });
->>>>>>> 62732ab5
   });
 });