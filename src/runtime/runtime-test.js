/**
 * Copyright 2018 The Subscribe with Google Authors. All Rights Reserved.
 *
 * Licensed under the Apache License, Version 2.0 (the "License");
 * you may not use this file except in compliance with the License.
 * You may obtain a copy of the License at
 *
 *      http://www.apache.org/licenses/LICENSE-2.0
 *
 * Unless required by applicable law or agreed to in writing, software
 * distributed under the License is distributed on an "AS-IS" BASIS,
 * WITHOUT WARRANTIES OR CONDITIONS OF ANY KIND, either express or implied.
 * See the License for the specific language governing permissions and
 * limitations under the License.
 */

import {
  AbbrvOfferFlow,
  OffersFlow,
  SubscribeOptionFlow,
} from './offers-flow';
import {
  ActivityPorts,
  ActivityResult,
  ActivityResultCode,
} from 'web-activities/activity-ports';
import {
  ConfiguredRuntime,
  Runtime,
  installRuntime,
  getRuntime,
} from './runtime';
import {DialogManager} from '../components/dialog-manager';
import {Entitlement, Entitlements} from '../api/entitlements';
import {Fetcher, XhrFetcher} from './fetcher';
import {GlobalDoc} from '../model/doc';
import {
  LinkCompleteFlow,
  LinkbackFlow,
  LinkSaveFlow,
} from './link-accounts-flow';
import {PageConfig} from '../model/page-config';
import {PageConfigResolver} from '../model/page-config-resolver';
import {
  PayStartFlow,
} from './pay-flow';
import {SubscribeResponse} from '../api/subscribe-response';
import {Subscriptions} from '../api/subscriptions';
import {createElement} from '../utils/dom';


describes.realWin('installRuntime', {}, env => {
  let win;

  beforeEach(() => {
    win = env.win;
  });

  function dep(callback) {
    (win.SWG = win.SWG || []).push(callback);
  }

  it('should chain and execute dependencies in order', function* () {
    // Before runtime is installed.
    let progress = '';
    dep(function() {
      progress += '1';
    });
    dep(function() {
      progress += '2';
    });
    expect(progress).to.equal('');

    // Install runtime and schedule few more dependencies.
    try {
      installRuntime(win);
    } catch (e) {
      // Page doesn't have valid subscription and hence this function throws.
    }
    dep(function() {
      progress += '3';
    });
    dep(function() {
      progress += '4';
    });

    // Wait for ready signal.
    yield getRuntime().whenReady();
    expect(progress).to.equal('1234');

    // Few more.
    dep(function() {
      progress += '5';
    });
    dep(function() {
      progress += '6';
    });
    yield getRuntime().whenReady();
    expect(progress).to.equal('123456');
  });

  it('should reuse the same runtime on multiple runs', () => {
    try {
      installRuntime(win);
    } catch (e) {
      // Page doesn't have valid subscription and hence this function throws.
    }
    const runtime1 = getRuntime();
    installRuntime(win);
    expect(getRuntime()).to.equal(runtime1);
  });

  it('should implement Subscriptions interface', () => {
    const promise = new Promise(resolve => {
      dep(resolve);
    });
    installRuntime(win);
    return promise.then(subscriptions => {
      for (const k in Subscriptions.prototype) {
        expect(subscriptions).to.contain(k);
      }
    });
  });

  it('handles recursive calls after installation', function* () {
    try {
      installRuntime(win);
    } catch (e) {
      // Page doesn't have valid subscription and hence this function throws.
    }
    let progress = '';
    dep(() => {
      progress += '1';
      dep(() => {
        progress += '2';
        dep(() => {
          progress += '3';
        });
      });
    });
    yield getRuntime().whenReady();
    yield getRuntime().whenReady();
    yield getRuntime().whenReady();
    expect(progress).to.equal('123');
  });

  it('handles recursive calls before installation', function* () {
    let progress = '';
    dep(() => {
      progress += '1';
      dep(() => {
        progress += '2';
        dep(() => {
          progress += '3';
        });
      });
    });
    try {
      installRuntime(win);
    } catch (e) {
      // Page doesn't have valid subscription and hence this function throws.
    }
    yield getRuntime().whenReady();
    yield getRuntime().whenReady();
    yield getRuntime().whenReady();
    expect(progress).to.equal('123');
  });

  it('should implement all APIs', () => {
    installRuntime(win);
    return new Promise(resolve => {
      dep(resolve);
    }).then(subscriptions => {
      const names = Object.getOwnPropertyNames(Subscriptions.prototype);
      names.forEach(name => {
        if (name == 'constructor') {
          return;
        }
        expect(subscriptions).to.have.property(name);
      });
    });
  });
});


describes.realWin('installRuntime legacy', {}, env => {
  let win;

  beforeEach(() => {
    win = env.win;
  });

  function dep(callback) {
    (win.SUBSCRIPTIONS = win.SUBSCRIPTIONS || []).push(callback);
  }

  it('should chain and execute dependencies in order', function* () {
    // Before runtime is installed.
    let progress = '';
    dep(function() {
      progress += '1';
    });
    dep(function() {
      progress += '2';
    });
    expect(progress).to.equal('');

    // Install runtime and schedule few more dependencies.
    try {
      installRuntime(win);
    } catch (e) {
      // Page doesn't have valid subscription and hence this function throws.
    }
    dep(function() {
      progress += '3';
    });
    dep(function() {
      progress += '4';
    });

    // Wait for ready signal.
    yield getRuntime().whenReady();
    expect(progress).to.equal('1234');

    // Few more.
    dep(function() {
      progress += '5';
    });
    dep(function() {
      progress += '6';
    });
    yield getRuntime().whenReady();
    expect(progress).to.equal('123456');
  });

  it('should reuse the same runtime on multiple runs', () => {
    try {
      installRuntime(win);
    } catch (e) {
      // Page doesn't have valid subscription and hence this function throws.
    }
    const runtime1 = getRuntime();
    installRuntime(win);
    expect(getRuntime()).to.equal(runtime1);
  });

  it('handles recursive calls after installation', function* () {
    try {
      installRuntime(win);
    } catch (e) {
      // Page doesn't have valid subscription and hence this function throws.
    }
    let progress = '';
    dep(() => {
      progress += '1';
      dep(() => {
        progress += '2';
        dep(() => {
          progress += '3';
        });
      });
    });
    yield getRuntime().whenReady();
    yield getRuntime().whenReady();
    yield getRuntime().whenReady();
    expect(progress).to.equal('123');
  });

  it('handles recursive calls before installation', function* () {
    let progress = '';
    dep(() => {
      progress += '1';
      dep(() => {
        progress += '2';
        dep(() => {
          progress += '3';
        });
      });
    });
    try {
      installRuntime(win);
    } catch (e) {
      // Page doesn't have valid subscription and hence this function throws.
    }
    yield getRuntime().whenReady();
    yield getRuntime().whenReady();
    yield getRuntime().whenReady();
    expect(progress).to.equal('123');
  });

  it('should implement all APIs', () => {
    installRuntime(win);
    return new Promise(resolve => {
      dep(resolve);
    }).then(subscriptions => {
      const names = Object.getOwnPropertyNames(Subscriptions.prototype);
      names.forEach(name => {
        if (name == 'constructor') {
          return;
        }
        expect(subscriptions).to.have.property(name);
      });
    });
  });
});


describes.realWin('Runtime', {}, env => {
  let win;
  let runtime;

  beforeEach(() => {
    win = env.win;
    runtime = new Runtime(win);
  });

  describe('startSubscriptionsFlowIfNeeded', () => {
    let startStub;

    beforeEach(() => {
      startStub = sandbox.stub(runtime, 'start');
    });

    it('should default to auto and start', () => {
      runtime.startSubscriptionsFlowIfNeeded();
      expect(startStub).to.be.calledOnce;
    });

    it('should not start when manual', () => {
      const doc = win.document;
      doc.head.appendChild(createElement(doc, 'meta', {
        name: 'subscriptions-control',
        content: 'manual',
      }));
      runtime.startSubscriptionsFlowIfNeeded();
      expect(startStub).to.not.be.called;
    });

    it('should start when auto', () => {
      const doc = win.document;
      doc.head.appendChild(createElement(doc, 'meta', {
        name: 'subscriptions-control',
        content: 'auto',
      }));
      runtime.startSubscriptionsFlowIfNeeded();
      expect(startStub).to.be.calledOnce;
    });
  });

  describe('initialization', () => {
    let config;
    let configPromise;
    let resolveStub;

    beforeEach(() => {
      config = new PageConfig('pub1', true);
      configPromise = Promise.resolve(config);
      resolveStub = sandbox.stub(
          PageConfigResolver.prototype,
          'resolveConfig',
          () => configPromise);
    });

    it('should initialize correctly with config lookup', () => {
      const p = runtime.configured_(true);
      expect(resolveStub).to.be.calledOnce;
      return p.then(cr => {
        expect(resolveStub).to.be.calledOnce;
        expect(cr.pageConfig()).to.equal(config);
      });
    });

    it('should initialize correctly with direct config, unlocked', () => {
      runtime.init('pub2');
      return runtime.configured_(true).then(cr => {
        expect(resolveStub).to.not.be.called;
        expect(cr.pageConfig()).to.not.equal(config);
        expect(cr.pageConfig().getPublicationId()).to.equal('pub2');
        expect(cr.pageConfig().isLocked()).to.be.false;
      });
    });

    it('should not force initialization without commit', () => {
      runtime.configured_(false);
      expect(resolveStub).to.not.be.called;
    });

    it('should initialize only once', () => {
      runtime.configured_(true);
      runtime.configured_(true);
      expect(resolveStub).to.be.calledOnce;
      expect(() => {
        runtime.init('pub2');
      }).to.throw(/already configured/);
    });

    it('should fail when config lookup fails', () => {
      configPromise = Promise.reject('config broken');
      return runtime.configured_(true).then(() => {
        throw new Error('must have failed');
      }, reason => {
        expect(() => {throw reason;}).to.throw(/config broken/);
      });
    });
  });

  describe('configured', () => {
    let config;
    let configureStub;
    let configuredRuntime;
    let configuredRuntimeMock;

    beforeEach(() => {
      config = new PageConfig('pub1');
      configuredRuntime = new ConfiguredRuntime(new GlobalDoc(win), config);
      configuredRuntimeMock = sandbox.mock(configuredRuntime);
      configureStub = sandbox.stub(runtime, 'configured_',
          () => Promise.resolve(configuredRuntime));
    });

    afterEach(() => {
      configuredRuntimeMock.verify();
    });

    it('should should delegate "start"', () => {
      configuredRuntimeMock.expects('start').once();
      return runtime.start().then(() => {
        expect(configureStub).to.be.calledOnce.calledWith(true);
      });
    });

    it('should should delegate "getEntitlements"', () => {
      const ents = {};
      configuredRuntimeMock.expects('getEntitlements')
          .returns(Promise.resolve(ents));
      return runtime.getEntitlements().then(value => {
        expect(value).to.equal(ents);
        expect(configureStub).to.be.calledOnce.calledWith(true);
      });
    });

    it('should should delegate "reset"', () => {
      configuredRuntimeMock.expects('reset').once();
      return runtime.reset().then(() => {
        expect(configureStub).to.be.calledOnce.calledWith(true);
      });
    });

    it('should should delegate "getOffers"', () => {
      configuredRuntimeMock.expects('getOffers').withExactArgs(undefined)
          .once();
      return runtime.getOffers().then(() => {
        expect(configureStub).to.be.calledOnce.calledWith(true);
      });
    });

    it('should should delegate "getOffers" with options', () => {
      const opts = {productId: 'abc'};
      configuredRuntimeMock.expects('getOffers').withExactArgs(opts)
          .once();
      return runtime.getOffers(opts).then(() => {
        expect(configureStub).to.be.calledOnce.calledWith(true);
      });
    });

    it('should should delegate "showOffers"', () => {
      configuredRuntimeMock.expects('showOffers')
          .withExactArgs(undefined)
          .once();
      return runtime.showOffers().then(() => {
        expect(configureStub).to.be.calledOnce.calledWith(true);
      });
    });

    it('should should delegate "showOffers" with options', () => {
      const options = {list: 'other'};
      configuredRuntimeMock.expects('showOffers')
          .withExactArgs(options)
          .once();
      return runtime.showOffers(options).then(() => {
        expect(configureStub).to.be.calledOnce.calledWith(true);
      });
    });

    it('should should delegate "showSubscribeOption"', () => {
      configuredRuntimeMock.expects('showSubscribeOption')
          .withExactArgs(undefined)
          .once();
      return runtime.showSubscribeOption().then(() => {
        expect(configureStub).to.be.calledOnce.calledWith(true);
      });
    });

    it('should should delegate "showSubscribeOption" with options', () => {
      const options = {list: 'other'};
      configuredRuntimeMock.expects('showSubscribeOption')
          .withExactArgs(options)
          .once();
      return runtime.showSubscribeOption(options).then(() => {
        expect(configureStub).to.be.calledOnce.calledWith(true);
      });
    });

    it('should delegate "showAbbrvOffer"', () => {
      configuredRuntimeMock.expects('showAbbrvOffer')
          .withExactArgs(undefined)
          .once();
      return runtime.showAbbrvOffer().then(() => {
        expect(configureStub).to.be.calledOnce.calledWith(true);
      });
    });

    it('should delegate "showAbbrvOffer" with options', () => {
      const options = {list: 'other'};
      configuredRuntimeMock.expects('showAbbrvOffer')
          .withExactArgs(options)
          .once();
      return runtime.showAbbrvOffer(options).then(() => {
        expect(configureStub).to.be.calledOnce.calledWith(true);
      });
    });

    it('should should delegate "subscribe"', () => {
      configuredRuntimeMock.expects('subscribe')
          .withExactArgs('sku1')
          .once();
      return runtime.subscribe('sku1').then(() => {
        expect(configureStub).to.be.calledOnce.calledWith(true);
      });
    });

    it('should should delegate "completeDeferredAccountCreation"', () => {
      const request = {entitlements: 'ents'};
      const response = {};
      configuredRuntimeMock.expects('completeDeferredAccountCreation').once()
          .withExactArgs(request)
          .returns(Promise.resolve(response))
          .once();
      return runtime.completeDeferredAccountCreation(request)
          .then(result => {
            expect(configureStub).to.be.calledOnce.calledWith(true);
            expect(result).to.equal(response);
          });
    });

    it('should should delegate "setOnEntitlementsResponse"', () => {
      const callback = function() {};
      configuredRuntimeMock.expects('setOnEntitlementsResponse')
          .withExactArgs(callback)
          .once();
      return runtime.setOnEntitlementsResponse(callback).then(() => {
        expect(configureStub).to.be.calledOnce.calledWith(false);
      });
    });

    it('should should delegate "setOnNativeSubscribeRequest"', () => {
      const callback = function() {};
      configuredRuntimeMock.expects('setOnNativeSubscribeRequest')
          .withExactArgs(callback)
          .once();
      return runtime.setOnNativeSubscribeRequest(callback).then(() => {
        expect(configureStub).to.be.calledOnce.calledWith(false);
      });
    });

    it('should should delegate "setOnSubscribeResponse"', () => {
      const callback = function() {};
      configuredRuntimeMock.expects('setOnSubscribeResponse')
          .withExactArgs(callback)
          .once();
      return runtime.setOnSubscribeResponse(callback).then(() => {
        expect(configureStub).to.be.calledOnce.calledWith(false);
      });
    });

    it('should should delegate "setOnLoginRequest"', () => {
      const callback = function() {};
      configuredRuntimeMock.expects('setOnLoginRequest')
          .withExactArgs(callback)
          .once();
      return runtime.setOnLoginRequest(callback).then(() => {
        expect(configureStub).to.be.calledOnce.calledWith(false);
      });
    });

    it('should should delegate "setOnLinkComplete"', () => {
      const callback = function() {};
      configuredRuntimeMock.expects('setOnLinkComplete')
          .withExactArgs(callback)
          .once();
      return runtime.setOnLinkComplete(callback).then(() => {
        expect(configureStub).to.be.calledOnce.calledWith(false);
      });
    });

    it('should should delegate "setOnFlowStarted"', () => {
      const callback = function() {};
      configuredRuntimeMock.expects('setOnFlowStarted')
          .withExactArgs(callback)
          .once();
      return runtime.setOnFlowStarted(callback).then(() => {
        expect(configureStub).to.be.calledOnce.calledWith(false);
      });
    });

    it('should should delegate "setOnFlowCanceled"', () => {
      const callback = function() {};
      configuredRuntimeMock.expects('setOnFlowCanceled')
          .withExactArgs(callback)
          .once();
      return runtime.setOnFlowCanceled(callback).then(() => {
        expect(configureStub).to.be.calledOnce.calledWith(false);
      });
    });

    it('should should delegate "saveSubscricption" with token', () => {
      const newPromise = new Promise(() => {});
      configuredRuntimeMock.expects('saveSubscription').once()
          .withExactArgs({token: 'test'}).returns(newPromise);
      const resultPromise = runtime.saveSubscription({token: 'test'})
          .then(() => {
            expect(configureStub).to.be.calledOnce.calledWith(true);
            expect(resultPromise).to.deep.equal(newPromise);
          });
      return resultPromise;
    });

    it('should should delegate "saveSubscricption" with authCode', () => {
      const newPromise = new Promise(() => {});
      configuredRuntimeMock.expects('saveSubscription').once()
          .withExactArgs({authCode: 'testCode'}).returns(newPromise);
      const resultPromise = runtime.saveSubscription({authCode: 'testCode'})
          .then(() => {
            expect(configureStub).to.be.calledOnce.calledWith(true);
            expect(resultPromise).to.deep.equal(newPromise);
          });
      return resultPromise;
    });

    it('should directly call "createButton"', () => {
      const options = {};
      const callback = () => {};
      const button = win.document.createElement('button');
      const stub = sandbox.stub(runtime.buttonApi_, 'create', () => {
        return button;
      });
      const result = runtime.createButton(options, callback);
      expect(result).to.equal(button);
      expect(stub).to.be.calledOnce.calledWithExactly(options, callback);
    });

    it('should directly call "attachButton"', () => {
      const options = {};
      const callback = () => {};
      const button = win.document.createElement('button');
      const stub = sandbox.stub(runtime.buttonApi_, 'attach');
      runtime.attachButton(button, options, callback);
      expect(stub).to.be.calledOnce
          .calledWithExactly(button, options, callback);
    });

    it('should use default fetcher', () => {
      const ents = {};
      const xhrFetchStub = sandbox.stub(
          XhrFetcher.prototype,
          'fetchCredentialedJson',
          () => Promise.resolve(ents));
      return runtime.getEntitlements().then(() => {
        expect(xhrFetchStub).to.be.calledOnce;
      });
    });

    it('should override fetcher', () => {
      const ents = {};
      const otherFetcher = new Fetcher();
      const fetchStub = sandbox.stub(
          otherFetcher,
          'fetchCredentialedJson',
          () => Promise.resolve(ents));
      const xhrFetchStub = sandbox.stub(
          XhrFetcher.prototype,
          'fetchCredentialedJson',
          () => Promise.resolve(ents));
      runtime = new ConfiguredRuntime(new GlobalDoc(win), config, {
        fetcher: otherFetcher,
      });
      return runtime.getEntitlements().then(() => {
        expect(fetchStub).to.be.calledOnce;
        expect(xhrFetchStub).to.not.be.called;
      });
    });
  });
});


describes.realWin('ConfiguredRuntime', {}, env => {
  let win;
  let config;
  let runtime;
  let entitlementsManagerMock;
  let dialogManagerMock;
  let activityResultCallbacks;
  let offersApiMock;

  beforeEach(() => {
    win = env.win;
    activityResultCallbacks = {};
    sandbox.stub(ActivityPorts.prototype, 'onResult',
        function(requestId, callback) {
          if (activityResultCallbacks[requestId]) {
            throw new Error('duplicate');
          }
          activityResultCallbacks[requestId] = callback;
        });
    config = new PageConfig('pub1:label1', true);
    runtime = new ConfiguredRuntime(win, config);
    entitlementsManagerMock = sandbox.mock(runtime.entitlementsManager_);
    dialogManagerMock = sandbox.mock(runtime.dialogManager_);
    offersApiMock = sandbox.mock(runtime.offersApi_);
  });

  afterEach(() => {
    dialogManagerMock.verify();
    entitlementsManagerMock.verify();
    offersApiMock.verify();
  });

  function returnActivity(requestId, code, opt_dataOrError, opt_origin) {
    const activityResult = new ActivityResult(code, opt_dataOrError,
        'POPUP', opt_origin || 'https://example.com', false, false);
    const activityResultPromise = Promise.resolve(activityResult);
    const promise = activityResultCallbacks[requestId]({
      acceptResult() {
        return activityResultPromise;
      },
    });
    return activityResultPromise.then(() => {
      // Skip microtask.
      return promise;
    });
  }

  describe('callbacks', () => {
    it('should trigger entitlements callback', () => {
      const promise = new Promise(resolve => {
        runtime.setOnEntitlementsResponse(resolve);
      });
      runtime.callbacks().triggerEntitlementsResponse(
          Promise.resolve(new Entitlements('', 'RaW', [], null, () => {})));
      return promise.then(result => {
        expect(result.raw).to.equal('RaW');
      });
    });

    it('should trigger native subscribe request', () => {
      const promise = new Promise(resolve => {
        runtime.setOnNativeSubscribeRequest(resolve);
      });
      runtime.callbacks().triggerSubscribeRequest();
      return promise;
    });

    it('should trigger subscribe response', () => {
      const promise = new Promise(resolve => {
        runtime.setOnSubscribeResponse(resolve);
      });
      runtime.callbacks().triggerSubscribeResponse(Promise.resolve(
          new SubscribeResponse('RaW')));
      return promise.then(result => {
        expect(result.raw).to.equal('RaW');
      });
    });

    it('should trigger login request', () => {
      const promise = new Promise(resolve => {
        runtime.setOnLoginRequest(resolve);
      });
      runtime.callbacks().triggerLoginRequest({linkRequested: true});
      return promise.then(result => {
        expect(result.linkRequested).to.be.true;
      });
    });

    it('should trigger link complete', () => {
      const promise = new Promise(resolve => {
        runtime.setOnLinkComplete(resolve);
      });
      runtime.callbacks().triggerLinkComplete();
      return promise;
    });

    it('should trigger flow started callback', () => {
      const promise = new Promise(resolve => {
        runtime.setOnFlowStarted(resolve);
      });
      runtime.callbacks().triggerFlowStarted('flow1', {a: 1});
      return promise.then(result => {
        expect(result).to.deep.equal({flow: 'flow1', data: {a: 1}});
      });
    });

    it('should trigger flow canceled callback', () => {
      const promise = new Promise(resolve => {
        runtime.setOnFlowCanceled(resolve);
      });
      runtime.callbacks().triggerFlowCanceled('flow1', {b: 2});
      return promise.then(result => {
        expect(result).to.deep.equal({flow: 'flow1', data: {b: 2}});
      });
    });
  });

  it('should prefetch payments', () => {
    const el = win.document.head.querySelector(
        'link[rel="preconnect prefetch"][href*="/pay?"]');
    expect(el).to.exist;
    expect(el.getAttribute('href')).to.equal('PAY_ORIGIN/gp/p/ui/pay?_=_');
  });

  it('should inject button stylesheet', () => {
    const el = win.document.head.querySelector(
        'link[href*="swg-button.css"]');
    expect(el).to.exist;
    expect(el.getAttribute('href'))
        .to.equal('https://news.google.com/swg/js/v1/swg-button.css');
  });

  it('should should initialize deps', () => {
    expect(runtime.win()).to.equal(win);
    expect(runtime.doc().getWin()).to.equal(win);
    expect(runtime.doc().getRootNode()).to.equal(win.document);
    expect(runtime.pageConfig()).to.equal(config);
    expect(runtime.activities()).to.be.instanceof(ActivityPorts);
    expect(runtime.dialogManager()).to.be.instanceof(DialogManager);
    expect(runtime.dialogManager().doc_).to.equal(runtime.doc());
    expect(runtime.entitlementsManager().blockNextNotification_).to.be.false;
  });

  it('should reset entitlements', () => {
    dialogManagerMock.expects('completeAll').once();
    entitlementsManagerMock.expects('reset').once();
    runtime.reset();
  });

  it('should not start entitlements flow without product', () => {
    sandbox.stub(config, 'getProductId', () => null);
    entitlementsManagerMock.expects('getEntitlements').never();
    const triggerStub = sandbox.stub(runtime.callbacks(),
        'triggerEntitlementsResponse');
    return runtime.start().then(() => {
      expect(triggerStub).to.not.be.called;
    });
  });

  it('should not start entitlements flow for unlocked', () => {
    sandbox.stub(config, 'isLocked', () => false);
    entitlementsManagerMock.expects('getEntitlements').never();
    const triggerStub = sandbox.stub(runtime.callbacks(),
        'triggerEntitlementsResponse');
    return runtime.start().then(() => {
      expect(triggerStub).to.not.be.called;
    });
  });

  it('should start entitlements flow with success', () => {
    const entitlements = new Entitlements(
        'service', 'raw',
        [new Entitlement('', ['product1'], 'token1')],
        'product1',
        () => {});
    entitlementsManagerMock.expects('getEntitlements')
        .withExactArgs()
        .returns(Promise.resolve(entitlements))
        .once();
    return runtime.start();
  });

  it('should start entitlements flow with failure', () => {
    const error = new Error('broken');
    entitlementsManagerMock.expects('getEntitlements')
        .withExactArgs()
        .returns(Promise.reject(error))
        .once();
    return runtime.start();
  });

  it('should call offers API w/o productId', () => {
    const p = Promise.resolve();
    offersApiMock.expects('getOffers')
        .withExactArgs(undefined)
        .returns(p)
        .twice();
    expect(runtime.getOffers()).to.equal(p);
    expect(runtime.getOffers({})).to.equal(p);
  });

  it('should call offers API with productId', () => {
    const p = Promise.resolve();
    offersApiMock.expects('getOffers')
        .withExactArgs('p1')
        .returns(p)
        .once();
    expect(runtime.getOffers({productId: 'p1'})).to.equal(p);
  });

  it('should start "completeDeferredAccountCreation"', () => {
    const request = {entitlements: 'ents'};
    return runtime.completeDeferredAccountCreation(request).then(result => {
      expect(result.entitlements).to.equal(request.entitlements);
      expect(result.userData.email).to.equal('fake_user@example.com');
      return result.complete();
    });
  });

  it('should call "showOffers"', () => {
    let offersFlow;
    sandbox.stub(OffersFlow.prototype, 'start', function() {
      offersFlow = this;
      return new Promise(() => {});
    });
    runtime.showOffers();
    return runtime.documentParsed_.then(() => {
      expect(offersFlow.activityIframeView_.args_['list']).to.equal('default');
    });
  });

  it('should call "showOffers" with options', () => {
    let offersFlow;
    sandbox.stub(OffersFlow.prototype, 'start', function() {
      offersFlow = this;
      return new Promise(() => {});
    });
    runtime.showOffers({list: 'other'});
    return runtime.documentParsed_.then(() => {
      expect(offersFlow.activityIframeView_.args_['list']).to.equal('other');
    });
  });

  it('should call "showAbbrvOffer"', () => {
    let offersFlow;
    sandbox.stub(AbbrvOfferFlow.prototype, 'start', function() {
      offersFlow = this;
      return new Promise(() => {});
    });
    runtime.showAbbrvOffer();
    return runtime.documentParsed_.then(() => {
      expect(offersFlow.options_).to.deep.equal({});
    });
  });

  it('should call "showAbbrvOffer" with options', () => {
    let offersFlow;
    sandbox.stub(AbbrvOfferFlow.prototype, 'start', function() {
      offersFlow = this;
      return new Promise(() => {});
    });
    runtime.showAbbrvOffer({list: 'other'});
    return runtime.documentParsed_.then(() => {
      expect(offersFlow.options_).to.deep.equal({list: 'other'});
    });
  });

  it('should call "showSubscribeOption"', () => {
    let offersFlow;
    sandbox.stub(SubscribeOptionFlow.prototype, 'start', function() {
      offersFlow = this;
      return new Promise(() => {});
    });
    runtime.showSubscribeOption();
    return runtime.documentParsed_.then(() => {
      expect(offersFlow.options_).to.be.undefined;
    });
  });

  it('should call "showSubscribeOption" with options', () => {
    let offersFlow;
    sandbox.stub(SubscribeOptionFlow.prototype, 'start', function() {
      offersFlow = this;
      return new Promise(() => {});
    });
    runtime.showSubscribeOption({list: 'other'});
    return runtime.documentParsed_.then(() => {
      expect(offersFlow.options_).to.deep.equal({list: 'other'});
    });
  });

  it('should start LinkbackFlow', () => {
    const startStub = sandbox.stub(
        LinkbackFlow.prototype,
        'start',
        () => Promise.resolve());
    return runtime.linkAccount().then(() => {
      expect(startStub).to.be.calledOnce;
    });
  });

  it('should configure and start LinkCompleteFlow for swg-link', () => {
    expect(activityResultCallbacks['swg-link']).to.exist;
    const startStub = sandbox.stub(
        LinkCompleteFlow.prototype,
        'start',
        () => Promise.resolve());
    return returnActivity('swg-link', ActivityResultCode.OK, {},
        location.origin)
        // Succeeds or fails is not important for this test.
        .catch(() => {})
        .then(() => {
          expect(startStub).to.be.calledOnce;
        });
  });

  it('should start saveSubscriptionFlow', () => {
    let linkSaveFlow;
    const newPromise = new Promise(() => {});
    sandbox.stub(LinkSaveFlow.prototype, 'start', function() {
      linkSaveFlow = this;
      return newPromise;
    });
    const resultPromise = runtime.saveSubscription({token: 'test'});
    return runtime.documentParsed_.then(() => {
      expect(linkSaveFlow.saveSubscriptionRequest_['token'])
          .to.deep.equal('test');
      expect(resultPromise).to.deep.equal(newPromise);
    });
  });

  it('should start PayStartFlow', () => {
    let flowInstance;
    const startStub = sandbox.stub(
        PayStartFlow.prototype,
        'start',
        function() {
          flowInstance = this;
          return Promise.resolve();
        });
    return runtime.subscribe('sku1').then(() => {
      expect(startStub).to.be.calledOnce;
      expect(flowInstance.sku_).to.equal('sku1');
    });
  });

  it('should configure and start PayCompleteFlow', () => {
    expect(activityResultCallbacks['swg-pay']).to.exist;
    const stub = sandbox.stub(
        runtime.callbacks(),
        'triggerSubscribeResponse');
    return returnActivity('swg-pay', ActivityResultCode.OK)
        // Succeeds or fails is not important for this test.
        .catch(() => {})
        .then(() => {
          expect(stub).to.be.calledOnce;
        });
  });

<<<<<<< HEAD
  describe('callbacks', () => {
    it('should trigger entitlements callback', () => {
      const promise = new Promise(resolve => {
        runtime.setOnEntitlementsResponse(resolve);
      });
      runtime.callbacks().triggerEntitlementsResponse(
          Promise.resolve(new Entitlements('', 'RaW', [], null, () => {})));
      return promise.then(result => {
        expect(result.raw).to.equal('RaW');
      });
    });

    it('should trigger native subscribe request', () => {
      const promise = new Promise(resolve => {
        runtime.setOnNativeSubscribeRequest(resolve);
      });
      runtime.callbacks().triggerSubscribeRequest();
      return promise;
    });

    it('should trigger subscribe response', () => {
      const promise = new Promise(resolve => {
        runtime.setOnSubscribeResponse(resolve);
      });
      runtime.callbacks().triggerSubscribeResponse(Promise.resolve(
          new SubscribeResponse('RaW')));
      return promise.then(result => {
        expect(result.raw).to.equal('RaW');
      });
    });

    it('should trigger login request', () => {
      const promise = new Promise(resolve => {
        runtime.setOnLoginRequest(resolve);
      });
      runtime.callbacks().triggerLoginRequest({linkRequested: true});
      return promise.then(result => {
        expect(result.linkRequested).to.be.true;
      });
    });

    it('should trigger link complete', () => {
      const promise = new Promise(resolve => {
        runtime.setOnLinkComplete(resolve);
      });
      runtime.callbacks().triggerLinkComplete();
      return promise;
    });

    it('should trigger flow started callback', () => {
      const promise = new Promise(resolve => {
        runtime.setOnFlowStarted(resolve);
      });
      runtime.callbacks().triggerFlowStarted('flow1', {a: 1});
      return promise.then(result => {
        expect(result).to.deep.equal({flow: 'flow1', data: {a: 1}});
      });
    });

    it('should trigger flow canceled callback', () => {
      const promise = new Promise(resolve => {
        runtime.setOnFlowCanceled(resolve);
      });
      runtime.callbacks().triggerFlowCanceled('flow1', {b: 2});
      return promise.then(result => {
        expect(result).to.deep.equal({flow: 'flow1', data: {b: 2}});
      });
    });

    it('should start saveSubscriptionFlow with token', () => {
      let linkSaveFlow;
      const newPromise = new Promise(() => {});
      sandbox.stub(LinkSaveFlow.prototype, 'start', function() {
        linkSaveFlow = this;
        return newPromise;
      });
      const resultPromise = runtime.saveSubscription({token: 'test'});
      return runtime.documentParsed_.then(() => {
        expect(linkSaveFlow.request_['token'])
            .to.deep.equal('test');
        expect(resultPromise).to.deep.equal(newPromise);
      });
    });

    it('should start saveSubscriptionFlow with authCode', () => {
      let linkSaveFlow;
      const newPromise = new Promise(() => {});
      sandbox.stub(LinkSaveFlow.prototype, 'start', function() {
        linkSaveFlow = this;
        return newPromise;
      });
      const resultPromise = runtime.saveSubscription({authCode: 'testCode'});
      return runtime.documentParsed_.then(() => {
        expect(linkSaveFlow.request_['authCode'])
            .to.deep.equal('testCode');
        expect(resultPromise).to.deep.equal(newPromise);
      });
    });

    it('should directly call "createButton"', () => {
      const options = {};
      const callback = () => {};
      const button = win.document.createElement('button');
      const stub = sandbox.stub(runtime.buttonApi_, 'create', () => {
        return button;
      });
      const result = runtime.createButton(options, callback);
      expect(result).to.equal(button);
      expect(stub).to.be.calledOnce.calledWithExactly(options, callback);
=======
  it('should directly call "createButton"', () => {
    const options = {};
    const callback = () => {};
    const button = win.document.createElement('button');
    const stub = sandbox.stub(runtime.buttonApi_, 'create', () => {
      return button;
>>>>>>> b2fcc562
    });
    const result = runtime.createButton(options, callback);
    expect(result).to.equal(button);
    expect(stub).to.be.calledOnce.calledWithExactly(options, callback);
  });

  it('should directly call "attachButton"', () => {
    const options = {};
    const callback = () => {};
    const button = win.document.createElement('button');
    const stub = sandbox.stub(runtime.buttonApi_, 'attach');
    runtime.attachButton(button, options, callback);
    expect(stub).to.be.calledOnce
        .calledWithExactly(button, options, callback);
  });
});<|MERGE_RESOLUTION|>--- conflicted
+++ resolved
@@ -1052,124 +1052,42 @@
         });
   });
 
-<<<<<<< HEAD
-  describe('callbacks', () => {
-    it('should trigger entitlements callback', () => {
-      const promise = new Promise(resolve => {
-        runtime.setOnEntitlementsResponse(resolve);
-      });
-      runtime.callbacks().triggerEntitlementsResponse(
-          Promise.resolve(new Entitlements('', 'RaW', [], null, () => {})));
-      return promise.then(result => {
-        expect(result.raw).to.equal('RaW');
-      });
-    });
-
-    it('should trigger native subscribe request', () => {
-      const promise = new Promise(resolve => {
-        runtime.setOnNativeSubscribeRequest(resolve);
-      });
-      runtime.callbacks().triggerSubscribeRequest();
-      return promise;
-    });
-
-    it('should trigger subscribe response', () => {
-      const promise = new Promise(resolve => {
-        runtime.setOnSubscribeResponse(resolve);
-      });
-      runtime.callbacks().triggerSubscribeResponse(Promise.resolve(
-          new SubscribeResponse('RaW')));
-      return promise.then(result => {
-        expect(result.raw).to.equal('RaW');
-      });
-    });
-
-    it('should trigger login request', () => {
-      const promise = new Promise(resolve => {
-        runtime.setOnLoginRequest(resolve);
-      });
-      runtime.callbacks().triggerLoginRequest({linkRequested: true});
-      return promise.then(result => {
-        expect(result.linkRequested).to.be.true;
-      });
-    });
-
-    it('should trigger link complete', () => {
-      const promise = new Promise(resolve => {
-        runtime.setOnLinkComplete(resolve);
-      });
-      runtime.callbacks().triggerLinkComplete();
-      return promise;
-    });
-
-    it('should trigger flow started callback', () => {
-      const promise = new Promise(resolve => {
-        runtime.setOnFlowStarted(resolve);
-      });
-      runtime.callbacks().triggerFlowStarted('flow1', {a: 1});
-      return promise.then(result => {
-        expect(result).to.deep.equal({flow: 'flow1', data: {a: 1}});
-      });
-    });
-
-    it('should trigger flow canceled callback', () => {
-      const promise = new Promise(resolve => {
-        runtime.setOnFlowCanceled(resolve);
-      });
-      runtime.callbacks().triggerFlowCanceled('flow1', {b: 2});
-      return promise.then(result => {
-        expect(result).to.deep.equal({flow: 'flow1', data: {b: 2}});
-      });
-    });
-
-    it('should start saveSubscriptionFlow with token', () => {
-      let linkSaveFlow;
-      const newPromise = new Promise(() => {});
-      sandbox.stub(LinkSaveFlow.prototype, 'start', function() {
-        linkSaveFlow = this;
-        return newPromise;
-      });
-      const resultPromise = runtime.saveSubscription({token: 'test'});
-      return runtime.documentParsed_.then(() => {
-        expect(linkSaveFlow.request_['token'])
-            .to.deep.equal('test');
-        expect(resultPromise).to.deep.equal(newPromise);
-      });
-    });
-
-    it('should start saveSubscriptionFlow with authCode', () => {
-      let linkSaveFlow;
-      const newPromise = new Promise(() => {});
-      sandbox.stub(LinkSaveFlow.prototype, 'start', function() {
-        linkSaveFlow = this;
-        return newPromise;
-      });
-      const resultPromise = runtime.saveSubscription({authCode: 'testCode'});
-      return runtime.documentParsed_.then(() => {
-        expect(linkSaveFlow.request_['authCode'])
-            .to.deep.equal('testCode');
-        expect(resultPromise).to.deep.equal(newPromise);
-      });
-    });
-
-    it('should directly call "createButton"', () => {
-      const options = {};
-      const callback = () => {};
-      const button = win.document.createElement('button');
-      const stub = sandbox.stub(runtime.buttonApi_, 'create', () => {
-        return button;
-      });
-      const result = runtime.createButton(options, callback);
-      expect(result).to.equal(button);
-      expect(stub).to.be.calledOnce.calledWithExactly(options, callback);
-=======
+  it('should start saveSubscriptionFlow with token', () => {
+    let linkSaveFlow;
+    const newPromise = new Promise(() => {});
+    sandbox.stub(LinkSaveFlow.prototype, 'start', function() {
+      linkSaveFlow = this;
+      return newPromise;
+    });
+    const resultPromise = runtime.saveSubscription({token: 'test'});
+    return runtime.documentParsed_.then(() => {
+      expect(linkSaveFlow.request_['token'])
+          .to.deep.equal('test');
+      expect(resultPromise).to.deep.equal(newPromise);
+    });
+  });
+
+  it('should start saveSubscriptionFlow with authCode', () => {
+    let linkSaveFlow;
+    const newPromise = new Promise(() => {});
+    sandbox.stub(LinkSaveFlow.prototype, 'start', function() {
+      linkSaveFlow = this;
+      return newPromise;
+    });
+    const resultPromise = runtime.saveSubscription({authCode: 'testCode'});
+    return runtime.documentParsed_.then(() => {
+      expect(linkSaveFlow.request_['authCode'])
+          .to.deep.equal('testCode');
+      expect(resultPromise).to.deep.equal(newPromise);
+    });
+  });
+
   it('should directly call "createButton"', () => {
     const options = {};
     const callback = () => {};
     const button = win.document.createElement('button');
     const stub = sandbox.stub(runtime.buttonApi_, 'create', () => {
       return button;
->>>>>>> b2fcc562
     });
     const result = runtime.createButton(options, callback);
     expect(result).to.equal(button);
