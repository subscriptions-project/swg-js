--- conflicted
+++ resolved
@@ -579,7 +579,6 @@
       });
     });
 
-<<<<<<< HEAD
     it('should should delegate "setOnFlowStarted"', () => {
       const callback = function() {};
       configuredRuntimeMock.expects('setOnFlowStarted')
@@ -598,7 +597,8 @@
       return runtime.setOnFlowCanceled(callback).then(() => {
         expect(configureStub).to.be.calledOnce.calledWith(false);
       });
-=======
+    });
+
     it('should should delegate "saveSubscricption"', () => {
       const newPromise = new Promise(() => {});
       configuredRuntimeMock.expects('saveSubscription').once()
@@ -609,7 +609,6 @@
             expect(resultPromise).to.deep.equal(newPromise);
           });
       return resultPromise;
->>>>>>> d211f90a
     });
 
     it('should use default fetcher', () => {
@@ -952,7 +951,6 @@
       return promise;
     });
 
-<<<<<<< HEAD
     it('should trigger flow started callback', () => {
       const promise = new Promise(resolve => {
         runtime.setOnFlowStarted(resolve);
@@ -970,7 +968,9 @@
       runtime.callbacks().triggerFlowCanceled('flow1');
       return promise.then(result => {
         expect(result).to.deep.equal({flow: 'flow1'});
-=======
+      });
+    });
+
     it('should start saveSubscriptionFlow', () => {
       let linkSaveFlow;
       const newPromise = new Promise(() => {});
@@ -983,7 +983,6 @@
         expect(linkSaveFlow.saveSubscriptionRequest_['token'])
             .to.deep.equal('test');
         expect(resultPromise).to.deep.equal(newPromise);
->>>>>>> d211f90a
       });
     });
   });
