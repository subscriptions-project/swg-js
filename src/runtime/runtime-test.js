/**
 * Copyright 2018 The Subscribe with Google Authors. All Rights Reserved.
 *
 * Licensed under the Apache License, Version 2.0 (the "License");
 * you may not use this file except in compliance with the License.
 * You may obtain a copy of the License at
 *
 *      http://www.apache.org/licenses/LICENSE-2.0
 *
 * Unless required by applicable law or agreed to in writing, software
 * distributed under the License is distributed on an "AS-IS" BASIS,
 * WITHOUT WARRANTIES OR CONDITIONS OF ANY KIND, either express or implied.
 * See the License for the specific language governing permissions and
 * limitations under the License.
 */

import {
  AbbrvOfferFlow,
  OffersFlow,
  SubscribeOptionFlow,
} from './offers-flow';
import {
  ActivityPorts,
  ActivityResult,
  ActivityResultCode,
} from 'web-activities/activity-ports';
import {
  ConfiguredRuntime,
  Runtime,
  installRuntime,
  getRuntime,
} from './runtime';
import {DialogManager} from '../components/dialog-manager';
import {Entitlement, Entitlements} from '../api/entitlements';
import {Fetcher, XhrFetcher} from './fetcher';
import {GlobalDoc} from '../model/doc';
import {
  LinkCompleteFlow,
  LinkbackFlow,
  LinkSaveFlow,
} from './link-accounts-flow';
import {PageConfig} from '../model/page-config';
import {PageConfigResolver} from '../model/page-config-resolver';
import {
  PayStartFlow,
} from './pay-flow';
import {SubscribeResponse} from '../api/subscribe-response';
import {Subscriptions} from '../api/subscriptions';
import {createElement} from '../utils/dom';


describes.realWin('installRuntime', {}, env => {
  let win;

  beforeEach(() => {
    win = env.win;
  });

  function dep(callback) {
    (win.SWG = win.SWG || []).push(callback);
  }

  it('should chain and execute dependencies in order', function* () {
    // Before runtime is installed.
    let progress = '';
    dep(function() {
      progress += '1';
    });
    dep(function() {
      progress += '2';
    });
    expect(progress).to.equal('');

    // Install runtime and schedule few more dependencies.
    try {
      installRuntime(win);
    } catch (e) {
      // Page doesn't have valid subscription and hence this function throws.
    }
    dep(function() {
      progress += '3';
    });
    dep(function() {
      progress += '4';
    });

    // Wait for ready signal.
    yield getRuntime().whenReady();
    expect(progress).to.equal('1234');

    // Few more.
    dep(function() {
      progress += '5';
    });
    dep(function() {
      progress += '6';
    });
    yield getRuntime().whenReady();
    expect(progress).to.equal('123456');
  });

  it('should reuse the same runtime on multiple runs', () => {
    try {
      installRuntime(win);
    } catch (e) {
      // Page doesn't have valid subscription and hence this function throws.
    }
    const runtime1 = getRuntime();
    installRuntime(win);
    expect(getRuntime()).to.equal(runtime1);
  });

  it('should implement Subscriptions interface', () => {
    const promise = new Promise(resolve => {
      dep(resolve);
    });
    installRuntime(win);
    return promise.then(subscriptions => {
      for (const k in Subscriptions.prototype) {
        expect(subscriptions).to.contain(k);
      }
    });
  });

  it('handles recursive calls after installation', function* () {
    try {
      installRuntime(win);
    } catch (e) {
      // Page doesn't have valid subscription and hence this function throws.
    }
    let progress = '';
    dep(() => {
      progress += '1';
      dep(() => {
        progress += '2';
        dep(() => {
          progress += '3';
        });
      });
    });
    yield getRuntime().whenReady();
    yield getRuntime().whenReady();
    yield getRuntime().whenReady();
    expect(progress).to.equal('123');
  });

  it('handles recursive calls before installation', function* () {
    let progress = '';
    dep(() => {
      progress += '1';
      dep(() => {
        progress += '2';
        dep(() => {
          progress += '3';
        });
      });
    });
    try {
      installRuntime(win);
    } catch (e) {
      // Page doesn't have valid subscription and hence this function throws.
    }
    yield getRuntime().whenReady();
    yield getRuntime().whenReady();
    yield getRuntime().whenReady();
    expect(progress).to.equal('123');
  });

  it('should implement all APIs', () => {
    installRuntime(win);
    return new Promise(resolve => {
      dep(resolve);
    }).then(subscriptions => {
      const names = Object.getOwnPropertyNames(Subscriptions.prototype);
      names.forEach(name => {
        if (name == 'constructor') {
          return;
        }
        expect(subscriptions).to.have.property(name);
      });
    });
  });
});


describes.realWin('installRuntime legacy', {}, env => {
  let win;

  beforeEach(() => {
    win = env.win;
  });

  function dep(callback) {
    (win.SUBSCRIPTIONS = win.SUBSCRIPTIONS || []).push(callback);
  }

  it('should chain and execute dependencies in order', function* () {
    // Before runtime is installed.
    let progress = '';
    dep(function() {
      progress += '1';
    });
    dep(function() {
      progress += '2';
    });
    expect(progress).to.equal('');

    // Install runtime and schedule few more dependencies.
    try {
      installRuntime(win);
    } catch (e) {
      // Page doesn't have valid subscription and hence this function throws.
    }
    dep(function() {
      progress += '3';
    });
    dep(function() {
      progress += '4';
    });

    // Wait for ready signal.
    yield getRuntime().whenReady();
    expect(progress).to.equal('1234');

    // Few more.
    dep(function() {
      progress += '5';
    });
    dep(function() {
      progress += '6';
    });
    yield getRuntime().whenReady();
    expect(progress).to.equal('123456');
  });

  it('should reuse the same runtime on multiple runs', () => {
    try {
      installRuntime(win);
    } catch (e) {
      // Page doesn't have valid subscription and hence this function throws.
    }
    const runtime1 = getRuntime();
    installRuntime(win);
    expect(getRuntime()).to.equal(runtime1);
  });

  it('handles recursive calls after installation', function* () {
    try {
      installRuntime(win);
    } catch (e) {
      // Page doesn't have valid subscription and hence this function throws.
    }
    let progress = '';
    dep(() => {
      progress += '1';
      dep(() => {
        progress += '2';
        dep(() => {
          progress += '3';
        });
      });
    });
    yield getRuntime().whenReady();
    yield getRuntime().whenReady();
    yield getRuntime().whenReady();
    expect(progress).to.equal('123');
  });

  it('handles recursive calls before installation', function* () {
    let progress = '';
    dep(() => {
      progress += '1';
      dep(() => {
        progress += '2';
        dep(() => {
          progress += '3';
        });
      });
    });
    try {
      installRuntime(win);
    } catch (e) {
      // Page doesn't have valid subscription and hence this function throws.
    }
    yield getRuntime().whenReady();
    yield getRuntime().whenReady();
    yield getRuntime().whenReady();
    expect(progress).to.equal('123');
  });

  it('should implement all APIs', () => {
    installRuntime(win);
    return new Promise(resolve => {
      dep(resolve);
    }).then(subscriptions => {
      const names = Object.getOwnPropertyNames(Subscriptions.prototype);
      names.forEach(name => {
        if (name == 'constructor') {
          return;
        }
        expect(subscriptions).to.have.property(name);
      });
    });
  });
});


describes.realWin('Runtime', {}, env => {
  let win;
  let runtime;

  beforeEach(() => {
    win = env.win;
    runtime = new Runtime(win);
  });

  describe('startSubscriptionsFlowIfNeeded', () => {
    let startStub;

    beforeEach(() => {
      startStub = sandbox.stub(runtime, 'start');
    });

    it('should default to auto and start', () => {
      runtime.startSubscriptionsFlowIfNeeded();
      expect(startStub).to.be.calledOnce;
    });

    it('should not start when manual', () => {
      const doc = win.document;
      doc.head.appendChild(createElement(doc, 'meta', {
        name: 'subscriptions-control',
        content: 'manual',
      }));
      runtime.startSubscriptionsFlowIfNeeded();
      expect(startStub).to.not.be.called;
    });

    it('should start when auto', () => {
      const doc = win.document;
      doc.head.appendChild(createElement(doc, 'meta', {
        name: 'subscriptions-control',
        content: 'auto',
      }));
      runtime.startSubscriptionsFlowIfNeeded();
      expect(startStub).to.be.calledOnce;
    });
  });

  describe('initialization', () => {
    let config;
    let configPromise;
    let resolveStub;

    beforeEach(() => {
      config = new PageConfig('pub1', true);
      configPromise = Promise.resolve(config);
      resolveStub = sandbox.stub(
          PageConfigResolver.prototype,
          'resolveConfig',
          () => configPromise);
    });

    it('should initialize correctly with config lookup', () => {
      const p = runtime.configured_(true);
      expect(resolveStub).to.be.calledOnce;
      return p.then(cr => {
        expect(resolveStub).to.be.calledOnce;
        expect(cr.pageConfig()).to.equal(config);
      });
    });

    it('should initialize correctly with direct config, unlocked', () => {
      runtime.init('pub2');
      return runtime.configured_(true).then(cr => {
        expect(resolveStub).to.not.be.called;
        expect(cr.pageConfig()).to.not.equal(config);
        expect(cr.pageConfig().getPublicationId()).to.equal('pub2');
        expect(cr.pageConfig().isLocked()).to.be.false;
      });
    });

    it('should not force initialization without commit', () => {
      runtime.configured_(false);
      expect(resolveStub).to.not.be.called;
    });

    it('should initialize only once', () => {
      runtime.configured_(true);
      runtime.configured_(true);
      expect(resolveStub).to.be.calledOnce;
      expect(() => {
        runtime.init('pub2');
      }).to.throw(/already configured/);
    });

    it('should fail when config lookup fails', () => {
      configPromise = Promise.reject('config broken');
      return runtime.configured_(true).then(() => {
        throw new Error('must have failed');
      }, reason => {
        expect(() => {throw reason;}).to.throw(/config broken/);
      });
    });
  });

  describe('configured', () => {
    let config;
    let configureStub;
    let configuredRuntime;
    let configuredRuntimeMock;

    beforeEach(() => {
      config = new PageConfig('pub1');
      configuredRuntime = new ConfiguredRuntime(new GlobalDoc(win), config);
      configuredRuntimeMock = sandbox.mock(configuredRuntime);
      configureStub = sandbox.stub(runtime, 'configured_',
          () => Promise.resolve(configuredRuntime));
    });

    afterEach(() => {
      configuredRuntimeMock.verify();
    });

    it('should should delegate "start"', () => {
      configuredRuntimeMock.expects('start').once();
      return runtime.start().then(() => {
        expect(configureStub).to.be.calledOnce.calledWith(true);
      });
    });

    it('should should delegate "getEntitlements"', () => {
      const ents = {};
      configuredRuntimeMock.expects('getEntitlements')
          .returns(Promise.resolve(ents));
      return runtime.getEntitlements().then(value => {
        expect(value).to.equal(ents);
        expect(configureStub).to.be.calledOnce.calledWith(true);
      });
    });

    it('should should delegate "reset"', () => {
      configuredRuntimeMock.expects('reset').once();
      return runtime.reset().then(() => {
        expect(configureStub).to.be.calledOnce.calledWith(true);
      });
    });

    it('should should delegate "getOffers"', () => {
      configuredRuntimeMock.expects('getOffers').withExactArgs(undefined)
          .once();
      return runtime.getOffers().then(() => {
        expect(configureStub).to.be.calledOnce.calledWith(true);
      });
    });

    it('should should delegate "getOffers" with options', () => {
      const opts = {productId: 'abc'};
      configuredRuntimeMock.expects('getOffers').withExactArgs(opts)
          .once();
      return runtime.getOffers(opts).then(() => {
        expect(configureStub).to.be.calledOnce.calledWith(true);
      });
    });

    it('should should delegate "showOffers"', () => {
      configuredRuntimeMock.expects('showOffers')
          .withExactArgs(undefined)
          .once();
      return runtime.showOffers().then(() => {
        expect(configureStub).to.be.calledOnce.calledWith(true);
      });
    });

    it('should should delegate "showOffers" with options', () => {
      const options = {list: 'other'};
      configuredRuntimeMock.expects('showOffers')
          .withExactArgs(options)
          .once();
      return runtime.showOffers(options).then(() => {
        expect(configureStub).to.be.calledOnce.calledWith(true);
      });
    });

    it('should should delegate "showSubscribeOption"', () => {
      configuredRuntimeMock.expects('showSubscribeOption')
          .withExactArgs(undefined)
          .once();
      return runtime.showSubscribeOption().then(() => {
        expect(configureStub).to.be.calledOnce.calledWith(true);
      });
    });

    it('should should delegate "showSubscribeOption" with options', () => {
      const options = {list: 'other'};
      configuredRuntimeMock.expects('showSubscribeOption')
          .withExactArgs(options)
          .once();
      return runtime.showSubscribeOption(options).then(() => {
        expect(configureStub).to.be.calledOnce.calledWith(true);
      });
    });

    it('should delegate "showAbbrvOffer"', () => {
      configuredRuntimeMock.expects('showAbbrvOffer')
          .withExactArgs(undefined)
          .once();
      return runtime.showAbbrvOffer().then(() => {
        expect(configureStub).to.be.calledOnce.calledWith(true);
      });
    });

    it('should delegate "showAbbrvOffer" with options', () => {
      const options = {list: 'other'};
      configuredRuntimeMock.expects('showAbbrvOffer')
          .withExactArgs(options)
          .once();
      return runtime.showAbbrvOffer(options).then(() => {
        expect(configureStub).to.be.calledOnce.calledWith(true);
      });
    });

    it('should should delegate "subscribe"', () => {
      configuredRuntimeMock.expects('subscribe')
          .withExactArgs('sku1')
          .once();
      return runtime.subscribe('sku1').then(() => {
        expect(configureStub).to.be.calledOnce.calledWith(true);
      });
    });

    it('should should delegate "completeDeferredAccountCreation"', () => {
      const request = {entitlements: 'ents'};
      const response = {};
      configuredRuntimeMock.expects('completeDeferredAccountCreation').once()
          .withExactArgs(request)
          .returns(Promise.resolve(response))
          .once();
      return runtime.completeDeferredAccountCreation(request)
          .then(result => {
            expect(configureStub).to.be.calledOnce.calledWith(true);
            expect(result).to.equal(response);
          });
    });

    it('should should delegate "setOnEntitlementsResponse"', () => {
      const callback = function() {};
      configuredRuntimeMock.expects('setOnEntitlementsResponse')
          .withExactArgs(callback)
          .once();
      return runtime.setOnEntitlementsResponse(callback).then(() => {
        expect(configureStub).to.be.calledOnce.calledWith(false);
      });
    });

    it('should should delegate "setOnNativeSubscribeRequest"', () => {
      const callback = function() {};
      configuredRuntimeMock.expects('setOnNativeSubscribeRequest')
          .withExactArgs(callback)
          .once();
      return runtime.setOnNativeSubscribeRequest(callback).then(() => {
        expect(configureStub).to.be.calledOnce.calledWith(false);
      });
    });

    it('should should delegate "setOnSubscribeResponse"', () => {
      const callback = function() {};
      configuredRuntimeMock.expects('setOnSubscribeResponse')
          .withExactArgs(callback)
          .once();
      return runtime.setOnSubscribeResponse(callback).then(() => {
        expect(configureStub).to.be.calledOnce.calledWith(false);
      });
    });

    it('should should delegate "setOnLoginRequest"', () => {
      const callback = function() {};
      configuredRuntimeMock.expects('setOnLoginRequest')
          .withExactArgs(callback)
          .once();
      return runtime.setOnLoginRequest(callback).then(() => {
        expect(configureStub).to.be.calledOnce.calledWith(false);
      });
    });

    it('should should delegate "setOnLinkComplete"', () => {
      const callback = function() {};
      configuredRuntimeMock.expects('setOnLinkComplete')
          .withExactArgs(callback)
          .once();
      return runtime.setOnLinkComplete(callback).then(() => {
        expect(configureStub).to.be.calledOnce.calledWith(false);
      });
    });

    it('should should delegate "setOnFlowStarted"', () => {
      const callback = function() {};
      configuredRuntimeMock.expects('setOnFlowStarted')
          .withExactArgs(callback)
          .once();
      return runtime.setOnFlowStarted(callback).then(() => {
        expect(configureStub).to.be.calledOnce.calledWith(false);
      });
    });

    it('should should delegate "setOnFlowCanceled"', () => {
      const callback = function() {};
      configuredRuntimeMock.expects('setOnFlowCanceled')
          .withExactArgs(callback)
          .once();
      return runtime.setOnFlowCanceled(callback).then(() => {
        expect(configureStub).to.be.calledOnce.calledWith(false);
      });
    });

<<<<<<< HEAD
    it('should should delegate "saveSubscricption"', () => {
=======
    it('should should delegate "saveSubscricption" with token', () => {
>>>>>>> d53f85bc
      const newPromise = new Promise(() => {});
      configuredRuntimeMock.expects('saveSubscription').once()
          .withExactArgs({token: 'test'}).returns(newPromise);
      const resultPromise = runtime.saveSubscription({token: 'test'})
          .then(() => {
            expect(configureStub).to.be.calledOnce.calledWith(true);
            expect(resultPromise).to.deep.equal(newPromise);
          });
      return resultPromise;
    });

<<<<<<< HEAD
=======
    it('should should delegate "saveSubscricption" with authCode', () => {
      const newPromise = new Promise(() => {});
      configuredRuntimeMock.expects('saveSubscription').once()
          .withExactArgs({authCode: 'testCode'}).returns(newPromise);
      const resultPromise = runtime.saveSubscription({authCode: 'testCode'})
          .then(() => {
            expect(configureStub).to.be.calledOnce.calledWith(true);
            expect(resultPromise).to.deep.equal(newPromise);
          });
      return resultPromise;
    });

    it('should directly call "createButton"', () => {
      const options = {};
      const callback = () => {};
      const button = win.document.createElement('button');
      const stub = sandbox.stub(runtime.buttonApi_, 'create', () => {
        return button;
      });
      const result = runtime.createButton(options, callback);
      expect(result).to.equal(button);
      expect(stub).to.be.calledOnce.calledWithExactly(options, callback);
    });

    it('should directly call "attachButton"', () => {
      const options = {};
      const callback = () => {};
      const button = win.document.createElement('button');
      const stub = sandbox.stub(runtime.buttonApi_, 'attach');
      runtime.attachButton(button, options, callback);
      expect(stub).to.be.calledOnce
          .calledWithExactly(button, options, callback);
    });

>>>>>>> d53f85bc
    it('should use default fetcher', () => {
      const ents = {};
      const xhrFetchStub = sandbox.stub(
          XhrFetcher.prototype,
          'fetchCredentialedJson',
          () => Promise.resolve(ents));
      return runtime.getEntitlements().then(() => {
        expect(xhrFetchStub).to.be.calledOnce;
      });
    });

    it('should override fetcher', () => {
      const ents = {};
      const otherFetcher = new Fetcher();
      const fetchStub = sandbox.stub(
          otherFetcher,
          'fetchCredentialedJson',
          () => Promise.resolve(ents));
      const xhrFetchStub = sandbox.stub(
          XhrFetcher.prototype,
          'fetchCredentialedJson',
          () => Promise.resolve(ents));
      runtime = new ConfiguredRuntime(new GlobalDoc(win), config, {
        fetcher: otherFetcher,
      });
      return runtime.getEntitlements().then(() => {
        expect(fetchStub).to.be.calledOnce;
        expect(xhrFetchStub).to.not.be.called;
      });
    });
  });
});


describes.realWin('ConfiguredRuntime', {}, env => {
  let win;
  let config;
  let runtime;
  let entitlementsManagerMock;
  let dialogManagerMock;
  let activityResultCallbacks;
  let offersApiMock;

  beforeEach(() => {
    win = env.win;
    activityResultCallbacks = {};
    sandbox.stub(ActivityPorts.prototype, 'onResult',
        function(requestId, callback) {
          if (activityResultCallbacks[requestId]) {
            throw new Error('duplicate');
          }
          activityResultCallbacks[requestId] = callback;
        });
    config = new PageConfig('pub1:label1', true);
    runtime = new ConfiguredRuntime(win, config);
    entitlementsManagerMock = sandbox.mock(runtime.entitlementsManager_);
    dialogManagerMock = sandbox.mock(runtime.dialogManager_);
    offersApiMock = sandbox.mock(runtime.offersApi_);
  });

  afterEach(() => {
    dialogManagerMock.verify();
    entitlementsManagerMock.verify();
    offersApiMock.verify();
  });

  function returnActivity(requestId, code, opt_dataOrError, opt_origin) {
    const activityResult = new ActivityResult(code, opt_dataOrError,
        'POPUP', opt_origin || 'https://example.com', false, false);
    const activityResultPromise = Promise.resolve(activityResult);
    const promise = activityResultCallbacks[requestId]({
      acceptResult() {
        return activityResultPromise;
      },
    });
    return activityResultPromise.then(() => {
      // Skip microtask.
      return promise;
    });
  }

  describe('callbacks', () => {
    it('should trigger entitlements callback', () => {
      const promise = new Promise(resolve => {
        runtime.setOnEntitlementsResponse(resolve);
      });
      runtime.callbacks().triggerEntitlementsResponse(
          Promise.resolve(new Entitlements('', 'RaW', [], null, () => {})));
      return promise.then(result => {
        expect(result.raw).to.equal('RaW');
      });
    });

    it('should trigger native subscribe request', () => {
      const promise = new Promise(resolve => {
        runtime.setOnNativeSubscribeRequest(resolve);
      });
      runtime.callbacks().triggerSubscribeRequest();
      return promise;
    });

    it('should trigger subscribe response', () => {
      const promise = new Promise(resolve => {
        runtime.setOnSubscribeResponse(resolve);
      });
      runtime.callbacks().triggerSubscribeResponse(Promise.resolve(
          new SubscribeResponse('RaW')));
      return promise.then(result => {
        expect(result.raw).to.equal('RaW');
      });
    });

    it('should trigger login request', () => {
      const promise = new Promise(resolve => {
        runtime.setOnLoginRequest(resolve);
      });
      runtime.callbacks().triggerLoginRequest({linkRequested: true});
      return promise.then(result => {
        expect(result.linkRequested).to.be.true;
      });
    });

    it('should trigger link complete', () => {
      const promise = new Promise(resolve => {
        runtime.setOnLinkComplete(resolve);
      });
      runtime.callbacks().triggerLinkComplete();
      return promise;
    });

    it('should trigger flow started callback', () => {
      const promise = new Promise(resolve => {
        runtime.setOnFlowStarted(resolve);
      });
      runtime.callbacks().triggerFlowStarted('flow1', {a: 1});
      return promise.then(result => {
        expect(result).to.deep.equal({flow: 'flow1', data: {a: 1}});
      });
    });

    it('should trigger flow canceled callback', () => {
      const promise = new Promise(resolve => {
        runtime.setOnFlowCanceled(resolve);
      });
      runtime.callbacks().triggerFlowCanceled('flow1', {b: 2});
      return promise.then(result => {
        expect(result).to.deep.equal({flow: 'flow1', data: {b: 2}});
      });
    });
  });

  it('should prefetch payments', () => {
    const el = win.document.head.querySelector(
        'link[rel="preconnect prefetch"][href*="/pay?"]');
    expect(el).to.exist;
    expect(el.getAttribute('href')).to.equal('PAY_ORIGIN/gp/p/ui/pay?_=_');
  });

  it('should inject button stylesheet', () => {
    const el = win.document.head.querySelector(
        'link[href*="swg-button.css"]');
    expect(el).to.exist;
    expect(el.getAttribute('href'))
        .to.equal('https://news.google.com/swg/js/v1/swg-button.css');
  });

  it('should should initialize deps', () => {
    expect(runtime.win()).to.equal(win);
    expect(runtime.doc().getWin()).to.equal(win);
    expect(runtime.doc().getRootNode()).to.equal(win.document);
    expect(runtime.pageConfig()).to.equal(config);
    expect(runtime.activities()).to.be.instanceof(ActivityPorts);
    expect(runtime.dialogManager()).to.be.instanceof(DialogManager);
    expect(runtime.dialogManager().doc_).to.equal(runtime.doc());
    expect(runtime.entitlementsManager().blockNextNotification_).to.be.false;
  });

  it('should reset entitlements', () => {
    dialogManagerMock.expects('completeAll').once();
    entitlementsManagerMock.expects('reset').once();
    runtime.reset();
  });

  it('should not start entitlements flow without product', () => {
    sandbox.stub(config, 'getProductId', () => null);
    entitlementsManagerMock.expects('getEntitlements').never();
    const triggerStub = sandbox.stub(runtime.callbacks(),
        'triggerEntitlementsResponse');
    return runtime.start().then(() => {
      expect(triggerStub).to.not.be.called;
    });
  });

  it('should not start entitlements flow for unlocked', () => {
    sandbox.stub(config, 'isLocked', () => false);
    entitlementsManagerMock.expects('getEntitlements').never();
    const triggerStub = sandbox.stub(runtime.callbacks(),
        'triggerEntitlementsResponse');
    return runtime.start().then(() => {
      expect(triggerStub).to.not.be.called;
    });
  });

  it('should start entitlements flow with success', () => {
    const entitlements = new Entitlements(
        'service', 'raw',
        [new Entitlement('', ['product1'], 'token1')],
        'product1',
        () => {});
    entitlementsManagerMock.expects('getEntitlements')
        .withExactArgs()
        .returns(Promise.resolve(entitlements))
        .once();
    return runtime.start();
  });

  it('should start entitlements flow with failure', () => {
    const error = new Error('broken');
    entitlementsManagerMock.expects('getEntitlements')
        .withExactArgs()
        .returns(Promise.reject(error))
        .once();
    return runtime.start();
  });

  it('should call offers API w/o productId', () => {
    const p = Promise.resolve();
    offersApiMock.expects('getOffers')
        .withExactArgs(undefined)
        .returns(p)
        .twice();
    expect(runtime.getOffers()).to.equal(p);
    expect(runtime.getOffers({})).to.equal(p);
  });

  it('should call offers API with productId', () => {
    const p = Promise.resolve();
    offersApiMock.expects('getOffers')
        .withExactArgs('p1')
        .returns(p)
        .once();
    expect(runtime.getOffers({productId: 'p1'})).to.equal(p);
  });

  it('should start "completeDeferredAccountCreation"', () => {
    const request = {entitlements: 'ents'};
    return runtime.completeDeferredAccountCreation(request).then(result => {
      expect(result.entitlements).to.equal(request.entitlements);
      expect(result.userData.email).to.equal('fake_user@example.com');
      return result.complete();
    });
  });

  it('should call "showOffers"', () => {
    let offersFlow;
    sandbox.stub(OffersFlow.prototype, 'start', function() {
      offersFlow = this;
      return new Promise(() => {});
    });
    runtime.showOffers();
    return runtime.documentParsed_.then(() => {
      expect(offersFlow.activityIframeView_.args_['list']).to.equal('default');
    });
  });

  it('should call "showOffers" with options', () => {
    let offersFlow;
    sandbox.stub(OffersFlow.prototype, 'start', function() {
      offersFlow = this;
      return new Promise(() => {});
    });
    runtime.showOffers({list: 'other'});
    return runtime.documentParsed_.then(() => {
      expect(offersFlow.activityIframeView_.args_['list']).to.equal('other');
    });
  });

  it('should call "showAbbrvOffer"', () => {
    let offersFlow;
    sandbox.stub(AbbrvOfferFlow.prototype, 'start', function() {
      offersFlow = this;
      return new Promise(() => {});
    });
    runtime.showAbbrvOffer();
    return runtime.documentParsed_.then(() => {
      expect(offersFlow.options_).to.deep.equal({});
    });
  });

  it('should call "showAbbrvOffer" with options', () => {
    let offersFlow;
    sandbox.stub(AbbrvOfferFlow.prototype, 'start', function() {
      offersFlow = this;
      return new Promise(() => {});
    });
    runtime.showAbbrvOffer({list: 'other'});
    return runtime.documentParsed_.then(() => {
      expect(offersFlow.options_).to.deep.equal({list: 'other'});
    });
  });

  it('should call "showSubscribeOption"', () => {
    let offersFlow;
    sandbox.stub(SubscribeOptionFlow.prototype, 'start', function() {
      offersFlow = this;
      return new Promise(() => {});
    });
    runtime.showSubscribeOption();
    return runtime.documentParsed_.then(() => {
      expect(offersFlow.options_).to.be.undefined;
    });
  });

  it('should call "showSubscribeOption" with options', () => {
    let offersFlow;
    sandbox.stub(SubscribeOptionFlow.prototype, 'start', function() {
      offersFlow = this;
      return new Promise(() => {});
    });
    runtime.showSubscribeOption({list: 'other'});
    return runtime.documentParsed_.then(() => {
      expect(offersFlow.options_).to.deep.equal({list: 'other'});
    });
  });

  it('should start LinkbackFlow', () => {
    const startStub = sandbox.stub(
        LinkbackFlow.prototype,
        'start',
        () => Promise.resolve());
    return runtime.linkAccount().then(() => {
      expect(startStub).to.be.calledOnce;
    });
  });

  it('should configure and start LinkCompleteFlow for swg-link', () => {
    expect(activityResultCallbacks['swg-link']).to.exist;
    const startStub = sandbox.stub(
        LinkCompleteFlow.prototype,
        'start',
        () => Promise.resolve());
    return returnActivity('swg-link', ActivityResultCode.OK, {},
        location.origin)
        // Succeeds or fails is not important for this test.
        .catch(() => {})
        .then(() => {
          expect(startStub).to.be.calledOnce;
        });
  });

  it('should start PayStartFlow', () => {
    let flowInstance;
    const startStub = sandbox.stub(
        PayStartFlow.prototype,
        'start',
        function() {
          flowInstance = this;
          return Promise.resolve();
        });
    return runtime.subscribe('sku1').then(() => {
      expect(startStub).to.be.calledOnce;
      expect(flowInstance.sku_).to.equal('sku1');
    });
  });

  it('should configure and start PayCompleteFlow', () => {
    expect(activityResultCallbacks['swg-pay']).to.exist;
    const stub = sandbox.stub(
        runtime.callbacks(),
        'triggerSubscribeResponse');
    return returnActivity('swg-pay', ActivityResultCode.OK)
        // Succeeds or fails is not important for this test.
        .catch(() => {})
        .then(() => {
          expect(stub).to.be.calledOnce;
        });
  });

  it('should start saveSubscriptionFlow with token', () => {
    let linkSaveFlow;
    const newPromise = new Promise(() => {});
    sandbox.stub(LinkSaveFlow.prototype, 'start', function() {
      linkSaveFlow = this;
      return newPromise;
    });
    const resultPromise = runtime.saveSubscription({token: 'test'});
    return runtime.documentParsed_.then(() => {
      expect(linkSaveFlow.request_['token'])
          .to.deep.equal('test');
      expect(resultPromise).to.deep.equal(newPromise);
    });
  });

  it('should start saveSubscriptionFlow with authCode', () => {
    let linkSaveFlow;
    const newPromise = new Promise(() => {});
    sandbox.stub(LinkSaveFlow.prototype, 'start', function() {
      linkSaveFlow = this;
      return newPromise;
    });
    const resultPromise = runtime.saveSubscription({authCode: 'testCode'});
    return runtime.documentParsed_.then(() => {
      expect(linkSaveFlow.request_['authCode'])
          .to.deep.equal('testCode');
      expect(resultPromise).to.deep.equal(newPromise);
    });
  });

  it('should directly call "createButton"', () => {
    const options = {};
    const callback = () => {};
    const button = win.document.createElement('button');
    const stub = sandbox.stub(runtime.buttonApi_, 'create', () => {
      return button;
    });
    const result = runtime.createButton(options, callback);
    expect(result).to.equal(button);
    expect(stub).to.be.calledOnce.calledWithExactly(options, callback);
  });

<<<<<<< HEAD
    it('should trigger flow canceled callback', () => {
      const promise = new Promise(resolve => {
        runtime.setOnFlowCanceled(resolve);
      });
      runtime.callbacks().triggerFlowCanceled('flow1');
      return promise.then(result => {
        expect(result).to.deep.equal({flow: 'flow1'});
      });
    });

    it('should start saveSubscriptionFlow', () => {
      let linkSaveFlow;
      const newPromise = new Promise(() => {});
      sandbox.stub(LinkSaveFlow.prototype, 'start', function() {
        linkSaveFlow = this;
        return newPromise;
      });
      const resultPromise = runtime.saveSubscription({token: 'test'});
      return runtime.documentParsed_.then(() => {
        expect(linkSaveFlow.saveSubscriptionRequest_['token'])
            .to.deep.equal('test');
        expect(resultPromise).to.deep.equal(newPromise);
      });
    });
=======
  it('should directly call "attachButton"', () => {
    const options = {};
    const callback = () => {};
    const button = win.document.createElement('button');
    const stub = sandbox.stub(runtime.buttonApi_, 'attach');
    runtime.attachButton(button, options, callback);
    expect(stub).to.be.calledOnce
        .calledWithExactly(button, options, callback);
>>>>>>> d53f85bc
  });
});<|MERGE_RESOLUTION|>--- conflicted
+++ resolved
@@ -613,11 +613,7 @@
       });
     });
 
-<<<<<<< HEAD
-    it('should should delegate "saveSubscricption"', () => {
-=======
     it('should should delegate "saveSubscricption" with token', () => {
->>>>>>> d53f85bc
       const newPromise = new Promise(() => {});
       configuredRuntimeMock.expects('saveSubscription').once()
           .withExactArgs({token: 'test'}).returns(newPromise);
@@ -629,8 +625,6 @@
       return resultPromise;
     });
 
-<<<<<<< HEAD
-=======
     it('should should delegate "saveSubscricption" with authCode', () => {
       const newPromise = new Promise(() => {});
       configuredRuntimeMock.expects('saveSubscription').once()
@@ -665,7 +659,6 @@
           .calledWithExactly(button, options, callback);
     });
 
->>>>>>> d53f85bc
     it('should use default fetcher', () => {
       const ents = {};
       const xhrFetchStub = sandbox.stub(
@@ -1086,32 +1079,6 @@
     expect(stub).to.be.calledOnce.calledWithExactly(options, callback);
   });
 
-<<<<<<< HEAD
-    it('should trigger flow canceled callback', () => {
-      const promise = new Promise(resolve => {
-        runtime.setOnFlowCanceled(resolve);
-      });
-      runtime.callbacks().triggerFlowCanceled('flow1');
-      return promise.then(result => {
-        expect(result).to.deep.equal({flow: 'flow1'});
-      });
-    });
-
-    it('should start saveSubscriptionFlow', () => {
-      let linkSaveFlow;
-      const newPromise = new Promise(() => {});
-      sandbox.stub(LinkSaveFlow.prototype, 'start', function() {
-        linkSaveFlow = this;
-        return newPromise;
-      });
-      const resultPromise = runtime.saveSubscription({token: 'test'});
-      return runtime.documentParsed_.then(() => {
-        expect(linkSaveFlow.saveSubscriptionRequest_['token'])
-            .to.deep.equal('test');
-        expect(resultPromise).to.deep.equal(newPromise);
-      });
-    });
-=======
   it('should directly call "attachButton"', () => {
     const options = {};
     const callback = () => {};
@@ -1120,6 +1087,5 @@
     runtime.attachButton(button, options, callback);
     expect(stub).to.be.calledOnce
         .calledWithExactly(button, options, callback);
->>>>>>> d53f85bc
   });
 });