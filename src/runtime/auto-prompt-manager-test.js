/**
 * Copyright 2021 The Subscribe with Google Authors. All Rights Reserved.
 *
 * Licensed under the Apache License, Version 2.0 (the "License");
 * you may not use this file except in compliance with the License.
 * You may obtain a copy of the License at
 *
 *      http://www.apache.org/licenses/LICENSE-2.0
 *
 * Unless required by applicable law or agreed to in writing, software
 * distributed under the License is distributed on an "AS-IS" BASIS,
 * WITHOUT WARRANTIES OR CONDITIONS OF ANY KIND, either express or implied.
 * See the License for the specific language governing permissions and
 * limitations under the License.
 */

import * as audienceActionFlow from './audience-action-flow';
import {AnalyticsEvent, EventOriginator} from '../proto/api_messages';
import {AutoPromptConfig} from '../model/auto-prompt-config';
import {AutoPromptManager} from './auto-prompt-manager';
import {AutoPromptType} from '../api/basic-subscriptions';
import {ClientConfig, UiPredicates} from '../model/client-config';
import {ClientConfigManager} from './client-config-manager';
import {ClientEventManager} from './client-event-manager';
import {ConfiguredRuntime} from './runtime';
import {Constants, StorageKeys} from '../utils/constants';
import {DepsDef} from './deps';
import {Entitlements} from '../api/entitlements';
import {EntitlementsManager} from './entitlements-manager';
import {ExperimentFlags} from './experiment-flags';
import {Fetcher} from './fetcher';
import {GlobalDoc} from '../model/doc';
import {MiniPromptApi} from './mini-prompt-api';
import {PageConfig} from '../model/page-config';
import {Storage} from './storage';
import {setExperiment} from './experiments';
import {tick} from '../../test/tick';

const CURRENT_TIME = 1615416442; // GMT: Wednesday, March 10, 2021 10:47:22 PM

describes.realWin('AutoPromptManager', (env) => {
  let autoPromptManager;
  let win;
  let deps;
  let doc;
  let pageConfig;
  let fetcher;
  let eventManager;
  let eventManagerCallback;
  let entitlementsManager;
  let logEventSpy;
  let entitlementsManagerMock;
  let clientConfigManager;
  let clientConfigManagerMock;
  let storageMock;
  let alternatePromptSpy;
  let miniPromptApiMock;
  let actionFlowSpy;
  let startSpy;
  let runtime;
<<<<<<< HEAD
  let configuredClassicRuntimeMock;
=======
  let contributionPromptFnSpy;
  let subscriptionPromptFnSpy;
>>>>>>> 37a0ea58
  const productId = 'pub1:label1';
  const pubId = 'pub1';

  beforeEach(() => {
    deps = new DepsDef();

    sandbox.useFakeTimers(CURRENT_TIME);
    win = Object.assign({}, env.win, {gtag: () => {}, ga: () => {}});
    win.setTimeout = (callback) => callback();
    sandbox.stub(deps, 'win').returns(win);

    doc = new GlobalDoc(win);
    sandbox.stub(deps, 'doc').returns(doc);

    pageConfig = new PageConfig(productId);
    sandbox.stub(deps, 'pageConfig').returns(pageConfig);

    runtime = new ConfiguredRuntime(win, pageConfig);
    configuredClassicRuntimeMock = sandbox.mock(runtime);

    eventManager = new ClientEventManager(new Promise(() => {}));
    sandbox.stub(deps, 'eventManager').returns(eventManager);
    sandbox
      .stub(eventManager, 'registerEventListener')
      .callsFake((callback) => (eventManagerCallback = callback));
    logEventSpy = sandbox.spy(eventManager, 'logEvent');

    const storage = new Storage(win);
    storageMock = sandbox.mock(storage);
    sandbox.stub(deps, 'storage').returns(storage);

    fetcher = new Fetcher(win);
    entitlementsManager = new EntitlementsManager(
      win,
      pageConfig,
      fetcher,
      deps
    );
    entitlementsManagerMock = sandbox.mock(entitlementsManager);
    sandbox.stub(deps, 'entitlementsManager').returns(entitlementsManager);

    clientConfigManager = new ClientConfigManager(deps, pubId, fetcher);
    clientConfigManagerMock = sandbox.mock(clientConfigManager);
    sandbox.stub(deps, 'clientConfigManager').returns(clientConfigManager);

    runtime = new ConfiguredRuntime(win, pageConfig);
    contributionPromptFnSpy = sandbox.spy(runtime, 'showContributionOptions');
    subscriptionPromptFnSpy = sandbox.spy(runtime, 'showOffers');

    sandbox.stub(MiniPromptApi.prototype, 'init');
<<<<<<< HEAD
    autoPromptManager = new AutoPromptManager(deps, Promise.resolve(runtime));
=======
    autoPromptManager = new AutoPromptManager(deps, runtime);
>>>>>>> 37a0ea58
    autoPromptManager.autoPromptDisplayed_ = true;

    miniPromptApiMock = sandbox.mock(autoPromptManager.miniPromptAPI_);
    alternatePromptSpy = sandbox.spy();

    actionFlowSpy = sandbox.spy(audienceActionFlow, 'AudienceActionFlow');
    startSpy = sandbox.spy(
      audienceActionFlow.AudienceActionFlow.prototype,
      'start'
    );
  });

  afterEach(() => {
    entitlementsManagerMock.verify();
    clientConfigManagerMock.verify();
    storageMock.verify();
    miniPromptApiMock.verify();
  });

  function setWinWithAnalytics(gtag, ga) {
    const winWithAnalytics = Object.assign({}, win);
    if (!gtag) {
      delete winWithAnalytics.gtag;
    }
    if (!ga) {
      delete winWithAnalytics.ga;
    }
    autoPromptManager.deps_.win.restore();
    sandbox.stub(autoPromptManager.deps_, 'win').returns(winWithAnalytics);
  }

  it('returns an instance of MiniPromptApi from getMiniPromptApi', () => {
    const miniPromptApi = autoPromptManager.getMiniPromptApi(deps);
    expect(miniPromptApi).to.be.instanceof(MiniPromptApi);
  });

  it('should be listening for events from the events manager', () => {
    expect(eventManagerCallback).to.not.be.null;
  });

  it('should locally store contribution impressions when contribution impression events are fired', async () => {
    storageMock
      .expects('get')
      .withExactArgs(StorageKeys.IMPRESSIONS, /* useLocalStorage */ true)
      .resolves(null)
      .once();
    storageMock
      .expects('set')
      .withExactArgs(
        StorageKeys.IMPRESSIONS,
        CURRENT_TIME.toString(),
        /* useLocalStorage */ true
      )
      .resolves()
      .once();

    await eventManagerCallback({
      eventType: AnalyticsEvent.IMPRESSION_SWG_CONTRIBUTION_MINI_PROMPT,
      eventOriginator: EventOriginator.UNKNOWN_CLIENT,
      isFromUserAction: null,
      additionalParameters: null,
    });
  });

  it('should locally store subscription impressions when subscription impression events are fired', async () => {
    storageMock
      .expects('get')
      .withExactArgs(StorageKeys.IMPRESSIONS, /* useLocalStorage */ true)
      .resolves(null)
      .once();
    storageMock
      .expects('set')
      .withExactArgs(
        StorageKeys.IMPRESSIONS,
        CURRENT_TIME.toString(),
        /* useLocalStorage */ true
      )
      .resolves()
      .once();

    await eventManagerCallback({
      eventType: AnalyticsEvent.IMPRESSION_SWG_SUBSCRIPTION_MINI_PROMPT,
      eventOriginator: EventOriginator.UNKNOWN_CLIENT,
      isFromUserAction: null,
      additionalParameters: null,
    });
  });

  [
    {
      miniPromptEventType:
        AnalyticsEvent.IMPRESSION_SWG_CONTRIBUTION_MINI_PROMPT,
      largePromptEventType: AnalyticsEvent.IMPRESSION_CONTRIBUTION_OFFERS,
      dismissableEventType: AnalyticsEvent.ACTION_CONTRIBUTION_OFFERS_CLOSED,
      autoPromptType: AutoPromptType.CONTRIBUTION,
    },
    {
      miniPromptEventType:
        AnalyticsEvent.IMPRESSION_SWG_SUBSCRIPTION_MINI_PROMPT,
      largePromptEventType: AnalyticsEvent.IMPRESSION_OFFERS,
      dismissableEventType: AnalyticsEvent.ACTION_SUBSCRIPTION_OFFERS_CLOSED,
      autoPromptType: AutoPromptType.SUBSCRIPTION,
    },
  ].forEach((params) => {
    const {
      miniPromptEventType,
      largePromptEventType,
      dismissableEventType,
      autoPromptType,
    } = params;

    it(`should not store a ${autoPromptType} impression if a previous prompt impression has been stored`, async () => {
      storageMock
        .expects('get')
        .withExactArgs(StorageKeys.IMPRESSIONS, /* useLocalStorage */ true)
        .resolves(null)
        .once();
      storageMock
        .expects('set')
        .withExactArgs(
          StorageKeys.IMPRESSIONS,
          sandbox.match.any,
          /* useLocalStorage */ true
        )
        .resolves()
        .exactly(1);
      storageMock
        .expects('get')
        .withExactArgs(StorageKeys.DISMISSALS, /* useLocalStorage */ true)
        .resolves(null)
        .once();
      storageMock
        .expects('set')
        .withExactArgs(
          StorageKeys.DISMISSALS,
          sandbox.match.any,
          /* useLocalStorage */ true
        )
        .resolves()
        .once();

      await eventManagerCallback({
        eventType: miniPromptEventType,
        eventOriginator: EventOriginator.UNKNOWN_CLIENT,
        isFromUserAction: null,
        additionalParameters: null,
      });

      await eventManagerCallback({
        eventType: largePromptEventType,
        eventOriginator: EventOriginator.UNKNOWN_CLIENT,
        isFromUserAction: null,
        additionalParameters: null,
      });

      await eventManagerCallback({
        eventType: dismissableEventType,
        eventOriginator: EventOriginator.UNKNOWN_CLIENT,
        isFromUserAction: null,
        additionalParameters: null,
      });
    });
  });

  it('should locally store contribution dismissals when contribution dismissal events are fired', async () => {
    storageMock
      .expects('get')
      .withExactArgs(StorageKeys.DISMISSALS, /* useLocalStorage */ true)
      .resolves(null)
      .once();
    storageMock
      .expects('set')
      .withExactArgs(
        StorageKeys.DISMISSALS,
        CURRENT_TIME.toString(),
        /* useLocalStorage */ true
      )
      .resolves()
      .once();

    await eventManagerCallback({
      eventType: AnalyticsEvent.ACTION_SWG_CONTRIBUTION_MINI_PROMPT_CLOSE,
      eventOriginator: EventOriginator.UNKNOWN_CLIENT,
      isFromUserAction: null,
      additionalParameters: null,
    });
  });

  it('should locally store subscription dismissals when subscription dismissal events are fired', async () => {
    storageMock
      .expects('get')
      .withExactArgs(StorageKeys.DISMISSALS, /* useLocalStorage */ true)
      .resolves(null)
      .once();
    storageMock
      .expects('set')
      .withExactArgs(
        StorageKeys.DISMISSALS,
        CURRENT_TIME.toString(),
        /* useLocalStorage */ true
      )
      .resolves()
      .once();

    await eventManagerCallback({
      eventType: AnalyticsEvent.ACTION_SWG_SUBSCRIPTION_MINI_PROMPT_CLOSE,
      eventOriginator: EventOriginator.UNKNOWN_CLIENT,
      isFromUserAction: null,
      additionalParameters: null,
    });
  });

  it('should record the last dismissed flow if one was setup', async () => {
    autoPromptManager.promptDisplayed_ = AutoPromptType.CONTRIBUTION;
    storageMock
      .expects('get')
      .withExactArgs(StorageKeys.DISMISSALS, /* useLocalStorage */ true)
      .resolves(null)
      .once();
    storageMock
      .expects('get')
      .withExactArgs(StorageKeys.DISMISSED_PROMPTS, /* useLocalStorage */ true)
      .resolves(null)
      .once();

    storageMock
      .expects('set')
      .withExactArgs(
        StorageKeys.DISMISSALS,
        CURRENT_TIME.toString(),
        /* useLocalStorage */ true
      )
      .resolves()
      .once();
    storageMock
      .expects('set')
      .withExactArgs(
        StorageKeys.DISMISSED_PROMPTS,
        AutoPromptType.CONTRIBUTION,
        /* useLocalStorage */ true
      )
      .resolves()
      .once();

    await eventManagerCallback({
      eventType: AnalyticsEvent.ACTION_SWG_CONTRIBUTION_MINI_PROMPT_CLOSE,
      eventOriginator: EventOriginator.UNKNOWN_CLIENT,
      isFromUserAction: null,
      additionalParameters: null,
    });
  });

  it('should record survey completed on survey submit action', async () => {
    autoPromptManager.promptDisplayed_ = AutoPromptType.CONTRIBUTION;
    storageMock
      .expects('set')
      .withExactArgs(
        StorageKeys.SURVEY_COMPLETED,
        CURRENT_TIME.toString(),
        /* useLocalStorage */ true
      )
      .resolves()
      .once();
    await eventManagerCallback({
      eventType: AnalyticsEvent.ACTION_SURVEY_DATA_TRANSFER,
      eventOriginator: EventOriginator.UNKNOWN_CLIENT,
      isFromUserAction: null,
      additionalParameters: null,
    });
  });

  it('should not store events when an impression or dismissal was fired for a paygated article', async () => {
    sandbox.stub(pageConfig, 'isLocked').returns(true);
    storageMock.expects('get').never();
    storageMock.expects('set').never();

    await eventManagerCallback({
      eventType: AnalyticsEvent.IMPRESSION_OFFERS,
      eventOriginator: EventOriginator.UNKNOWN_CLIENT,
      isFromUserAction: null,
      additionalParameters: null,
    });

    await eventManagerCallback({
      eventType: AnalyticsEvent.ACTION_SUBSCRIPTION_OFFERS_CLOSED,
      eventOriginator: EventOriginator.UNKNOWN_CLIENT,
      isFromUserAction: null,
      additionalParameters: null,
    });
  });

  it('should ignore irrelevant events', async () => {
    storageMock.expects('get').never();
    storageMock.expects('set').never();

    await eventManagerCallback({
      eventType: AnalyticsEvent.IMPRESSION_AD,
      eventOriginator: EventOriginator.UNKNOWN_CLIENT,
      isFromUserAction: null,
      additionalParameters: null,
    });
  });

  it('should display the contribution mini prompt if the user has no entitlements', async () => {
    const entitlements = new Entitlements();
    entitlementsManagerMock
      .expects('getEntitlements')
      .resolves(entitlements)
      .once();
    const clientConfig = new ClientConfig();
    clientConfigManagerMock
      .expects('getClientConfig')
      .resolves(clientConfig)
      .once();
    // alwaysShow is false
    miniPromptApiMock.expects('create').never();

    await autoPromptManager.showAutoPrompt({
      autoPromptType: AutoPromptType.CONTRIBUTION,
      alwaysShow: false,
      displayLargePromptFn: alternatePromptSpy,
    });
    expect(contributionPromptFnSpy).to.not.be.called;
  });

  it('should display the mini prompt, but not fetch entitlements and client config if alwaysShow is enabled', async () => {
    entitlementsManagerMock.expects('getEntitlements').never();
    clientConfigManagerMock.expects('getAutoPromptConfig').never();
    miniPromptApiMock.expects('create').once();

    await autoPromptManager.showAutoPrompt({
      autoPromptType: AutoPromptType.CONTRIBUTION,
      alwaysShow: true,
      displayLargePromptFn: alternatePromptSpy,
    });
    expect(alternatePromptSpy).to.not.be.called;
  });

  it('should display the large prompt, but not fetch entitlements and client config if alwaysShow is enabled', async () => {
    entitlementsManagerMock.expects('getEntitlements').never();
    clientConfigManagerMock.expects('getAutoPromptConfig').never();
    miniPromptApiMock.expects('create').never();

    await autoPromptManager.showAutoPrompt({
      autoPromptType: AutoPromptType.CONTRIBUTION_LARGE,
      alwaysShow: true,
      displayLargePromptFn: alternatePromptSpy,
    });
    expect(alternatePromptSpy).to.be.calledOnce;
  });

  it('should not display any prompt if the type is undefined', async () => {
    const entitlements = new Entitlements();
    entitlementsManagerMock
      .expects('getEntitlements')
      .resolves(entitlements)
      .once();
    const clientConfig = new ClientConfig();
    clientConfigManagerMock
      .expects('getClientConfig')
      .resolves(clientConfig)
      .once();
    miniPromptApiMock.expects('create').never();

    await autoPromptManager.showAutoPrompt({
      autoPromptType: undefined,
      alwaysShow: false,
      displayLargePromptFn: alternatePromptSpy,
    });
    expect(contributionPromptFnSpy).to.not.be.called;
    expect(subscriptionPromptFnSpy).to.not.be.called;
  });

  it('should not display any prompt if the type is NONE', async () => {
    const entitlements = new Entitlements();
    entitlementsManagerMock
      .expects('getEntitlements')
      .resolves(entitlements)
      .once();
    const clientConfig = new ClientConfig();
    clientConfigManagerMock
      .expects('getClientConfig')
      .resolves(clientConfig)
      .once();
    miniPromptApiMock.expects('create').never();

    await autoPromptManager.showAutoPrompt({
      autoPromptType: AutoPromptType.NONE,
      alwaysShow: false,
      displayLargePromptFn: alternatePromptSpy,
    });
    expect(contributionPromptFnSpy).to.not.be.called;
    expect(subscriptionPromptFnSpy).to.not.be.called;
  });

  it('should not display any prompt if the auto prompt config is not returned', async () => {
    const entitlements = new Entitlements();
    entitlementsManagerMock
      .expects('getEntitlements')
      .resolves(entitlements)
      .once();
    const clientConfig = new ClientConfig();
    clientConfigManagerMock
      .expects('getClientConfig')
      .returns(clientConfig)
      .once();
    miniPromptApiMock.expects('create').never();

    await autoPromptManager.showAutoPrompt({
      autoPromptType: AutoPromptType.CONTRIBUTION,
      alwaysShow: false,
      displayLargePromptFn: alternatePromptSpy,
    });
    expect(contributionPromptFnSpy).to.not.be.called;
  });

  it('should display the mini prompt if the auto prompt config does not cap impressions', async () => {
    const entitlements = new Entitlements();
    entitlementsManagerMock
      .expects('getEntitlements')
      .resolves(entitlements)
      .once();
    const clientConfig = new ClientConfig();
    clientConfigManagerMock
      .expects('getClientConfig')
      .resolves(clientConfig)
      .once();
    // alwaysShow is false
    miniPromptApiMock.expects('create').never();

    await autoPromptManager.showAutoPrompt({
      autoPromptType: AutoPromptType.CONTRIBUTION,
      alwaysShow: false,
      displayLargePromptFn: alternatePromptSpy,
    });
    expect(contributionPromptFnSpy).to.not.be.called;
  });

  it('should not display the mini prompt if the auto prompt config caps impressions, and the user is over the cap, and sufficient time has not yet passed since the specified hide duration', async () => {
    const entitlements = new Entitlements();
    entitlementsManagerMock
      .expects('getEntitlements')
      .resolves(entitlements)
      .once();
    entitlementsManagerMock.expects('getArticle').resolves({}).once();
    const autoPromptConfig = new AutoPromptConfig({
      maxImpressions: 2,
      maxImpressionsResultingHideSeconds: 10,
    });
    const clientConfig = new ClientConfig({autoPromptConfig});
    clientConfigManagerMock
      .expects('getClientConfig')
      .resolves(clientConfig)
      .once();
    // Two stored impressions.
    const storedImpressions =
      (CURRENT_TIME - 1).toString() + ',' + CURRENT_TIME.toString();
    setupPreviousImpressionAndDismissals(storageMock, {
      storedImpressions,
      dismissedPromptGetCallCount: 1,
      getUserToken: false,
    });
    miniPromptApiMock.expects('create').never();

    await autoPromptManager.showAutoPrompt({
      autoPromptType: AutoPromptType.CONTRIBUTION,
      alwaysShow: false,
      displayLargePromptFn: alternatePromptSpy,
    });
    expect(contributionPromptFnSpy).to.not.be.called;
  });

  it('should display the mini prompt if the auto prompt config caps impressions, and the user is over the cap, but sufficient time has passed since the specified hide duration', async () => {
    const entitlements = new Entitlements();
    entitlementsManagerMock
      .expects('getEntitlements')
      .resolves(entitlements)
      .once();
    entitlementsManagerMock.expects('getArticle').resolves({}).once();
    const autoPromptConfig = new AutoPromptConfig({
      maxImpressions: 2,
      maxImpressionsResultingHideSeconds: 10,
    });
    const clientConfig = new ClientConfig({autoPromptConfig});
    clientConfigManagerMock
      .expects('getClientConfig')
      .resolves(clientConfig)
      .once();
    // Two stored impressions.
    const storedImpressions =
      (CURRENT_TIME - 20000).toString() +
      ',' +
      (CURRENT_TIME - 11000).toString();
    setupPreviousImpressionAndDismissals(storageMock, {
      storedImpressions,
      dismissedPromptGetCallCount: 1,
      getUserToken: false,
    });
    miniPromptApiMock.expects('create').once();

    await autoPromptManager.showAutoPrompt({
      autoPromptType: AutoPromptType.CONTRIBUTION,
      alwaysShow: false,
      displayLargePromptFn: alternatePromptSpy,
    });
    expect(contributionPromptFnSpy).to.not.be.called;
  });

  it('should display the mini prompt if the auto prompt config caps impressions, and the user is under the cap', async () => {
    const entitlements = new Entitlements();
    entitlementsManagerMock
      .expects('getEntitlements')
      .resolves(entitlements)
      .once();
    entitlementsManagerMock.expects('getArticle').resolves({}).once();
    const autoPromptConfig = new AutoPromptConfig({
      maxImpressions: 2,
      maxImpressionsResultingHideSeconds: 10,
    });
    const clientConfig = new ClientConfig({autoPromptConfig});
    clientConfigManagerMock
      .expects('getClientConfig')
      .resolves(clientConfig)
      .once();
    // One stored impression.
    const storedImpressions = CURRENT_TIME.toString();
    setupPreviousImpressionAndDismissals(storageMock, {
      storedImpressions,
      dismissedPromptGetCallCount: 1,
      getUserToken: false,
    });
    miniPromptApiMock.expects('create').once();

    await autoPromptManager.showAutoPrompt({
      autoPromptType: AutoPromptType.CONTRIBUTION,
      alwaysShow: false,
      displayLargePromptFn: alternatePromptSpy,
    });
    expect(contributionPromptFnSpy).to.not.be.called;
  });

  it('should not display the mini prompt if the auto prompt config caps impressions, and the user is under the cap, but sufficient time has not yet passed since the specified backoff duration', async () => {
    const entitlements = new Entitlements();
    entitlementsManagerMock
      .expects('getEntitlements')
      .resolves(entitlements)
      .once();
    entitlementsManagerMock.expects('getArticle').resolves({}).once();
    const autoPromptConfig = new AutoPromptConfig({
      impressionBackOffSeconds: 10,
      maxImpressions: 2,
      maxImpressionsResultingHideSeconds: 5,
    });
    const clientConfig = new ClientConfig({autoPromptConfig});
    clientConfigManagerMock
      .expects('getClientConfig')
      .resolves(clientConfig)
      .once();
    // One stored impression.
    const storedImpressions = (CURRENT_TIME - 6000).toString();
    setupPreviousImpressionAndDismissals(storageMock, {
      storedImpressions,
      dismissedPromptGetCallCount: 1,
      getUserToken: false,
    });
    miniPromptApiMock.expects('create').never();

    await autoPromptManager.showAutoPrompt({
      autoPromptType: AutoPromptType.CONTRIBUTION,
      alwaysShow: false,
      displayLargePromptFn: alternatePromptSpy,
    });
    expect(contributionPromptFnSpy).to.not.be.called;
  });

  it('should display the large prompt if the auto prompt config caps impressions, and the user is under the cap', async () => {
    const entitlements = new Entitlements();
    entitlementsManagerMock
      .expects('getEntitlements')
      .resolves(entitlements)
      .once();
    entitlementsManagerMock.expects('getArticle').resolves({}).once();
    const autoPromptConfig = new AutoPromptConfig({
      maxImpressions: 2,
      maxImpressionsResultingHideSeconds: 10,
    });
    const clientConfig = new ClientConfig({autoPromptConfig});
    clientConfigManagerMock
      .expects('getClientConfig')
      .resolves(clientConfig)
      .once();
    setupPreviousImpressionAndDismissals(storageMock, {
      dismissedPromptGetCallCount: 1,
      getUserToken: false,
    });
    miniPromptApiMock.expects('create').never();

    await autoPromptManager.showAutoPrompt({
      autoPromptType: AutoPromptType.CONTRIBUTION_LARGE,
      alwaysShow: false,
      displayLargePromptFn: alternatePromptSpy,
    });

    await tick(8);
<<<<<<< HEAD
    configuredClassicRuntimeMock
      .expects('showContributionOptions')
      .withExactArgs({
        isClosable: false,
      })
      .once();
=======
    expect(contributionPromptFnSpy).to.be.calledOnce;
>>>>>>> 37a0ea58
  });

  it('should display the mini prompt if the auto prompt config caps impressions, and the user is under the cap after discounting old impressions', async () => {
    const entitlements = new Entitlements();
    entitlementsManagerMock
      .expects('getEntitlements')
      .resolves(entitlements)
      .once();
    entitlementsManagerMock.expects('getArticle').resolves({}).once();
    const autoPromptConfig = new AutoPromptConfig({
      maxImpressions: 2,
      maxImpressionsResultingHideSeconds: 10,
    });
    const clientConfig = new ClientConfig({autoPromptConfig});
    clientConfigManagerMock
      .expects('getClientConfig')
      .resolves(clientConfig)
      .once();
    // Two stored impressions, the first from 2 weeks ago.
    const twoWeeksInMs = 1209600000;
    const storedImpressions =
      (CURRENT_TIME - twoWeeksInMs).toString() + ',' + CURRENT_TIME.toString();
    setupPreviousImpressionAndDismissals(storageMock, {
      storedImpressions,
      dismissedPromptGetCallCount: 1,
      getUserToken: false,
    });
    miniPromptApiMock.expects('create').once();

    await autoPromptManager.showAutoPrompt({
      autoPromptType: AutoPromptType.CONTRIBUTION,
      alwaysShow: false,
      displayLargePromptFn: alternatePromptSpy,
    });
    expect(contributionPromptFnSpy).to.not.be.called;
  });

  it('should not display the mini prompt if the auto prompt config caps dismissals, and the user is over the cap', async () => {
    const entitlements = new Entitlements();
    entitlementsManagerMock
      .expects('getEntitlements')
      .resolves(entitlements)
      .once();
    entitlementsManagerMock.expects('getArticle').resolves({}).once();
    const autoPromptConfig = new AutoPromptConfig({
      displayDelaySeconds: 0,
      dismissalBackOffSeconds: 0,
      maxDismissalsPerWeek: 1,
      maxDismissalsResultingHideSeconds: 10,
      maxImpressions: 2,
      maxImpressionsResultingHideSeconds: 10,
    });
    const clientConfig = new ClientConfig({autoPromptConfig});
    clientConfigManagerMock
      .expects('getClientConfig')
      .resolves(clientConfig)
      .once();
    // One stored impression from 10ms ago and one dismissal from 5ms ago.
    const storedImpressions = (CURRENT_TIME - 10).toString();
    const storedDismissals = (CURRENT_TIME - 5).toString();
    setupPreviousImpressionAndDismissals(storageMock, {
      storedImpressions,
      storedDismissals,
      dismissedPromptGetCallCount: 1,
      getUserToken: false,
    });
    miniPromptApiMock.expects('create').never();

    await autoPromptManager.showAutoPrompt({
      autoPromptType: AutoPromptType.CONTRIBUTION,
      alwaysShow: false,
      displayLargePromptFn: alternatePromptSpy,
    });
    expect(contributionPromptFnSpy).to.not.be.called;
  });

  it('should display the mini prompt if the auto prompt config caps dismissals, and the user is over the cap, but sufficient time has passed since the specified hide duration', async () => {
    const entitlements = new Entitlements();
    entitlementsManagerMock
      .expects('getEntitlements')
      .resolves(entitlements)
      .once();
    entitlementsManagerMock.expects('getArticle').resolves({}).once();
    const autoPromptConfig = new AutoPromptConfig({
      displayDelaySeconds: 0,
      dismissalBackOffSeconds: 0,
      maxDismissalsPerWeek: 1,
      maxDismissalsResultingHideSeconds: 10,
      maxImpressions: 2,
      maxImpressionsResultingHideSeconds: 10,
    });
    const clientConfig = new ClientConfig({autoPromptConfig});
    clientConfigManagerMock
      .expects('getClientConfig')
      .resolves(clientConfig)
      .once();
    // One stored impression from 20s ago and one dismissal from 11s ago.
    const storedImpressions = (CURRENT_TIME - 20000).toString();
    const storedDismissals = (CURRENT_TIME - 11000).toString();
    setupPreviousImpressionAndDismissals(storageMock, {
      storedImpressions,
      storedDismissals,
      dismissedPromptGetCallCount: 1,
      getUserToken: false,
    });
    miniPromptApiMock.expects('create').once();

    await autoPromptManager.showAutoPrompt({
      autoPromptType: AutoPromptType.CONTRIBUTION,
      alwaysShow: false,
      displayLargePromptFn: alternatePromptSpy,
    });
    expect(contributionPromptFnSpy).to.not.be.called;
  });

  it('should not display the mini prompt if the auto prompt config caps dismissals, and the user is under the cap, but sufficient time has not yet passed since the backoff duration', async () => {
    const entitlements = new Entitlements();
    entitlementsManagerMock
      .expects('getEntitlements')
      .resolves(entitlements)
      .once();
    entitlementsManagerMock.expects('getArticle').resolves({}).once();
    const autoPromptConfig = new AutoPromptConfig({
      displayDelaySeconds: 0,
      dismissalBackOffSeconds: 10,
      maxDismissalsPerWeek: 2,
      maxDismissalsResultingHideSeconds: 5,
      maxImpressions: 2,
      maxImpressionsResultingHideSeconds: 10,
    });
    const clientConfig = new ClientConfig({autoPromptConfig});
    clientConfigManagerMock
      .expects('getClientConfig')
      .resolves(clientConfig)
      .once();
    // One stored impression from 20s ago and one dismissal from 6s ago.
    const storedImpressions = (CURRENT_TIME - 20000).toString();
    const storedDismissals = (CURRENT_TIME - 6000).toString();
    setupPreviousImpressionAndDismissals(storageMock, {
      storedImpressions,
      storedDismissals,
      dismissedPromptGetCallCount: 1,
      getUserToken: false,
    });
    miniPromptApiMock.expects('create').never();

    await autoPromptManager.showAutoPrompt({
      autoPromptType: AutoPromptType.CONTRIBUTION,
      alwaysShow: false,
      displayLargePromptFn: alternatePromptSpy,
    });
    expect(contributionPromptFnSpy).to.not.be.called;
  });

  it('should display the mini prompt if the auto prompt config caps dismissals, and the user is under the cap, and sufficient time has passed since the specified backoff duration', async () => {
    const entitlements = new Entitlements();
    entitlementsManagerMock
      .expects('getEntitlements')
      .resolves(entitlements)
      .once();
    entitlementsManagerMock.expects('getArticle').resolves({}).once();
    const autoPromptConfig = new AutoPromptConfig({
      displayDelaySeconds: 0,
      dismissalBackOffSeconds: 5,
      maxDismissalsPerWeek: 2,
      maxDismissalsResultingHideSeconds: 10,
      maxImpressions: 2,
      maxImpressionsResultingHideSeconds: 10,
    });
    const clientConfig = new ClientConfig({autoPromptConfig});
    clientConfigManagerMock
      .expects('getClientConfig')
      .resolves(clientConfig)
      .once();
    // One stored impression from 20s ago and one dismissal from 6s ago.
    const storedImpressions = (CURRENT_TIME - 20000).toString();
    const storedDismissals = (CURRENT_TIME - 6000).toString();
    setupPreviousImpressionAndDismissals(storageMock, {
      storedImpressions,
      storedDismissals,
      dismissedPromptGetCallCount: 1,
      getUserToken: false,
    });
    miniPromptApiMock.expects('create').once();

    await autoPromptManager.showAutoPrompt({
      autoPromptType: AutoPromptType.CONTRIBUTION,
      alwaysShow: false,
      displayLargePromptFn: alternatePromptSpy,
    });
    await tick(8);
    expect(contributionPromptFnSpy).to.not.be.called;
  });

  it('should display the subscription mini prompt if the user has no entitlements', async () => {
    const entitlements = new Entitlements();
    entitlementsManagerMock
      .expects('getEntitlements')
      .resolves(entitlements)
      .once();
    const clientConfig = new ClientConfig();
    clientConfigManagerMock
      .expects('getClientConfig')
      .resolves(clientConfig)
      .once();
    miniPromptApiMock.expects('create').once();

    await autoPromptManager.showAutoPrompt({
      autoPromptType: AutoPromptType.SUBSCRIPTION,
      alwaysShow: false,
      displayLargePromptFn: alternatePromptSpy,
    });
    await tick(8);
    expect(subscriptionPromptFnSpy).to.not.be.called;
  });

  it('should not display any prompt if the user has a valid entitlement', async () => {
    const entitlements = new Entitlements();
    sandbox.stub(entitlements, 'enablesThis').returns(true);
    entitlementsManagerMock
      .expects('getEntitlements')
      .resolves(entitlements)
      .once();
    const clientConfig = new ClientConfig();
    clientConfigManagerMock
      .expects('getClientConfig')
      .resolves(clientConfig)
      .once();
    miniPromptApiMock.expects('create').never();

    await autoPromptManager.showAutoPrompt({
      autoPromptType: AutoPromptType.CONTRIBUTION,
      alwaysShow: false,
      displayLargePromptFn: alternatePromptSpy,
    });
    expect(contributionPromptFnSpy).to.not.be.called;
  });

  it('should display the alternate prompt if the user has no entitlements, but the content is paygated', async () => {
    sandbox.stub(pageConfig, 'isLocked').returns(true);
    const entitlements = new Entitlements();
    entitlementsManagerMock
      .expects('getEntitlements')
      .resolves(entitlements)
      .once();
    const clientConfig = new ClientConfig();
    clientConfigManagerMock
      .expects('getClientConfig')
      .resolves(clientConfig)
      .once();
    miniPromptApiMock.expects('create').never();

    await autoPromptManager.showAutoPrompt({
      autoPromptType: AutoPromptType.CONTRIBUTION,
      alwaysShow: false,
      displayLargePromptFn: alternatePromptSpy,
    });

    await tick(5);
    expect(contributionPromptFnSpy).to.be.calledOnce;
  });

  it('should not display any prompt if UI predicate is false', async () => {
    sandbox.stub(pageConfig, 'isLocked').returns(false);
    const entitlements = new Entitlements();
    sandbox.stub(entitlements, 'enablesThis').returns(true);
    entitlementsManagerMock
      .expects('getEntitlements')
      .resolves(entitlements)
      .once();

    const autoPromptConfig = new AutoPromptConfig();
    const uiPredicates = new UiPredicates(
      /* canDisplayAutoPrompt */ false,
      /* canDisplayButton */ true
    );
    const clientConfig = new ClientConfig({
      autoPromptConfig,
      useUpdatedOfferFlows: true,
      uiPredicates,
    });
    clientConfigManagerMock
      .expects('getClientConfig')
      .resolves(clientConfig)
      .once();
    miniPromptApiMock.expects('create').never();

    await autoPromptManager.showAutoPrompt({
      autoPromptType: AutoPromptType.CONTRIBUTION,
      alwaysShow: false,
      displayLargePromptFn: alternatePromptSpy,
    });
    expect(contributionPromptFnSpy).to.not.be.called;
  });

  it('should display the contribution mini prompt if the user has no entitlements and UI predicate is true', async () => {
    const entitlements = new Entitlements();
    entitlementsManagerMock
      .expects('getEntitlements')
      .resolves(entitlements)
      .once();

    const autoPromptConfig = new AutoPromptConfig();
    const uiPredicates = new UiPredicates(
      /* canDisplayAutoPrompt */ true,
      /* canDisplayButton */ true
    );
    const clientConfig = new ClientConfig({
      autoPromptConfig,
      useUpdatedOfferFlows: true,
      uiPredicates,
    });
    clientConfigManagerMock
      .expects('getClientConfig')
      .resolves(clientConfig)
      .once();
    miniPromptApiMock.expects('create').once();

    await autoPromptManager.showAutoPrompt({
      autoPromptType: AutoPromptType.CONTRIBUTION,
      alwaysShow: false,
      displayLargePromptFn: alternatePromptSpy,
    });
    expect(contributionPromptFnSpy).to.not.be.called;
  });

  it('should log events when a large prompt overrides the miniprompt', async () => {
    win./*OK*/ innerWidth = 500;
    setExperiment(win, ExperimentFlags.DISABLE_DESKTOP_MINIPROMPT, true);
    const expectedEvent = {
      eventType: AnalyticsEvent.EVENT_DISABLE_MINIPROMPT_DESKTOP,
      eventOriginator: EventOriginator.SWG_CLIENT,
      isFromUserAction: false,
      additionalParameters: {
        publicationid: pubId,
        promptType: AutoPromptType.CONTRIBUTION,
      },
    };

    await autoPromptManager.showAutoPrompt({
      autoPromptType: AutoPromptType.CONTRIBUTION,
      alwaysShow: true,
      displayLargePromptFn: alternatePromptSpy,
    });
    expect(logEventSpy).to.be.calledOnceWith(expectedEvent);
    expect(alternatePromptSpy).to.be.calledOnce;
  });

  it('should replace the contribution miniprompt with a large prompt if DISABLE_DESKTOP_MINIPROMPT is enabled and viewport is wider than 480px', async () => {
    win./*OK*/ innerWidth = 500;
    setExperiment(win, ExperimentFlags.DISABLE_DESKTOP_MINIPROMPT, true);
    miniPromptApiMock.expects('create').never();

    await autoPromptManager.showAutoPrompt({
      autoPromptType: AutoPromptType.CONTRIBUTION,
      alwaysShow: true,
      displayLargePromptFn: alternatePromptSpy,
    });
    expect(alternatePromptSpy).to.be.calledOnce;
  });

  it('should replace the subscription miniprompt with a large prompt if DISABLE_DESKTOP_MINIPROMPT is enabled and viewport is wider than 480px', async () => {
    win./*OK*/ innerWidth = 500;
    setExperiment(win, ExperimentFlags.DISABLE_DESKTOP_MINIPROMPT, true);
    miniPromptApiMock.expects('create').never();

    await autoPromptManager.showAutoPrompt({
      autoPromptType: AutoPromptType.SUBSCRIPTION,
      alwaysShow: true,
      displayLargePromptFn: alternatePromptSpy,
    });
    expect(alternatePromptSpy).to.be.calledOnce;
  });

  it('should not replace the miniprompt with a large prompt when DISABLE_DESKTOP_MINIPROMPT is enabled but the viewport is narrower than 480px', async () => {
    win./*OK*/ innerWidth = 450;
    setExperiment(win, ExperimentFlags.DISABLE_DESKTOP_MINIPROMPT, true);
    const expectedEvent = {
      eventType: AnalyticsEvent.EVENT_DISABLE_MINIPROMPT_DESKTOP,
      eventOriginator: EventOriginator.SWG_CLIENT,
      isFromUserAction: false,
      additionalParameters: {
        publicationid: pubId,
        promptType: AutoPromptType.CONTRIBUTION,
      },
    };

    await autoPromptManager.showAutoPrompt({
      autoPromptType: AutoPromptType.CONTRIBUTION,
      alwaysShow: true,
      displayLargePromptFn: alternatePromptSpy,
    });
    logEventSpy.should.not.have.been.calledWith(expectedEvent);
    expect(contributionPromptFnSpy).to.not.be.called;
  });

  describe('AudienceActionFlow', () => {
    let articleExpectation;

    beforeEach(() => {
      sandbox.stub(pageConfig, 'isLocked').returns(true);
      const entitlements = new Entitlements();
      entitlementsManagerMock
        .expects('getEntitlements')
        .resolves(entitlements)
        .once();
      const clientConfig = new ClientConfig();
      clientConfigManagerMock
        .expects('getClientConfig')
        .resolves(clientConfig)
        .once();
      articleExpectation = entitlementsManagerMock.expects('getArticle');
      articleExpectation
        .resolves({
          audienceActions: {
            actions: [{type: 'TYPE_REGISTRATION_WALL'}],
            engineId: '123',
          },
        })
        .once();
    });

    it('should display an AudienceActionFlow if there are any actions provided in the article response', async () => {
      await autoPromptManager.showAutoPrompt({
        autoPromptType: AutoPromptType.SUBSCRIPTION_LARGE,
        alwaysShow: false,
        displayLargePromptFn: alternatePromptSpy,
      });
      await tick(7);

      expect(startSpy).to.have.been.calledOnce;
      expect(actionFlowSpy).to.have.been.calledWith(deps, {
        action: 'TYPE_REGISTRATION_WALL',
        onCancel: sandbox.match.any,
        autoPromptType: AutoPromptType.SUBSCRIPTION_LARGE,
      });
      expect(contributionPromptFnSpy).to.not.have.been.called;
      expect(autoPromptManager.getLastAudienceActionFlow()).to.not.equal(null);
    });

    it('should call the original prompt for no article actions', async () => {
      articleExpectation
        .resolves({
          audienceActions: {},
        })
        .once();

      await autoPromptManager.showAutoPrompt({
        autoPromptType: AutoPromptType.CONTRIBUTION_LARGE,
        alwaysShow: false,
        displayLargePromptFn: alternatePromptSpy,
      });
      await tick(7);

      expect(startSpy).to.not.have.been.called;
      expect(actionFlowSpy).to.not.have.been.called;
      expect(contributionPromptFnSpy).to.have.been.called;
      expect(autoPromptManager.getLastAudienceActionFlow()).to.equal(null);
    });

    it('should return the last AudienceActionFlow', async () => {
      const lastAudienceActionFlow = new audienceActionFlow.AudienceActionFlow(
        deps,
        {
          action: 'TYPE_REGISTRATION_WALL',
          onCancel: undefined,
          autoPromptType: AutoPromptType.CONTRIBUTION,
        }
      );
      await autoPromptManager.showAutoPrompt({
        autoPromptType: AutoPromptType.CONTRIBUTION,
        alwaysShow: false,
        displayLargePromptFn: alternatePromptSpy,
      });
      autoPromptManager.setLastAudienceActionFlow(lastAudienceActionFlow);

      expect(autoPromptManager.getLastAudienceActionFlow()).to.equal(
        lastAudienceActionFlow
      );
    });
  });

  describe('Contribution Flows with Audience Actions', () => {
    let articleExpectation;

    beforeEach(() => {
      const autoPromptConfig = new AutoPromptConfig({
        displayDelaySeconds: 0,
        dismissalBackOffSeconds: 5,
        maxDismissalsPerWeek: 2,
        maxDismissalsResultingHideSeconds: 10,
        maxImpressions: 2,
        maxImpressionsResultingHideSeconds: 10,
      });
      const uiPredicates = new UiPredicates(
        /* canDisplayAutoPrompt */ true,
        /* canDisplayButton */ true
      );
      const clientConfig = new ClientConfig({
        autoPromptConfig,
        useUpdatedOfferFlows: true,
        uiPredicates,
      });
      clientConfigManagerMock
        .expects('getClientConfig')
        .resolves(clientConfig)
        .once();
      sandbox.stub(pageConfig, 'isLocked').returns(false);
      const entitlements = new Entitlements();
      sandbox.stub(entitlements, 'enablesThis').returns(false);
      entitlementsManagerMock
        .expects('getEntitlements')
        .resolves(entitlements)
        .once();
      articleExpectation = entitlementsManagerMock.expects('getArticle');
      articleExpectation
        .resolves({
          audienceActions: {
            actions: [
              {type: 'TYPE_REWARDED_SURVEY'},
              {type: 'TYPE_REGISTRATION_WALL'},
              {type: 'TYPE_NEWSLETTER_SIGNUP'},
            ],
            engineId: '123',
          },
        })
        .once();
    });

    it('should show the Contribution prompt before any actions', async () => {
      setupPreviousImpressionAndDismissals(storageMock, {
        dismissedPromptGetCallCount: 1,
        getUserToken: true,
      });
      miniPromptApiMock.expects('create').once();

      await autoPromptManager.showAutoPrompt({
        autoPromptType: AutoPromptType.CONTRIBUTION,
        alwaysShow: false,
        displayLargePromptFn: alternatePromptSpy,
      });
      await tick(10);

      expect(startSpy).to.not.have.been.called;
      expect(actionFlowSpy).to.not.have.been.called;
      expect(contributionPromptFnSpy).to.not.have.been.called;
      expect(autoPromptManager.promptDisplayed_).to.equal(
        AutoPromptType.CONTRIBUTION
      );
    });

    it('should show the first Audience Action flow if a Contribution was previously dismissed and is not the next Contribution prompt time', async () => {
      const storedImpressions = (CURRENT_TIME - 5).toString();
      const storedDismissals = (CURRENT_TIME - 10).toString();
      setupPreviousImpressionAndDismissals(storageMock, {
        storedImpressions,
        storedDismissals,
        dismissedPrompts: AutoPromptType.CONTRIBUTION,
        dismissedPromptGetCallCount: 2,
        getUserToken: true,
      });
      miniPromptApiMock.expects('create').never();

      await autoPromptManager.showAutoPrompt({
        autoPromptType: AutoPromptType.CONTRIBUTION,
        alwaysShow: false,
        displayLargePromptFn: alternatePromptSpy,
      });
      await tick(10);

      expect(startSpy).to.have.been.calledOnce;
      expect(actionFlowSpy).to.have.been.calledWith(deps, {
        action: 'TYPE_REWARDED_SURVEY',
        onCancel: sandbox.match.any,
        autoPromptType: AutoPromptType.CONTRIBUTION,
      });
      expect(contributionPromptFnSpy).to.not.have.been.called;
      expect(autoPromptManager.promptDisplayed_).to.equal(
        'TYPE_REWARDED_SURVEY'
      );
      await verifyOnCancelStores(
        storageMock,
        actionFlowSpy,
        'contribution,TYPE_REWARDED_SURVEY'
      );
    });

    it('should show the second Audience Action flow if the first was previously dismissed and is not the next Contribution prompt time', async () => {
      const storedImpressions = (CURRENT_TIME - 5).toString();
      const storedDismissals = (CURRENT_TIME - 10).toString();
      setupPreviousImpressionAndDismissals(storageMock, {
        storedImpressions,
        storedDismissals,
        dismissedPrompts: 'contribution,TYPE_REWARDED_SURVEY',
        dismissedPromptGetCallCount: 2,
        getUserToken: true,
      });
      miniPromptApiMock.expects('create').never();

      await autoPromptManager.showAutoPrompt({
        autoPromptType: AutoPromptType.CONTRIBUTION,
        alwaysShow: false,
        displayLargePromptFn: alternatePromptSpy,
      });
      await tick(10);

      expect(startSpy).to.have.been.calledOnce;
      expect(actionFlowSpy).to.have.been.calledWith(deps, {
        action: 'TYPE_REGISTRATION_WALL',
        onCancel: sandbox.match.any,
        autoPromptType: AutoPromptType.CONTRIBUTION,
      });
      expect(contributionPromptFnSpy).to.not.have.been.called;
      expect(autoPromptManager.promptDisplayed_).to.equal(
        'TYPE_REGISTRATION_WALL'
      );
      await verifyOnCancelStores(
        storageMock,
        actionFlowSpy,
        'contribution,TYPE_REWARDED_SURVEY,TYPE_REGISTRATION_WALL'
      );
    });

    it('should skip survey and show second Audience Action flow if survey was completed', async () => {
      const storedImpressions = (CURRENT_TIME - 5).toString();
      const storedDismissals = (CURRENT_TIME - 10).toString();
      const storedSurveyCompleted = (CURRENT_TIME - 5).toString();
      setupPreviousImpressionAndDismissals(storageMock, {
        storedImpressions,
        storedDismissals,
        dismissedPrompts: AutoPromptType.CONTRIBUTION,
        dismissedPromptGetCallCount: 2,
        storedSurveyCompleted,
        getUserToken: true,
      });
      miniPromptApiMock.expects('create').never();

      await autoPromptManager.showAutoPrompt({
        autoPromptType: AutoPromptType.CONTRIBUTION,
        alwaysShow: false,
        displayLargePromptFn: alternatePromptSpy,
      });
      await tick(10);

      expect(startSpy).to.have.been.calledOnce;
      expect(actionFlowSpy).to.have.been.calledWith(deps, {
        action: 'TYPE_REGISTRATION_WALL',
        onCancel: sandbox.match.any,
        autoPromptType: AutoPromptType.CONTRIBUTION,
      });
      expect(contributionPromptFnSpy).to.not.have.been.called;
      expect(autoPromptManager.promptDisplayed_).to.equal(
        'TYPE_REGISTRATION_WALL'
      );
      await verifyOnCancelStores(
        storageMock,
        actionFlowSpy,
        'contribution,TYPE_REGISTRATION_WALL'
      );
    });

    it('should skip survey and show second Audience Action flow if survey data transfer failed', async () => {
      const storedImpressions = (CURRENT_TIME - 5).toString();
      const storedDismissals = (CURRENT_TIME - 10).toString();
      const storedSurveyFailed = (CURRENT_TIME - 5).toString();
      setupPreviousImpressionAndDismissals(storageMock, {
        storedImpressions,
        storedDismissals,
        dismissedPrompts: AutoPromptType.CONTRIBUTION,
        dismissedPromptGetCallCount: 2,
        storedSurveyFailed,
        getUserToken: true,
      });
      miniPromptApiMock.expects('create').never();

      await autoPromptManager.showAutoPrompt({
        autoPromptType: AutoPromptType.CONTRIBUTION,
        alwaysShow: false,
        displayLargePromptFn: alternatePromptSpy,
      });
      await tick(10);

      expect(startSpy).to.have.been.calledOnce;
      expect(actionFlowSpy).to.have.been.calledWith(deps, {
        action: 'TYPE_REGISTRATION_WALL',
        onCancel: sandbox.match.any,
        autoPromptType: AutoPromptType.CONTRIBUTION,
      });
      expect(contributionPromptFnSpy).to.not.have.been.called;
      expect(autoPromptManager.promptDisplayed_).to.equal(
        'TYPE_REGISTRATION_WALL'
      );
      await verifyOnCancelStores(
        storageMock,
        actionFlowSpy,
        'contribution,TYPE_REGISTRATION_WALL'
      );
    });

    it('should show nothing if the the last Audience Action was previously dismissed and is not in the next Contribution prompt time', async () => {
      const storedImpressions = (CURRENT_TIME - 5).toString();
      const storedDismissals = (CURRENT_TIME - 10).toString();
      setupPreviousImpressionAndDismissals(storageMock, {
        storedImpressions,
        storedDismissals,
        dismissedPrompts:
          'contribution,TYPE_REWARDED_SURVEY,TYPE_REGISTRATION_WALL,TYPE_NEWSLETTER_SIGNUP',
        dismissedPromptGetCallCount: 1,
        getUserToken: true,
      });
      miniPromptApiMock.expects('create').never();

      await autoPromptManager.showAutoPrompt({
        autoPromptType: AutoPromptType.CONTRIBUTION,
        alwaysShow: false,
        displayLargePromptFn: alternatePromptSpy,
      });
      await tick(10);

      expect(startSpy).to.not.have.been.called;
      expect(actionFlowSpy).to.not.have.been.called;
      expect(contributionPromptFnSpy).to.not.have.been.called;
      expect(autoPromptManager.promptDisplayed_).to.equal(null);
    });

    it('should show the Contribution Flow even if there is an available Audience Action that was previously dismissed and is in the next Contribution prompt time', async () => {
      // One stored impression from 20s ago and one dismissal from 6s ago.
      const storedImpressions = (CURRENT_TIME - 20000).toString();
      const storedDismissals = (CURRENT_TIME - 6000).toString();
      setupPreviousImpressionAndDismissals(storageMock, {
        storedImpressions,
        storedDismissals,
        dismissedPrompts: 'contribution,TYPE_REWARDED_SURVEY',
        dismissedPromptGetCallCount: 1,
        getUserToken: true,
      });
      miniPromptApiMock.expects('create').once();

      await autoPromptManager.showAutoPrompt({
        autoPromptType: AutoPromptType.CONTRIBUTION,
        alwaysShow: false,
        displayLargePromptFn: alternatePromptSpy,
      });
      await tick(10);

      expect(startSpy).to.not.have.been.called;
      expect(actionFlowSpy).to.not.have.been.called;
      expect(contributionPromptFnSpy).to.not.have.been.called;
      expect(autoPromptManager.promptDisplayed_).to.equal(null);
    });

    it('should show survey if TYPE_REWARDED_SURVEY is next and is ga eligible but not gtag eligible', async () => {
      setWinWithAnalytics(/* gtag */ false, /* ga */ true);
      const storedImpressions = (CURRENT_TIME - 5).toString();
      const storedDismissals = (CURRENT_TIME - 10).toString();
      setupPreviousImpressionAndDismissals(storageMock, {
        storedImpressions,
        storedDismissals,
        dismissedPrompts: AutoPromptType.CONTRIBUTION,
        dismissedPromptGetCallCount: 2,
        getUserToken: true,
      });
      miniPromptApiMock.expects('create').never();

      await autoPromptManager.showAutoPrompt({
        autoPromptType: AutoPromptType.CONTRIBUTION,
        alwaysShow: false,
        displayLargePromptFn: alternatePromptSpy,
      });
      await tick(10);

      expect(startSpy).to.have.been.calledOnce;
      expect(actionFlowSpy).to.have.been.calledWith(deps, {
        action: 'TYPE_REWARDED_SURVEY',
        onCancel: sandbox.match.any,
        autoPromptType: AutoPromptType.CONTRIBUTION,
      });
      expect(contributionPromptFnSpy).to.not.have.been.called;
      expect(autoPromptManager.promptDisplayed_).to.equal(
        'TYPE_REWARDED_SURVEY'
      );
      await verifyOnCancelStores(
        storageMock,
        actionFlowSpy,
        'contribution,TYPE_REWARDED_SURVEY'
      );
    });

    it('should show survey if TYPE_REWARDED_SURVEY is next and is gtag eligible but not ga eligible', async () => {
      setWinWithAnalytics(/* gtag */ true, /* ga */ false);
      const storedImpressions = (CURRENT_TIME - 5).toString();
      const storedDismissals = (CURRENT_TIME - 10).toString();
      setupPreviousImpressionAndDismissals(storageMock, {
        storedImpressions,
        storedDismissals,
        dismissedPrompts: AutoPromptType.CONTRIBUTION,
        dismissedPromptGetCallCount: 2,
        getUserToken: true,
      });
      miniPromptApiMock.expects('create').never();

      await autoPromptManager.showAutoPrompt({
        autoPromptType: AutoPromptType.CONTRIBUTION,
        alwaysShow: false,
        displayLargePromptFn: alternatePromptSpy,
      });
      await tick(10);

      expect(startSpy).to.have.been.calledOnce;
      expect(actionFlowSpy).to.have.been.calledWith(deps, {
        action: 'TYPE_REWARDED_SURVEY',
        onCancel: sandbox.match.any,
        autoPromptType: AutoPromptType.CONTRIBUTION,
      });
      expect(contributionPromptFnSpy).to.not.have.been.called;
      expect(autoPromptManager.promptDisplayed_).to.equal(
        'TYPE_REWARDED_SURVEY'
      );
      await verifyOnCancelStores(
        storageMock,
        actionFlowSpy,
        'contribution,TYPE_REWARDED_SURVEY'
      );
    });

    it('should skip action and continue the Contribution Flow if TYPE_REWARDED_SURVEY is next but publisher is not eligible for ga nor gTag', async () => {
      setWinWithAnalytics(/* gtag */ false, /* ga */ false);
      const storedImpressions = (CURRENT_TIME - 5).toString();
      const storedDismissals = (CURRENT_TIME - 10).toString();
      setupPreviousImpressionAndDismissals(storageMock, {
        storedImpressions,
        storedDismissals,
        dismissedPrompts: AutoPromptType.CONTRIBUTION,
        dismissedPromptGetCallCount: 2,
        getUserToken: true,
      });
      miniPromptApiMock.expects('create').never();

      await autoPromptManager.showAutoPrompt({
        autoPromptType: AutoPromptType.CONTRIBUTION,
        alwaysShow: false,
        displayLargePromptFn: alternatePromptSpy,
      });
      await tick(10);

      expect(startSpy).to.have.been.calledOnce;
      expect(actionFlowSpy).to.have.been.calledWith(deps, {
        action: 'TYPE_REGISTRATION_WALL',
        onCancel: sandbox.match.any,
        autoPromptType: AutoPromptType.CONTRIBUTION,
      });
      expect(contributionPromptFnSpy).to.not.have.been.called;
      expect(autoPromptManager.promptDisplayed_).to.equal(
        'TYPE_REGISTRATION_WALL'
      );
      await verifyOnCancelStores(
        storageMock,
        actionFlowSpy,
        'contribution,TYPE_REGISTRATION_WALL'
      );
    });
  });

  describe('Contribution Flows with Audience Actions and Survey Triggering Priority Experiments', () => {
    let articleExpectation;

    beforeEach(() => {
      const autoPromptConfig = new AutoPromptConfig({
        displayDelaySeconds: 0,
        dismissalBackOffSeconds: 5,
        maxDismissalsPerWeek: 2,
        maxDismissalsResultingHideSeconds: 10,
        maxImpressions: 2,
        maxImpressionsResultingHideSeconds: 10,
      });
      const uiPredicates = new UiPredicates(
        /* canDisplayAutoPrompt */ true,
        /* canDisplayButton */ true
      );
      const clientConfig = new ClientConfig({
        autoPromptConfig,
        useUpdatedOfferFlows: true,
        uiPredicates,
      });
      clientConfigManagerMock
        .expects('getClientConfig')
        .resolves(clientConfig)
        .once();
      sandbox.stub(pageConfig, 'isLocked').returns(false);
      const entitlements = new Entitlements();
      sandbox.stub(entitlements, 'enablesThis').returns(false);
      entitlementsManagerMock
        .expects('getEntitlements')
        .resolves(entitlements)
        .once();
      articleExpectation = entitlementsManagerMock.expects('getArticle');
      articleExpectation
        .resolves({
          audienceActions: {
            actions: [
              {type: 'TYPE_REWARDED_SURVEY'},
              {type: 'TYPE_REGISTRATION_WALL'},
              {type: 'TYPE_NEWSLETTER_SIGNUP'},
            ],
            engineId: '123',
          },
          experimentConfig: {
            experimentFlags: ['survey_triggering_priority_experiment'],
          },
        })
        .once();
    });

    it('With SurveyTriggeringPriorityExperiment enabled, should show the Survey prompt before any actions', async () => {
      setupPreviousImpressionAndDismissals(storageMock, {
        dismissedPromptGetCallCount: 1,
        getUserToken: true,
      });
      miniPromptApiMock.expects('create').once();

      await autoPromptManager.showAutoPrompt({
        autoPromptType: AutoPromptType.CONTRIBUTION,
        alwaysShow: false,
        displayLargePromptFn: alternatePromptSpy,
      });
      await tick(10);

      expect(startSpy).to.not.have.been.called;
      expect(actionFlowSpy).to.not.have.been.called;
      expect(contributionPromptFnSpy).to.not.have.been.called;
      expect(autoPromptManager.promptDisplayed_).to.equal(
        'TYPE_REWARDED_SURVEY'
      );
    });

    it('With SurveyTriggeringPriorityExperiment enabled, should show the contribution prompt after the Survey prompt', async () => {
      setupPreviousImpressionAndDismissals(storageMock, {
        dismissedPrompts: 'TYPE_REWARDED_SURVEY',
        dismissedPromptGetCallCount: 1,
        getUserToken: true,
      });
      miniPromptApiMock.expects('create').once();

      await autoPromptManager.showAutoPrompt({
        autoPromptType: AutoPromptType.CONTRIBUTION,
        alwaysShow: false,
        displayLargePromptFn: alternatePromptSpy,
      });
      await tick(10);

      expect(startSpy).to.not.have.been.called;
      expect(actionFlowSpy).to.not.have.been.called;
      expect(contributionPromptFnSpy).to.not.have.been.called;
      expect(autoPromptManager.promptDisplayed_).to.equal(null);
    });

    it('With SurveyTriggeringPriorityExperiment enabled, should show the second Audience Action flow if the first was previously dismissed and is not the next Contribution prompt time', async () => {
      const storedImpressions = (CURRENT_TIME - 5).toString();
      const storedDismissals = (CURRENT_TIME - 10).toString();
      setupPreviousImpressionAndDismissals(storageMock, {
        storedImpressions,
        storedDismissals,
        dismissedPrompts: 'contribution,TYPE_REWARDED_SURVEY',
        dismissedPromptGetCallCount: 2,
        getUserToken: true,
      });
      miniPromptApiMock.expects('create').never();

      await autoPromptManager.showAutoPrompt({
        autoPromptType: AutoPromptType.CONTRIBUTION,
        alwaysShow: false,
        displayLargePromptFn: alternatePromptSpy,
      });
      await tick(10);

      expect(startSpy).to.have.been.calledOnce;
      expect(actionFlowSpy).to.have.been.calledWith(deps, {
        action: 'TYPE_REGISTRATION_WALL',
        onCancel: sandbox.match.any,
        autoPromptType: AutoPromptType.CONTRIBUTION,
      });
      expect(contributionPromptFnSpy).to.not.have.been.called;
      expect(autoPromptManager.promptDisplayed_).to.equal(
        'TYPE_REGISTRATION_WALL'
      );
      await verifyOnCancelStores(
        storageMock,
        actionFlowSpy,
        'contribution,TYPE_REWARDED_SURVEY,TYPE_REGISTRATION_WALL'
      );
    });

    it('With SurveyTriggeringPriorityExperiment enabled, should skip survey and show second Audience Action flow if survey was completed', async () => {
      const storedImpressions = (CURRENT_TIME - 5).toString();
      const storedDismissals = (CURRENT_TIME - 10).toString();
      const storedSurveyCompleted = (CURRENT_TIME - 5).toString();
      setupPreviousImpressionAndDismissals(storageMock, {
        storedImpressions,
        storedDismissals,
        dismissedPrompts: AutoPromptType.CONTRIBUTION,
        dismissedPromptGetCallCount: 2,
        storedSurveyCompleted,
        getUserToken: true,
      });
      miniPromptApiMock.expects('create').never();

      await autoPromptManager.showAutoPrompt({
        autoPromptType: AutoPromptType.CONTRIBUTION,
        alwaysShow: false,
        displayLargePromptFn: alternatePromptSpy,
      });
      await tick(10);

      expect(startSpy).to.have.been.calledOnce;
      expect(actionFlowSpy).to.have.been.calledWith(deps, {
        action: 'TYPE_REGISTRATION_WALL',
        onCancel: sandbox.match.any,
        autoPromptType: AutoPromptType.CONTRIBUTION,
      });
      expect(contributionPromptFnSpy).to.not.have.been.called;
      expect(autoPromptManager.promptDisplayed_).to.equal(
        'TYPE_REGISTRATION_WALL'
      );
      await verifyOnCancelStores(
        storageMock,
        actionFlowSpy,
        'contribution,TYPE_REGISTRATION_WALL'
      );
    });

    it('With SurveyTriggeringPriorityExperiment enabled, should skip survey and show second Audience Action flow if survey data transfer failed', async () => {
      const storedImpressions = (CURRENT_TIME - 5).toString();
      const storedDismissals = (CURRENT_TIME - 10).toString();
      const storedSurveyFailed = (CURRENT_TIME - 5).toString();
      setupPreviousImpressionAndDismissals(storageMock, {
        storedImpressions,
        storedDismissals,
        dismissedPrompts: AutoPromptType.CONTRIBUTION,
        dismissedPromptGetCallCount: 2,
        storedSurveyFailed,
        getUserToken: true,
      });
      miniPromptApiMock.expects('create').never();

      await autoPromptManager.showAutoPrompt({
        autoPromptType: AutoPromptType.CONTRIBUTION,
        alwaysShow: false,
        displayLargePromptFn: alternatePromptSpy,
      });
      await tick(10);

      expect(startSpy).to.have.been.calledOnce;
      expect(actionFlowSpy).to.have.been.calledWith(deps, {
        action: 'TYPE_REGISTRATION_WALL',
        onCancel: sandbox.match.any,
        autoPromptType: AutoPromptType.CONTRIBUTION,
      });
      expect(contributionPromptFnSpy).to.not.have.been.called;
      expect(autoPromptManager.promptDisplayed_).to.equal(
        'TYPE_REGISTRATION_WALL'
      );
      await verifyOnCancelStores(
        storageMock,
        actionFlowSpy,
        'contribution,TYPE_REGISTRATION_WALL'
      );
    });

    it('With SurveyTriggeringPriorityExperiment enabled, should show nothing if the the last Audience Action was previously dismissed and is not in the next Contribution prompt time', async () => {
      const storedImpressions = (CURRENT_TIME - 5).toString();
      const storedDismissals = (CURRENT_TIME - 10).toString();
      setupPreviousImpressionAndDismissals(storageMock, {
        storedImpressions,
        storedDismissals,
        dismissedPrompts:
          'contribution,TYPE_REWARDED_SURVEY,TYPE_REGISTRATION_WALL,TYPE_NEWSLETTER_SIGNUP',
        dismissedPromptGetCallCount: 1,
        getUserToken: true,
      });
      miniPromptApiMock.expects('create').never();

      await autoPromptManager.showAutoPrompt({
        autoPromptType: AutoPromptType.CONTRIBUTION,
        alwaysShow: false,
        displayLargePromptFn: alternatePromptSpy,
      });
      await tick(10);

      expect(startSpy).to.not.have.been.called;
      expect(actionFlowSpy).to.not.have.been.called;
      expect(contributionPromptFnSpy).to.not.have.been.called;
      expect(autoPromptManager.promptDisplayed_).to.equal(null);
    });

    it('With SurveyTriggeringPriorityExperiment enabled, should show the Contribution Flow even if there is an available Audience Action that was previously dismissed and is in the next Contribution prompt time', async () => {
      // One stored impression from 20s ago and one dismissal from 6s ago.
      const storedImpressions = (CURRENT_TIME - 20000).toString();
      const storedDismissals = (CURRENT_TIME - 6000).toString();
      setupPreviousImpressionAndDismissals(storageMock, {
        storedImpressions,
        storedDismissals,
        dismissedPrompts: 'contribution,TYPE_REWARDED_SURVEY',
        dismissedPromptGetCallCount: 1,
        getUserToken: true,
      });
      miniPromptApiMock.expects('create').once();

      await autoPromptManager.showAutoPrompt({
        autoPromptType: AutoPromptType.CONTRIBUTION,
        alwaysShow: false,
        displayLargePromptFn: alternatePromptSpy,
      });
      await tick(10);

      expect(startSpy).to.not.have.been.called;
      expect(actionFlowSpy).to.not.have.been.called;
      expect(contributionPromptFnSpy).to.not.have.been.called;
      expect(autoPromptManager.promptDisplayed_).to.equal(null);
    });

    it('With SurveyTriggeringPriorityExperiment enabled, should skip action and continue the Contribution Flow if TYPE_REWARDED_SURVEY is next but publisher is not eligible for ga nor gTag', async () => {
      setWinWithAnalytics(/* gtag */ false, /* ga */ false);
      const storedImpressions = (CURRENT_TIME - 5).toString();
      const storedDismissals = (CURRENT_TIME - 10).toString();
      setupPreviousImpressionAndDismissals(storageMock, {
        storedImpressions,
        storedDismissals,
        dismissedPrompts: AutoPromptType.CONTRIBUTION,
        dismissedPromptGetCallCount: 2,
        getUserToken: true,
      });
      miniPromptApiMock.expects('create').never();

      await autoPromptManager.showAutoPrompt({
        autoPromptType: AutoPromptType.CONTRIBUTION,
        alwaysShow: false,
        displayLargePromptFn: alternatePromptSpy,
      });
      await tick(10);

      expect(startSpy).to.have.been.calledOnce;
      expect(actionFlowSpy).to.have.been.calledWith(deps, {
        action: 'TYPE_REGISTRATION_WALL',
        onCancel: sandbox.match.any,
        autoPromptType: AutoPromptType.CONTRIBUTION,
      });
      expect(contributionPromptFnSpy).to.not.have.been.called;
      expect(autoPromptManager.promptDisplayed_).to.equal(
        'TYPE_REGISTRATION_WALL'
      );
      await verifyOnCancelStores(
        storageMock,
        actionFlowSpy,
        'contribution,TYPE_REGISTRATION_WALL'
      );
    });
  });

  describe('Audience Actions with Second Prompt Delay Experiment', () => {
    let articleExpectation;

    beforeEach(() => {
      const autoPromptConfig = new AutoPromptConfig({
        displayDelaySeconds: 0,
        dismissalBackOffSeconds: 5,
        maxDismissalsPerWeek: 2,
        maxDismissalsResultingHideSeconds: 10,
        maxImpressions: 2,
        maxImpressionsResultingHideSeconds: 10,
      });
      const uiPredicates = new UiPredicates(
        /* canDisplayAutoPrompt */ true,
        /* canDisplayButton */ true
      );
      const clientConfig = new ClientConfig({
        autoPromptConfig,
        useUpdatedOfferFlows: true,
        uiPredicates,
      });
      clientConfigManagerMock
        .expects('getClientConfig')
        .resolves(clientConfig)
        .once();
      sandbox.stub(pageConfig, 'isLocked').returns(false);
      const entitlements = new Entitlements();
      sandbox.stub(entitlements, 'enablesThis').returns(false);
      entitlementsManagerMock
        .expects('getEntitlements')
        .resolves(entitlements)
        .once();
      articleExpectation = entitlementsManagerMock.expects('getArticle');
      articleExpectation
        .resolves({
          audienceActions: {
            actions: [{type: 'TYPE_REWARDED_SURVEY'}],
            engineId: '123',
          },
          experimentConfig: {
            experimentFlags: ['second_prompt_delay_experiment'],
          },
        })
        .once();
    });

    it('should not delay second prompt for Subscriptions', async () => {
      await autoPromptManager.showAutoPrompt({
        autoPromptType: AutoPromptType.SUBSCRIPTION,
        alwaysShow: false,
        displayLargePromptFn: alternatePromptSpy,
      });
      miniPromptApiMock.expects('create').once();
      await tick(7);

      expect(startSpy).to.not.have.been.called;
      expect(contributionPromptFnSpy).to.not.have.been.called;
      expect(autoPromptManager.getLastAudienceActionFlow()).to.equal(null);
    });

    it('With SecondPromptDelayExperiment enabled, on first prompt, should set shouldShowAutoPromptTimestamps and show first prompt', async () => {
      const shouldShowAutopromptTimestamps = '';
      setupPreviousImpressionAndDismissals(storageMock, {
        dismissedPromptGetCallCount: 1,
        getUserToken: true,
        shouldShowAutopromptTimestamps,
        setsNewShouldShowAutoPromptTimestamp: true,
      });
      miniPromptApiMock.expects('create').once();

      await autoPromptManager.showAutoPrompt({
        autoPromptType: AutoPromptType.CONTRIBUTION,
        alwaysShow: false,
        displayLargePromptFn: alternatePromptSpy,
      });
      await tick(10);

      expect(startSpy).to.not.have.been.called;
      expect(actionFlowSpy).to.not.have.been.called;
      expect(contributionPromptFnSpy).to.not.have.been.called;
      expect(autoPromptManager.promptDisplayed_).to.equal(
        AutoPromptType.CONTRIBUTION
      );
    });

    it('With SecondPromptDelayExperiment enabled, on second prompt, should set shouldShowAutoPromptTimestamps and suppress prompt', async () => {
      const shouldShowAutopromptTimestamps = CURRENT_TIME.toString();
      setupPreviousImpressionAndDismissals(storageMock, {
        dismissedPromptGetCallCount: 1,
        getUserToken: true,
        shouldShowAutopromptTimestamps,
        setsNewShouldShowAutoPromptTimestamp: true,
      });
      miniPromptApiMock.expects('create').never();

      await autoPromptManager.showAutoPrompt({
        autoPromptType: AutoPromptType.CONTRIBUTION,
        alwaysShow: false,
        displayLargePromptFn: alternatePromptSpy,
      });
      await tick(15);

      expect(startSpy).to.not.have.been.called;
      expect(actionFlowSpy).to.not.have.been.called;
      expect(contributionPromptFnSpy).to.not.have.been.called;
      expect(autoPromptManager.getLastAudienceActionFlow()).to.equal(null);
      expect(autoPromptManager.promptDisplayed_).to.equal(null);
    });

    it('With SecondPromptDelayExperiment enabled, on N+1 prompt, should not set shouldShowAutoPromptTimestamps and display next prompt', async () => {
      const storedImpressions = (CURRENT_TIME - 5).toString();
      const storedDismissals = (CURRENT_TIME - 10).toString();
      const numFreeReads = 2;
      const shouldShowAutopromptTimestamps =
        (CURRENT_TIME.toString() + ',').repeat(numFreeReads) +
        CURRENT_TIME.toString();
      setupPreviousImpressionAndDismissals(storageMock, {
        storedImpressions,
        storedDismissals,
        dismissedPrompts: AutoPromptType.CONTRIBUTION,
        dismissedPromptGetCallCount: 1,
        getUserToken: true,
        shouldShowAutopromptTimestamps,
      });
      miniPromptApiMock.expects('create').never();

      await autoPromptManager.showAutoPrompt({
        autoPromptType: AutoPromptType.CONTRIBUTION,
        alwaysShow: false,
        displayLargePromptFn: alternatePromptSpy,
      });
      await tick(15);

      expect(startSpy).to.have.been.calledOnce;
      expect(actionFlowSpy).to.have.been.calledWith(deps, {
        action: 'TYPE_REWARDED_SURVEY',
        onCancel: sandbox.match.any,
        autoPromptType: AutoPromptType.CONTRIBUTION,
      });
      expect(contributionPromptFnSpy).to.not.have.been.called;
      expect(autoPromptManager.promptDisplayed_).to.equal(
        'TYPE_REWARDED_SURVEY'
      );
    });
  });

  describe('Audience Actions with Survey Triggering Priority Experiment and Second Prompt Delay Experiment', () => {
    let articleExpectation;

    beforeEach(() => {
      const autoPromptConfig = new AutoPromptConfig({
        displayDelaySeconds: 0,
        dismissalBackOffSeconds: 5,
        maxDismissalsPerWeek: 2,
        maxDismissalsResultingHideSeconds: 10,
        maxImpressions: 2,
        maxImpressionsResultingHideSeconds: 10,
      });
      const uiPredicates = new UiPredicates(
        /* canDisplayAutoPrompt */ true,
        /* canDisplayButton */ true
      );
      const clientConfig = new ClientConfig({
        autoPromptConfig,
        useUpdatedOfferFlows: true,
        uiPredicates,
      });
      clientConfigManagerMock
        .expects('getClientConfig')
        .resolves(clientConfig)
        .once();
      sandbox.stub(pageConfig, 'isLocked').returns(false);
      const entitlements = new Entitlements();
      sandbox.stub(entitlements, 'enablesThis').returns(false);
      entitlementsManagerMock
        .expects('getEntitlements')
        .resolves(entitlements)
        .once();
      articleExpectation = entitlementsManagerMock.expects('getArticle');
      articleExpectation
        .resolves({
          audienceActions: {
            actions: [{type: 'TYPE_REWARDED_SURVEY'}],
            engineId: '123',
          },
          experimentConfig: {
            experimentFlags: [
              'survey_triggering_priority_experiment',
              'second_prompt_delay_experiment',
            ],
          },
        })
        .once();
    });

    it('should not delay second prompt for Subscriptions', async () => {
      await autoPromptManager.showAutoPrompt({
        autoPromptType: AutoPromptType.SUBSCRIPTION,
        alwaysShow: false,
        displayLargePromptFn: alternatePromptSpy,
      });
      miniPromptApiMock.expects('create').once();
      await tick(7);

      expect(startSpy).to.not.have.been.called;
      expect(subscriptionPromptFnSpy).to.not.have.been.called;
      expect(autoPromptManager.getLastAudienceActionFlow()).to.equal(null);
    });

    it('With SurveyTrigginerPriorityExperiment and SecondPromptDelayExperiment enabled, on first prompt, should set shouldShowAutoPromptTimestamps and show first Survey', async () => {
      const shouldShowAutopromptTimestamps = '';
      setupPreviousImpressionAndDismissals(storageMock, {
        dismissedPromptGetCallCount: 1,
        getUserToken: true,
        shouldShowAutopromptTimestamps,
        setsNewShouldShowAutoPromptTimestamp: true,
      });
      miniPromptApiMock.expects('create').once();

      await autoPromptManager.showAutoPrompt({
        autoPromptType: AutoPromptType.CONTRIBUTION,
        alwaysShow: false,
        displayLargePromptFn: alternatePromptSpy,
      });
      await tick(10);

      expect(startSpy).to.not.have.been.called;
      expect(actionFlowSpy).to.not.have.been.called;
      expect(contributionPromptFnSpy).to.not.have.been.called;
      expect(autoPromptManager.promptDisplayed_).to.equal(
        'TYPE_REWARDED_SURVEY'
      );
    });

    it('With SurveyTrigginerPriorityExperiment and SecondPromptDelayExperiment enabled, on second prompt, should set shouldShowAutoPromptTimestamps and suppress prompt', async () => {
      const shouldShowAutopromptTimestamps = CURRENT_TIME.toString();
      setupPreviousImpressionAndDismissals(storageMock, {
        dismissedPromptGetCallCount: 1,
        getUserToken: true,
        shouldShowAutopromptTimestamps,
        setsNewShouldShowAutoPromptTimestamp: true,
      });
      miniPromptApiMock.expects('create').never();

      await autoPromptManager.showAutoPrompt({
        autoPromptType: AutoPromptType.CONTRIBUTION,
        alwaysShow: false,
        displayLargePromptFn: alternatePromptSpy,
      });
      await tick(15);

      expect(startSpy).to.not.have.been.called;
      expect(actionFlowSpy).to.not.have.been.called;
      expect(contributionPromptFnSpy).to.not.have.been.called;
      expect(autoPromptManager.getLastAudienceActionFlow()).to.equal(null);
      expect(autoPromptManager.promptDisplayed_).to.equal(null);
    });

    it('With SurveyTrigginerPriorityExperiment and SecondPromptDelayExperiment enabled, on N+1 prompt, should not set shouldShowAutoPromptTimestamps and display contribution prompt', async () => {
      const numFreeReads = 2;
      const shouldShowAutopromptTimestamps =
        (CURRENT_TIME.toString() + ',').repeat(numFreeReads) +
        CURRENT_TIME.toString();

      setupPreviousImpressionAndDismissals(storageMock, {
        dismissedPrompts: 'TYPE_REWARDED_SURVEY',
        dismissedPromptGetCallCount: 1,
        getUserToken: true,
        shouldShowAutopromptTimestamps,
      });
      miniPromptApiMock.expects('create').once();

      await autoPromptManager.showAutoPrompt({
        autoPromptType: AutoPromptType.CONTRIBUTION,
        alwaysShow: false,
        displayLargePromptFn: alternatePromptSpy,
      });
      await tick(10);

      expect(startSpy).to.not.have.been.called;
      expect(actionFlowSpy).to.not.have.been.called;
      expect(contributionPromptFnSpy).to.not.have.been.called;
      expect(autoPromptManager.promptDisplayed_).to.equal(null);
    });
  });

  async function verifyOnCancelStores(storageMock, actionFlowSpy, setValue) {
    storageMock
      .expects('set')
      .withExactArgs(
        StorageKeys.DISMISSED_PROMPTS,
        setValue,
        /* useLocalStorage */ true
      )
      .resolves(null)
      .once();
    const {onCancel} = actionFlowSpy.firstCall.args[1];
    onCancel();
    await tick(2);
  }

  function setupPreviousImpressionAndDismissals(storageMock, setupArgs) {
    const {
      storedImpressions,
      storedDismissals,
      dismissedPrompts,
      dismissedPromptGetCallCount,
      storedSurveyCompleted,
      storedSurveyFailed,
      getUserToken,
      shouldShowAutopromptTimestamps,
      setsNewShouldShowAutoPromptTimestamp,
    } = {
      storedImpressions: null,
      storedDismissals: null,
      dismissedPrompts: null,
      storedSurveyCompleted: null,
      storedSurveyFailed: null,
      setsNewShouldShowAutoPromptTimestamp: false,
      ...setupArgs,
    };
    storageMock
      .expects('get')
      .withExactArgs(StorageKeys.IMPRESSIONS, /* useLocalStorage */ true)
      .resolves(storedImpressions)
      .once();
    storageMock
      .expects('get')
      .withExactArgs(StorageKeys.DISMISSALS, /* useLocalStorage */ true)
      .resolves(storedDismissals)
      .once();
    storageMock
      .expects('get')
      .withExactArgs(StorageKeys.DISMISSED_PROMPTS, /* useLocalStorage */ true)
      .resolves(dismissedPrompts)
      .exactly(dismissedPromptGetCallCount);
    storageMock
      .expects('get')
      .withExactArgs(StorageKeys.SURVEY_COMPLETED, /* useLocalStorage */ true)
      .resolves(storedSurveyCompleted)
      .once();
    storageMock
      .expects('get')
      .withExactArgs(
        StorageKeys.SURVEY_DATA_TRANSFER_FAILED,
        /* useLocalStorage */ true
      )
      .resolves(storedSurveyFailed)
      .once();
    if (getUserToken) {
      storageMock
        .expects('get')
        .withExactArgs(Constants.USER_TOKEN, /* useLocalStorage */ true)
        .resolves('token')
        .atMost(1);
    }
    if (shouldShowAutopromptTimestamps != undefined) {
      storageMock
        .expects('get')
        .withExactArgs(
          StorageKeys.SECOND_PROMPT_DELAY_COUNTER,
          /* useLocalStorage */ true
        )
        .resolves(shouldShowAutopromptTimestamps)
        .exactly(setsNewShouldShowAutoPromptTimestamp ? 2 : 1);
    }
    if (setsNewShouldShowAutoPromptTimestamp) {
      const setTimestamps =
        (!!shouldShowAutopromptTimestamps
          ? shouldShowAutopromptTimestamps + ','
          : '') + CURRENT_TIME.toString();
      storageMock
        .expects('set')
        .withExactArgs(
          StorageKeys.SECOND_PROMPT_DELAY_COUNTER,
          setTimestamps,
          /* useLocalStorage */ true
        )
        .resolves()
        .once();
    }
  }
});<|MERGE_RESOLUTION|>--- conflicted
+++ resolved
@@ -58,12 +58,8 @@
   let actionFlowSpy;
   let startSpy;
   let runtime;
-<<<<<<< HEAD
-  let configuredClassicRuntimeMock;
-=======
   let contributionPromptFnSpy;
   let subscriptionPromptFnSpy;
->>>>>>> 37a0ea58
   const productId = 'pub1:label1';
   const pubId = 'pub1';
 
@@ -114,11 +110,8 @@
     subscriptionPromptFnSpy = sandbox.spy(runtime, 'showOffers');
 
     sandbox.stub(MiniPromptApi.prototype, 'init');
-<<<<<<< HEAD
-    autoPromptManager = new AutoPromptManager(deps, Promise.resolve(runtime));
-=======
+
     autoPromptManager = new AutoPromptManager(deps, runtime);
->>>>>>> 37a0ea58
     autoPromptManager.autoPromptDisplayed_ = true;
 
     miniPromptApiMock = sandbox.mock(autoPromptManager.miniPromptAPI_);
@@ -723,16 +716,7 @@
     });
 
     await tick(8);
-<<<<<<< HEAD
-    configuredClassicRuntimeMock
-      .expects('showContributionOptions')
-      .withExactArgs({
-        isClosable: false,
-      })
-      .once();
-=======
     expect(contributionPromptFnSpy).to.be.calledOnce;
->>>>>>> 37a0ea58
   });
 
   it('should display the mini prompt if the auto prompt config caps impressions, and the user is under the cap after discounting old impressions', async () => {
