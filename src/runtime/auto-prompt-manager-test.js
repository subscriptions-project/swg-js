/**
 * Copyright 2021 The Subscribe with Google Authors. All Rights Reserved.
 *
 * Licensed under the Apache License, Version 2.0 (the "License");
 * you may not use this file except in compliance with the License.
 * You may obtain a copy of the License at
 *
 *      http://www.apache.org/licenses/LICENSE-2.0
 *
 * Unless required by applicable law or agreed to in writing, software
 * distributed under the License is distributed on an "AS-IS" BASIS,
 * WITHOUT WARRANTIES OR CONDITIONS OF ANY KIND, either express or implied.
 * See the License for the specific language governing permissions and
 * limitations under the License.
 */

import * as audienceActionFlow from './audience-action-flow';
import * as audienceActionLocalFlow from './audience-action-local-flow';
import {AnalyticsEvent, EventOriginator} from '../proto/api_messages';
import {AutoPromptConfig} from '../model/auto-prompt-config';
import {AutoPromptManager} from './auto-prompt-manager';
import {AutoPromptType} from '../api/basic-subscriptions';
import {ClientConfig, UiPredicates} from '../model/client-config';
import {ClientConfigManager} from './client-config-manager';
import {ClientEventManager} from './client-event-manager';
import {ConfiguredRuntime} from './runtime';
import {Entitlements} from '../api/entitlements';
import {EntitlementsManager} from './entitlements-manager';
import {GlobalDoc} from '../model/doc';
import {MiniPromptApi} from './mini-prompt-api';
import {MockDeps} from '../../test/mock-deps';
import {PageConfig} from '../model/page-config';
import {Storage} from './storage';
import {StorageKeys} from '../utils/constants';
import {XhrFetcher} from './fetcher';
import {tick} from '../../test/tick';

const CURRENT_TIME = 1615416442; // GMT: Wednesday, March 10, 2021 10:47:22 PM
const TWO_WEEKS_IN_MILLIS = 2 * 604800000;
const SECOND_IN_MS = Math.pow(10, 3);
const SECOND_IN_NANO = Math.pow(10, 9);
const CONTRIBUTION_INTERVENTION = {
  type: 'TYPE_CONTRIBUTION',
  configurationId: 'contribution_config_id',
};
const SURVEY_INTERVENTION = {
  type: 'TYPE_REWARDED_SURVEY',
  configurationId: 'survey_config_id',
};
const NEWSLETTER_INTERVENTION = {
  type: 'TYPE_NEWSLETTER_SIGNUP',
  configurationId: 'newsletter_config_id',
};
const NEWSLETTER_INTERVENTION_PUBLISHER_PROMPT = {
  type: 'TYPE_NEWSLETTER_SIGNUP',
  configurationId: 'newsletter_config_id',
  preference: 'PREFERENCE_PUBLISHER_PROVIDED_PROMPT',
};
const REGWALL_INTERVENTION = {
  type: 'TYPE_REGISTRATION_WALL',
  configurationId: 'regwall_config_id',
};
const SUBSCRIPTION_INTERVENTION = {
  type: 'TYPE_SUBSCRIPTION',
  configurationId: 'subscription_config_id',
};
const REWARDED_AD_INTERVENTION = {
  type: 'TYPE_REWARDED_AD',
  configurationId: 'rewarded_ad_config_id',
};

describes.realWin('AutoPromptManager', (env) => {
  let autoPromptManager;
  let win;
  let winMock;
  let deps;
  let doc;
  let pageConfig;
  let fetcher;
  let eventManager;
  let eventManagerCallback;
  let entitlementsManager;
  let logEventSpy;
  let entitlementsManagerMock;
  let clientConfigManager;
  let clientConfigManagerMock;
  let storageMock;
  let miniPromptApiMock;
  let actionFlowSpy;
  let startSpy;
  let runtime;
  let contributionPromptFnSpy;
  let subscriptionPromptFnSpy;
  const productId = 'pub1:label1';
  const pubId = 'pub1';

  beforeEach(() => {
    deps = new MockDeps();

    sandbox.useFakeTimers(CURRENT_TIME);
    win = Object.assign({}, env.win, {gtag: () => {}, ga: () => {}});
    win.setTimeout = (callback) => callback();
    winMock = sandbox.mock(win);
    sandbox.stub(deps, 'win').returns(win);

    doc = new GlobalDoc(win);
    sandbox.stub(deps, 'doc').returns(doc);

    pageConfig = new PageConfig(productId);
    sandbox.stub(deps, 'pageConfig').returns(pageConfig);

    eventManager = new ClientEventManager(new Promise(() => {}));
    sandbox.stub(deps, 'eventManager').returns(eventManager);
    sandbox
      .stub(eventManager, 'registerEventListener')
      .callsFake((callback) => (eventManagerCallback = callback));
    logEventSpy = sandbox.spy(eventManager, 'logEvent');

    const storage = new Storage(win);
    storageMock = sandbox.mock(storage);
    sandbox.stub(deps, 'storage').returns(storage);

    fetcher = new XhrFetcher(win);
    entitlementsManager = new EntitlementsManager(
      win,
      pageConfig,
      fetcher,
      deps
    );
    entitlementsManagerMock = sandbox.mock(entitlementsManager);
    sandbox.stub(deps, 'entitlementsManager').returns(entitlementsManager);

    clientConfigManager = new ClientConfigManager(deps, pubId, fetcher);
    clientConfigManagerMock = sandbox.mock(clientConfigManager);
    sandbox.stub(deps, 'clientConfigManager').returns(clientConfigManager);

    runtime = new ConfiguredRuntime(win, pageConfig);
    contributionPromptFnSpy = sandbox.spy(runtime, 'showContributionOptions');
    subscriptionPromptFnSpy = sandbox.spy(runtime, 'showOffers');

    sandbox.stub(MiniPromptApi.prototype, 'init');
    autoPromptManager = new AutoPromptManager(deps, runtime);

    miniPromptApiMock = sandbox.mock(autoPromptManager.miniPromptAPI_);

    actionFlowSpy = sandbox.spy(audienceActionFlow, 'AudienceActionIframeFlow');
    startSpy = sandbox.spy(
      audienceActionFlow.AudienceActionIframeFlow.prototype,
      'start'
    );
  });

  afterEach(() => {
    entitlementsManagerMock.verify();
    clientConfigManagerMock.verify();
    storageMock.verify();
    miniPromptApiMock.verify();
  });

  it('should be listening for events from the events manager', () => {
    expect(eventManagerCallback).to.not.be.null;
  });

<<<<<<< HEAD
  it('should ignore undefined events', async () => {
    autoPromptManager.isClosable_ = true;
    storageMock.expects('get').never();
    storageMock.expects('set').never();

    await eventManagerCallback({
      eventType: undefined,
      eventOriginator: EventOriginator.UNKNOWN_CLIENT,
      isFromUserAction: null,
      additionalParameters: null,
    });
  });

  it('should not store event timestamps for a non frequency capping event', async () => {
    autoPromptManager.isClosable_ = true;
    storageMock.expects('get').never();
    storageMock.expects('set').never();

    await eventManagerCallback({
      eventType: AnalyticsEvent.ACTION_TWG_CREATOR_BENEFIT_CLICK,
      eventOriginator: EventOriginator.UNKNOWN_CLIENT,
      isFromUserAction: null,
      additionalParameters: null,
    });
  });

  it('should ignore irrelevant events', async () => {
    autoPromptManager.isClosable_ = true;
    storageMock.expects('get').never();
    storageMock.expects('set').never();

    await eventManagerCallback({
      eventType: AnalyticsEvent.IMPRESSION_AD,
      eventOriginator: EventOriginator.UNKNOWN_CLIENT,
      isFromUserAction: null,
      additionalParameters: null,
    });
  });

  it(`should properly prune and fill all local storage Timestamps`, async () => {
    autoPromptManager.isClosable_ = true;

    expectFrequencyCappingTimestamps(storageMock, {
      'TYPE_CONTRIBUTION': {impressions: [CURRENT_TIME]},
      'TYPE_NEWSLETTER_SIGNUP': {
        impressions: [CURRENT_TIME - TWO_WEEKS_IN_MILLIS - 1],
        dismissals: [CURRENT_TIME - TWO_WEEKS_IN_MILLIS - 1],
=======
  describe('LocalStorage timestamps via Client Event handler', () => {
    it('should ignore undefined events', async () => {
      autoPromptManager.isClosable_ = true;
      storageMock.expects('get').never();
      storageMock.expects('set').never();

      await eventManagerCallback({
        eventType: undefined,
        eventOriginator: EventOriginator.UNKNOWN_CLIENT,
        isFromUserAction: null,
        additionalParameters: null,
      });
    });

    it('should not store event timestamps for a non frequency capping event', async () => {
      autoPromptManager.isClosable_ = true;
      storageMock.expects('get').never();
      storageMock.expects('set').never();

      await eventManagerCallback({
        eventType: AnalyticsEvent.ACTION_TWG_CREATOR_BENEFIT_CLICK,
        eventOriginator: EventOriginator.UNKNOWN_CLIENT,
        isFromUserAction: null,
        additionalParameters: null,
      });
    });

    it('should ignore irrelevant events', async () => {
      autoPromptManager.isClosable_ = true;
      storageMock.expects('get').never();
      storageMock.expects('set').never();

      await eventManagerCallback({
        eventType: AnalyticsEvent.IMPRESSION_AD,
        eventOriginator: EventOriginator.UNKNOWN_CLIENT,
        isFromUserAction: null,
        additionalParameters: null,
      });
    });

    it(`should properly prune and fill all local storage Timestamps`, async () => {
      autoPromptManager.isClosable_ = true;

      expectFrequencyCappingTimestamps(storageMock, {
        'TYPE_CONTRIBUTION': {impressions: [CURRENT_TIME]},
        'TYPE_NEWSLETTER_SIGNUP': {
          impressions: [CURRENT_TIME - TWO_WEEKS_IN_MILLIS - 1],
          dismissals: [CURRENT_TIME - TWO_WEEKS_IN_MILLIS - 1],
        },
        // Unsupported case where action is in local storage with no timestamps
        'TYPE_REWARDED_SURVEY': {},
        'TYPE_REWARDED_AD': {
          impressions: [
            CURRENT_TIME - TWO_WEEKS_IN_MILLIS - 1,
            CURRENT_TIME - TWO_WEEKS_IN_MILLIS,
          ],
          completions: [CURRENT_TIME],
        },
      });
      const timestamps = await autoPromptManager.getTimestamps();
      expect(JSON.stringify(timestamps)).to.equal(
        JSON.stringify({
          'TYPE_CONTRIBUTION': {
            impressions: [CURRENT_TIME],
            dismissals: [],
            completions: [],
          },
          'TYPE_NEWSLETTER_SIGNUP': {
            impressions: [],
            dismissals: [],
            completions: [],
          },
          'TYPE_REWARDED_SURVEY': {
            impressions: [],
            dismissals: [],
            completions: [],
          },
          'TYPE_REWARDED_AD': {
            impressions: [CURRENT_TIME - TWO_WEEKS_IN_MILLIS],
            dismissals: [],
            completions: [CURRENT_TIME],
          },
        })
      );
    });

    // Impression Events
    [
      {eventType: AnalyticsEvent.IMPRESSION_CONTRIBUTION_OFFERS},
      {eventType: AnalyticsEvent.IMPRESSION_NEWSLETTER_OPT_IN},
      {eventType: AnalyticsEvent.IMPRESSION_BYOP_NEWSLETTER_OPT_IN},
      {eventType: AnalyticsEvent.IMPRESSION_REGWALL_OPT_IN},
      {eventType: AnalyticsEvent.IMPRESSION_SURVEY},
      {eventType: AnalyticsEvent.IMPRESSION_REWARDED_AD},
      {eventType: AnalyticsEvent.IMPRESSION_OFFERS},
    ].forEach(({eventType}) => {
      it(`should not store impression timestamps for event ${eventType} for nondismissible prompts`, async () => {
        autoPromptManager.isClosable_ = false;
        storageMock.expects('get').never();
        storageMock.expects('set').never();

        await eventManagerCallback({
          eventType,
          eventOriginator: EventOriginator.UNKNOWN_CLIENT,
          isFromUserAction: null,
          additionalParameters: null,
        });
      });
    });

    [
      {
        eventType: AnalyticsEvent.IMPRESSION_CONTRIBUTION_OFFERS,
        action: 'TYPE_CONTRIBUTION',
      },
      {
        eventType: AnalyticsEvent.IMPRESSION_NEWSLETTER_OPT_IN,
        action: 'TYPE_NEWSLETTER_SIGNUP',
      },
      {
        eventType: AnalyticsEvent.IMPRESSION_BYOP_NEWSLETTER_OPT_IN,
        action: 'TYPE_NEWSLETTER_SIGNUP',
      },
      {
        eventType: AnalyticsEvent.IMPRESSION_REGWALL_OPT_IN,
        action: 'TYPE_REGISTRATION_WALL',
      },
      {
        eventType: AnalyticsEvent.IMPRESSION_SURVEY,
        action: 'TYPE_REWARDED_SURVEY',
      },
      {
        eventType: AnalyticsEvent.IMPRESSION_REWARDED_AD,
        action: 'TYPE_REWARDED_AD',
      },
      {
        eventType: AnalyticsEvent.IMPRESSION_OFFERS,
        action: 'TYPE_SUBSCRIPTION',
      },
    ].forEach(({eventType, action}) => {
      it(`for eventType=${eventType}, should set impression timestamps for action=${action}`, async () => {
        autoPromptManager.isClosable_ = true;
        expectFrequencyCappingTimestamps(storageMock, '', {
          [action]: {impressions: [CURRENT_TIME]},
        });

        await eventManagerCallback({
          eventType,
          eventOriginator: EventOriginator.UNKNOWN_CLIENT,
          isFromUserAction: null,
          additionalParameters: null,
        });
      });
    });

    it(`should set impression timestamps to existing localstorage`, async () => {
      autoPromptManager.isClosable_ = true;
      expectFrequencyCappingTimestamps(
        storageMock,
        {},
        {'TYPE_REWARDED_SURVEY': {impressions: [CURRENT_TIME]}}
      );

      await eventManagerCallback({
        eventType: AnalyticsEvent.IMPRESSION_SURVEY,
        eventOriginator: EventOriginator.UNKNOWN_CLIENT,
        isFromUserAction: null,
        additionalParameters: null,
      });
    });

    it(`should add impression event to existing localstorage with impression timestamps`, async () => {
      autoPromptManager.isClosable_ = true;
      expectFrequencyCappingTimestamps(
        storageMock,
        {'TYPE_REWARDED_SURVEY': {impressions: [CURRENT_TIME]}},
        {
          'TYPE_REWARDED_SURVEY': {
            impressions: [CURRENT_TIME, CURRENT_TIME],
          },
        }
      );

      await eventManagerCallback({
        eventType: AnalyticsEvent.IMPRESSION_SURVEY,
        eventOriginator: EventOriginator.UNKNOWN_CLIENT,
        isFromUserAction: null,
        additionalParameters: null,
      });
    });

    it(`should set impression timestamps for existing local storage timestamp but no impressions`, async () => {
      autoPromptManager.isClosable_ = true;
      expectFrequencyCappingTimestamps(
        storageMock,
        {'TYPE_REWARDED_SURVEY': {dismissals: [CURRENT_TIME]}},
        {
          'TYPE_REWARDED_SURVEY': {
            dismissals: [CURRENT_TIME],
            impressions: [CURRENT_TIME],
          },
        }
      );

      await eventManagerCallback({
        eventType: AnalyticsEvent.IMPRESSION_SURVEY,
        eventOriginator: EventOriginator.UNKNOWN_CLIENT,
        isFromUserAction: null,
        additionalParameters: null,
      });
    });

    it(`should set all event timestamps for a given prompt on storing impressions`, async () => {
      autoPromptManager.isClosable_ = true;
      storageMock
        .expects('get')
        .withExactArgs(StorageKeys.TIMESTAMPS, /* useLocalStorage */ true)
        .resolves('')
        .once();
      storageMock
        .expects('set')
        .withExactArgs(
          StorageKeys.TIMESTAMPS,
          JSON.stringify({
            'TYPE_REWARDED_SURVEY': {
              impressions: [CURRENT_TIME],
              dismissals: [],
              completions: [],
            },
          }),
          /* useLocalStorage */ true
        )
        .resolves(null)
        .once();

      await autoPromptManager.storeImpression('TYPE_REWARDED_SURVEY');
    });

    // Dismissal Events
    [
      {eventType: AnalyticsEvent.ACTION_CONTRIBUTION_OFFERS_CLOSED},
      {eventType: AnalyticsEvent.ACTION_NEWSLETTER_OPT_IN_CLOSE},
      {eventType: AnalyticsEvent.ACTION_BYOP_NEWSLETTER_OPT_IN_CLOSE},
      {eventType: AnalyticsEvent.ACTION_REGWALL_OPT_IN_CLOSE},
      {eventType: AnalyticsEvent.ACTION_SURVEY_CLOSED},
      {eventType: AnalyticsEvent.ACTION_REWARDED_AD_CLOSE},
      {eventType: AnalyticsEvent.ACTION_SUBSCRIPTION_OFFERS_CLOSED},
    ].forEach(({eventType}) => {
      it(`should not store dismissal timestamps for event ${eventType} for nondismissible prompts`, async () => {
        autoPromptManager.isClosable_ = false;
        storageMock.expects('get').never();
        storageMock.expects('set').never();

        await eventManagerCallback({
          eventType,
          eventOriginator: EventOriginator.UNKNOWN_CLIENT,
          isFromUserAction: null,
          additionalParameters: null,
        });
      });
    });

    [
      {
        eventType: AnalyticsEvent.ACTION_CONTRIBUTION_OFFERS_CLOSED,
        action: 'TYPE_CONTRIBUTION',
      },
      {
        eventType: AnalyticsEvent.ACTION_NEWSLETTER_OPT_IN_CLOSE,
        action: 'TYPE_NEWSLETTER_SIGNUP',
      },
      {
        eventType: AnalyticsEvent.ACTION_BYOP_NEWSLETTER_OPT_IN_CLOSE,
        action: 'TYPE_NEWSLETTER_SIGNUP',
      },
      {
        eventType: AnalyticsEvent.ACTION_REGWALL_OPT_IN_CLOSE,
        action: 'TYPE_REGISTRATION_WALL',
      },
      {
        eventType: AnalyticsEvent.ACTION_SURVEY_CLOSED,
        action: 'TYPE_REWARDED_SURVEY',
      },
      {
        eventType: AnalyticsEvent.ACTION_REWARDED_AD_CLOSE,
        action: 'TYPE_REWARDED_AD',
      },
      {
        eventType: AnalyticsEvent.ACTION_SUBSCRIPTION_OFFERS_CLOSED,
        action: 'TYPE_SUBSCRIPTION',
      },
    ].forEach(({eventType, action}) => {
      it(`for eventType=${eventType}, should set dismissals via local storage for action=${action}`, async () => {
        autoPromptManager.isClosable_ = true;
        expectFrequencyCappingTimestamps(storageMock, '', {
          [action]: {dismissals: [CURRENT_TIME]},
        });

        await eventManagerCallback({
          eventType,
          eventOriginator: EventOriginator.UNKNOWN_CLIENT,
          isFromUserAction: null,
          additionalParameters: null,
        });
      });
    });

    it(`should add dismissals to existing local storage timestamps`, async () => {
      autoPromptManager.isClosable_ = true;
      expectFrequencyCappingTimestamps(
        storageMock,
        {'TYPE_REWARDED_SURVEY': {dismissals: [CURRENT_TIME]}},
        {
          'TYPE_REWARDED_SURVEY': {
            dismissals: [CURRENT_TIME, CURRENT_TIME],
          },
        }
      );

      await eventManagerCallback({
        eventType: AnalyticsEvent.ACTION_SURVEY_CLOSED,
        eventOriginator: EventOriginator.UNKNOWN_CLIENT,
        isFromUserAction: null,
        additionalParameters: null,
      });
    });

    it(`should add dismissals to existing local storage timestamp but no dismissals`, async () => {
      autoPromptManager.isClosable_ = true;
      expectFrequencyCappingTimestamps(
        storageMock,
        {'TYPE_REWARDED_SURVEY': {impressions: [CURRENT_TIME]}},
        {
          'TYPE_REWARDED_SURVEY': {
            impressions: [CURRENT_TIME],
            dismissals: [CURRENT_TIME],
          },
        }
      );

      await eventManagerCallback({
        eventType: AnalyticsEvent.ACTION_SURVEY_CLOSED,
        eventOriginator: EventOriginator.UNKNOWN_CLIENT,
        isFromUserAction: null,
        additionalParameters: null,
      });
    });

    it(`should set all event timestamps for a given prompt on storing dismissals`, async () => {
      autoPromptManager.isClosable_ = true;
      storageMock
        .expects('get')
        .withExactArgs(StorageKeys.TIMESTAMPS, /* useLocalStorage */ true)
        .resolves('')
        .once();
      storageMock
        .expects('set')
        .withExactArgs(
          StorageKeys.TIMESTAMPS,
          JSON.stringify({
            'TYPE_REWARDED_SURVEY': {
              impressions: [],
              dismissals: [CURRENT_TIME],
              completions: [],
            },
          }),
          /* useLocalStorage */ true
        )
        .resolves(null)
        .once();

      await autoPromptManager.storeDismissal('TYPE_REWARDED_SURVEY');
    });

    // Completion Events
    [
      {eventType: AnalyticsEvent.EVENT_CONTRIBUTION_PAYMENT_COMPLETE},
      {eventType: AnalyticsEvent.ACTION_NEWSLETTER_OPT_IN_BUTTON_CLICK},
      {eventType: AnalyticsEvent.ACTION_BYOP_NEWSLETTER_OPT_IN_SUBMIT},
      {eventType: AnalyticsEvent.ACTION_REGWALL_OPT_IN_BUTTON_CLICK},
      {eventType: AnalyticsEvent.ACTION_SURVEY_SUBMIT_CLICK},
      {eventType: AnalyticsEvent.ACTION_REWARDED_AD_VIEW},
      {eventType: AnalyticsEvent.EVENT_SUBSCRIPTION_PAYMENT_COMPLETE},
    ].forEach(({eventType}) => {
      it(`should not store completion timestamps for event ${eventType} for nondismissible prompts`, async () => {
        autoPromptManager.isClosable_ = false;
        storageMock.expects('get').never();
        storageMock.expects('set').never();

        await eventManagerCallback({
          eventType,
          eventOriginator: EventOriginator.UNKNOWN_CLIENT,
          isFromUserAction: null,
          additionalParameters: null,
        });
      });
    });

    [
      {
        eventType: AnalyticsEvent.EVENT_CONTRIBUTION_PAYMENT_COMPLETE,
        action: 'TYPE_CONTRIBUTION',
>>>>>>> f7d51970
      },
      {
        eventType: AnalyticsEvent.ACTION_NEWSLETTER_OPT_IN_BUTTON_CLICK,
        action: 'TYPE_NEWSLETTER_SIGNUP',
      },
<<<<<<< HEAD
    });
    const timestamps = await autoPromptManager.getTimestamps();
    expect(JSON.stringify(timestamps)).to.equal(
      JSON.stringify({
        'TYPE_CONTRIBUTION': {
          impressions: [CURRENT_TIME],
          dismissals: [],
          completions: [],
        },
        'TYPE_NEWSLETTER_SIGNUP': {
          impressions: [],
          dismissals: [],
          completions: [],
        },
        'TYPE_REWARDED_SURVEY': {
          impressions: [],
          dismissals: [],
          completions: [],
        },
        'TYPE_REWARDED_AD': {
          impressions: [CURRENT_TIME - TWO_WEEKS_IN_MILLIS],
          dismissals: [],
          completions: [CURRENT_TIME],
        },
      })
    );
  });

  // Impression Events
  [
    {eventType: AnalyticsEvent.IMPRESSION_CONTRIBUTION_OFFERS},
    {eventType: AnalyticsEvent.IMPRESSION_NEWSLETTER_OPT_IN},
    {eventType: AnalyticsEvent.IMPRESSION_BYOP_NEWSLETTER_OPT_IN},
    {eventType: AnalyticsEvent.IMPRESSION_REGWALL_OPT_IN},
    {eventType: AnalyticsEvent.IMPRESSION_SURVEY},
    {eventType: AnalyticsEvent.IMPRESSION_REWARDED_AD},
    {eventType: AnalyticsEvent.IMPRESSION_OFFERS},
  ].forEach(({eventType}) => {
    it(`should not store impression timestamps for event ${eventType} for nondismissible prompts`, async () => {
      autoPromptManager.isClosable_ = false;
      storageMock.expects('get').never();
      storageMock.expects('set').never();

      await eventManagerCallback({
        eventType,
        eventOriginator: EventOriginator.UNKNOWN_CLIENT,
        isFromUserAction: null,
        additionalParameters: null,
      });
    });
  });

  [
    {
      eventType: AnalyticsEvent.IMPRESSION_CONTRIBUTION_OFFERS,
      action: 'TYPE_CONTRIBUTION',
    },
    {
      eventType: AnalyticsEvent.IMPRESSION_NEWSLETTER_OPT_IN,
      action: 'TYPE_NEWSLETTER_SIGNUP',
    },
    {
      eventType: AnalyticsEvent.IMPRESSION_BYOP_NEWSLETTER_OPT_IN,
      action: 'TYPE_NEWSLETTER_SIGNUP',
    },
    {
      eventType: AnalyticsEvent.IMPRESSION_REGWALL_OPT_IN,
      action: 'TYPE_REGISTRATION_WALL',
    },
    {
      eventType: AnalyticsEvent.IMPRESSION_SURVEY,
      action: 'TYPE_REWARDED_SURVEY',
    },
    {
      eventType: AnalyticsEvent.IMPRESSION_REWARDED_AD,
      action: 'TYPE_REWARDED_AD',
    },
    {
      eventType: AnalyticsEvent.IMPRESSION_OFFERS,
      action: 'TYPE_SUBSCRIPTION',
    },
  ].forEach(({eventType, action}) => {
    it(`for eventType=${eventType}, should set impression timestamps for action=${action}`, async () => {
      autoPromptManager.isClosable_ = true;
      expectFrequencyCappingTimestamps(storageMock, '', {
        [action]: {impressions: [CURRENT_TIME]},
      });

      await eventManagerCallback({
        eventType,
        eventOriginator: EventOriginator.UNKNOWN_CLIENT,
        isFromUserAction: null,
        additionalParameters: null,
      });
    });
  });

  it(`should set impression timestamps to existing localstorage`, async () => {
    autoPromptManager.isClosable_ = true;
    expectFrequencyCappingTimestamps(
      storageMock,
      {},
      {'TYPE_REWARDED_SURVEY': {impressions: [CURRENT_TIME]}}
    );

    await eventManagerCallback({
      eventType: AnalyticsEvent.IMPRESSION_SURVEY,
      eventOriginator: EventOriginator.UNKNOWN_CLIENT,
      isFromUserAction: null,
      additionalParameters: null,
    });
  });

  it(`should add impression event to existing localstorage with impression timestamps`, async () => {
    autoPromptManager.isClosable_ = true;
    expectFrequencyCappingTimestamps(
      storageMock,
      {'TYPE_REWARDED_SURVEY': {impressions: [CURRENT_TIME]}},
      {
        'TYPE_REWARDED_SURVEY': {
          impressions: [CURRENT_TIME, CURRENT_TIME],
        },
      }
    );

    await eventManagerCallback({
      eventType: AnalyticsEvent.IMPRESSION_SURVEY,
      eventOriginator: EventOriginator.UNKNOWN_CLIENT,
      isFromUserAction: null,
      additionalParameters: null,
    });
  });

  it(`should set impression timestamps for existing local storage timestamp but no impressions`, async () => {
    autoPromptManager.isClosable_ = true;
    expectFrequencyCappingTimestamps(
      storageMock,
      {'TYPE_REWARDED_SURVEY': {dismissals: [CURRENT_TIME]}},
      {
        'TYPE_REWARDED_SURVEY': {
          dismissals: [CURRENT_TIME],
          impressions: [CURRENT_TIME],
        },
      }
    );

    await eventManagerCallback({
      eventType: AnalyticsEvent.IMPRESSION_SURVEY,
      eventOriginator: EventOriginator.UNKNOWN_CLIENT,
      isFromUserAction: null,
      additionalParameters: null,
    });
  });

  it(`should set all event timestamps for a given prompt on storing impressions`, async () => {
    autoPromptManager.isClosable_ = true;
    storageMock
      .expects('get')
      .withExactArgs(StorageKeys.TIMESTAMPS, /* useLocalStorage */ true)
      .resolves('')
      .once();
    storageMock
      .expects('set')
      .withExactArgs(
        StorageKeys.TIMESTAMPS,
        JSON.stringify({
          'TYPE_REWARDED_SURVEY': {
            impressions: [CURRENT_TIME],
            dismissals: [],
            completions: [],
          },
        }),
        /* useLocalStorage */ true
      )
      .resolves(null)
      .once();

    await autoPromptManager.storeImpression('TYPE_REWARDED_SURVEY');
  });

  // Dismissal Events
  [
    {eventType: AnalyticsEvent.ACTION_CONTRIBUTION_OFFERS_CLOSED},
    {eventType: AnalyticsEvent.ACTION_NEWSLETTER_OPT_IN_CLOSE},
    {eventType: AnalyticsEvent.ACTION_BYOP_NEWSLETTER_OPT_IN_CLOSE},
    {eventType: AnalyticsEvent.ACTION_REGWALL_OPT_IN_CLOSE},
    {eventType: AnalyticsEvent.ACTION_SURVEY_CLOSED},
    {eventType: AnalyticsEvent.ACTION_REWARDED_AD_CLOSE},
    {eventType: AnalyticsEvent.ACTION_SUBSCRIPTION_OFFERS_CLOSED},
  ].forEach(({eventType}) => {
    it(`should not store dismissal timestamps for event ${eventType} for nondismissible prompts`, async () => {
      autoPromptManager.isClosable_ = false;
      storageMock.expects('get').never();
      storageMock.expects('set').never();

      await eventManagerCallback({
        eventType,
        eventOriginator: EventOriginator.UNKNOWN_CLIENT,
        isFromUserAction: null,
        additionalParameters: null,
      });
    });
  });

  [
    {
      eventType: AnalyticsEvent.ACTION_CONTRIBUTION_OFFERS_CLOSED,
      action: 'TYPE_CONTRIBUTION',
    },
    {
      eventType: AnalyticsEvent.ACTION_NEWSLETTER_OPT_IN_CLOSE,
      action: 'TYPE_NEWSLETTER_SIGNUP',
    },
    {
      eventType: AnalyticsEvent.ACTION_BYOP_NEWSLETTER_OPT_IN_CLOSE,
      action: 'TYPE_NEWSLETTER_SIGNUP',
    },
    {
      eventType: AnalyticsEvent.ACTION_REGWALL_OPT_IN_CLOSE,
      action: 'TYPE_REGISTRATION_WALL',
    },
    {
      eventType: AnalyticsEvent.ACTION_SURVEY_CLOSED,
      action: 'TYPE_REWARDED_SURVEY',
    },
    {
      eventType: AnalyticsEvent.ACTION_REWARDED_AD_CLOSE,
      action: 'TYPE_REWARDED_AD',
    },
    {
      eventType: AnalyticsEvent.ACTION_SUBSCRIPTION_OFFERS_CLOSED,
      action: 'TYPE_SUBSCRIPTION',
    },
  ].forEach(({eventType, action}) => {
    it(`for eventType=${eventType}, should set frequency cap dismissals via local storage for action=${action}`, async () => {
      autoPromptManager.isClosable_ = true;
      expectFrequencyCappingTimestamps(storageMock, '', {
        [action]: {dismissals: [CURRENT_TIME]},
      });

      await eventManagerCallback({
        eventType,
        eventOriginator: EventOriginator.UNKNOWN_CLIENT,
        isFromUserAction: null,
        additionalParameters: null,
      });
    });
  });

  it(`should add frequency cap dismissals to existing local storage timestamps`, async () => {
    autoPromptManager.isClosable_ = true;
    expectFrequencyCappingTimestamps(
      storageMock,
      {'TYPE_REWARDED_SURVEY': {dismissals: [CURRENT_TIME]}},
      {
        'TYPE_REWARDED_SURVEY': {
          dismissals: [CURRENT_TIME, CURRENT_TIME],
        },
      }
    );

    await eventManagerCallback({
      eventType: AnalyticsEvent.ACTION_SURVEY_CLOSED,
      eventOriginator: EventOriginator.UNKNOWN_CLIENT,
      isFromUserAction: null,
      additionalParameters: null,
    });
  });

  it(`should add frequency cap dismissals to existing local storage timestamp but no dismissals`, async () => {
    autoPromptManager.isClosable_ = true;
    expectFrequencyCappingTimestamps(
      storageMock,
      {'TYPE_REWARDED_SURVEY': {impressions: [CURRENT_TIME]}},
      {
        'TYPE_REWARDED_SURVEY': {
          impressions: [CURRENT_TIME],
          dismissals: [CURRENT_TIME],
        },
      }
    );

    await eventManagerCallback({
      eventType: AnalyticsEvent.ACTION_SURVEY_CLOSED,
      eventOriginator: EventOriginator.UNKNOWN_CLIENT,
      isFromUserAction: null,
      additionalParameters: null,
    });
  });

  it(`should set all event timestamps for a given prompt on storing dismissals`, async () => {
    autoPromptManager.isClosable_ = true;
    storageMock
      .expects('get')
      .withExactArgs(StorageKeys.TIMESTAMPS, /* useLocalStorage */ true)
      .resolves('')
      .once();
    storageMock
      .expects('set')
      .withExactArgs(
        StorageKeys.TIMESTAMPS,
        JSON.stringify({
          'TYPE_REWARDED_SURVEY': {
            impressions: [],
            dismissals: [CURRENT_TIME],
            completions: [],
          },
        }),
        /* useLocalStorage */ true
      )
      .resolves(null)
      .once();

    await autoPromptManager.storeDismissal('TYPE_REWARDED_SURVEY');
  });

  // Completion Events
  [
    {eventType: AnalyticsEvent.EVENT_CONTRIBUTION_PAYMENT_COMPLETE},
    {eventType: AnalyticsEvent.ACTION_NEWSLETTER_OPT_IN_BUTTON_CLICK},
    {eventType: AnalyticsEvent.ACTION_BYOP_NEWSLETTER_OPT_IN_SUBMIT},
    {eventType: AnalyticsEvent.ACTION_REGWALL_OPT_IN_BUTTON_CLICK},
    {eventType: AnalyticsEvent.ACTION_SURVEY_SUBMIT_CLICK},
    {eventType: AnalyticsEvent.ACTION_REWARDED_AD_VIEW},
    {eventType: AnalyticsEvent.EVENT_SUBSCRIPTION_PAYMENT_COMPLETE},
  ].forEach(({eventType}) => {
    it(`should not store completion timestamps for event ${eventType} for nondismissible prompts`, async () => {
      autoPromptManager.isClosable_ = false;
      storageMock.expects('get').never();
      storageMock.expects('set').never();

      await eventManagerCallback({
        eventType,
        eventOriginator: EventOriginator.UNKNOWN_CLIENT,
        isFromUserAction: null,
        additionalParameters: null,
      });
    });
  });

  [
    {
      eventType: AnalyticsEvent.EVENT_CONTRIBUTION_PAYMENT_COMPLETE,
      action: 'TYPE_CONTRIBUTION',
    },
    {
      eventType: AnalyticsEvent.ACTION_NEWSLETTER_OPT_IN_BUTTON_CLICK,
      action: 'TYPE_NEWSLETTER_SIGNUP',
    },
    {
      eventType: AnalyticsEvent.ACTION_BYOP_NEWSLETTER_OPT_IN_SUBMIT,
      action: 'TYPE_NEWSLETTER_SIGNUP',
    },
    {
      eventType: AnalyticsEvent.ACTION_REGWALL_OPT_IN_BUTTON_CLICK,
      action: 'TYPE_REGISTRATION_WALL',
    },
    {
      eventType: AnalyticsEvent.ACTION_SURVEY_SUBMIT_CLICK,
      action: 'TYPE_REWARDED_SURVEY',
    },
    {
      eventType: AnalyticsEvent.ACTION_REWARDED_AD_VIEW,
      action: 'TYPE_REWARDED_AD',
    },
    {
      eventType: AnalyticsEvent.EVENT_SUBSCRIPTION_PAYMENT_COMPLETE,
      action: 'TYPE_SUBSCRIPTION',
    },
  ].forEach(({eventType, action}) => {
    it(`for eventType=${eventType}, should set frequency cap completions via local storage for action=${action}`, async () => {
      autoPromptManager.isClosable_ = true;
      expectFrequencyCappingTimestamps(storageMock, '', {
        [action]: {completions: [CURRENT_TIME]},
      });

      await eventManagerCallback({
        eventType,
=======
      {
        eventType: AnalyticsEvent.ACTION_BYOP_NEWSLETTER_OPT_IN_SUBMIT,
        action: 'TYPE_NEWSLETTER_SIGNUP',
      },
      {
        eventType: AnalyticsEvent.ACTION_REGWALL_OPT_IN_BUTTON_CLICK,
        action: 'TYPE_REGISTRATION_WALL',
      },
      {
        eventType: AnalyticsEvent.ACTION_SURVEY_SUBMIT_CLICK,
        action: 'TYPE_REWARDED_SURVEY',
      },
      {
        eventType: AnalyticsEvent.ACTION_REWARDED_AD_VIEW,
        action: 'TYPE_REWARDED_AD',
      },
      {
        eventType: AnalyticsEvent.EVENT_SUBSCRIPTION_PAYMENT_COMPLETE,
        action: 'TYPE_SUBSCRIPTION',
      },
    ].forEach(({eventType, action}) => {
      it(`for eventType=${eventType}, should set completions via local storage for action=${action}`, async () => {
        autoPromptManager.isClosable_ = true;
        expectFrequencyCappingTimestamps(storageMock, '', {
          [action]: {completions: [CURRENT_TIME]},
        });

        await eventManagerCallback({
          eventType,
          eventOriginator: EventOriginator.UNKNOWN_CLIENT,
          isFromUserAction: null,
          additionalParameters: null,
        });
      });
    });

    it(`should add completions to existing local storage timestamps`, async () => {
      autoPromptManager.isClosable_ = true;
      expectFrequencyCappingTimestamps(
        storageMock,
        {'TYPE_REWARDED_SURVEY': {completions: [CURRENT_TIME]}},
        {
          'TYPE_REWARDED_SURVEY': {
            completions: [CURRENT_TIME, CURRENT_TIME],
          },
        }
      );

      await eventManagerCallback({
        eventType: AnalyticsEvent.ACTION_SURVEY_SUBMIT_CLICK,
>>>>>>> f7d51970
        eventOriginator: EventOriginator.UNKNOWN_CLIENT,
        isFromUserAction: null,
        additionalParameters: null,
      });
    });
<<<<<<< HEAD
  });

  it(`should add frequency cap completions to existing local storage timestamps`, async () => {
    autoPromptManager.isClosable_ = true;
    expectFrequencyCappingTimestamps(
      storageMock,
      {'TYPE_REWARDED_SURVEY': {completions: [CURRENT_TIME]}},
      {
        'TYPE_REWARDED_SURVEY': {
          completions: [CURRENT_TIME, CURRENT_TIME],
        },
      }
    );

    await eventManagerCallback({
      eventType: AnalyticsEvent.ACTION_SURVEY_SUBMIT_CLICK,
      eventOriginator: EventOriginator.UNKNOWN_CLIENT,
      isFromUserAction: null,
      additionalParameters: null,
    });
  });

  it(`should add frequency cap completions to existing local storage timestamps but no completions`, async () => {
    autoPromptManager.isClosable_ = true;
    expectFrequencyCappingTimestamps(
      storageMock,
      {'TYPE_REWARDED_SURVEY': {impressions: [CURRENT_TIME]}},
      {
        'TYPE_REWARDED_SURVEY': {
          impressions: [CURRENT_TIME],
          completions: [CURRENT_TIME],
        },
      }
    );

    await eventManagerCallback({
      eventType: AnalyticsEvent.ACTION_SURVEY_SUBMIT_CLICK,
      eventOriginator: EventOriginator.UNKNOWN_CLIENT,
      isFromUserAction: null,
      additionalParameters: null,
    });
  });

  [
    {
      eventType: AnalyticsEvent.EVENT_PAYMENT_FAILED,
      autoPromptType: AutoPromptType.CONTRIBUTION,
      action: 'TYPE_CONTRIBUTION',
    },
    {
      eventType: AnalyticsEvent.EVENT_PAYMENT_FAILED,
      autoPromptType: AutoPromptType.CONTRIBUTION_LARGE,
      action: 'TYPE_CONTRIBUTION',
    },
    {
      eventType: AnalyticsEvent.EVENT_PAYMENT_FAILED,
      autoPromptType: AutoPromptType.SUBSCRIPTION,
      action: 'TYPE_SUBSCRIPTION',
    },
    {
      eventType: AnalyticsEvent.EVENT_PAYMENT_FAILED,
      autoPromptType: AutoPromptType.SUBSCRIPTION_LARGE,
      action: 'TYPE_SUBSCRIPTION',
    },
  ].forEach(({eventType, autoPromptType, action}) => {
    it(`for generic eventType=${eventType}, should set frequency cap completions via local storage for autoPromptType=${autoPromptType}`, async () => {
      autoPromptManager.isClosable_ = true;
      autoPromptManager.autoPromptType_ = autoPromptType;
      expectFrequencyCappingTimestamps(storageMock, '', {
        [action]: {completions: [CURRENT_TIME]},
      });

      await eventManagerCallback({
        eventType,
=======

    it(`should add completions to existing local storage timestamps but no completions`, async () => {
      autoPromptManager.isClosable_ = true;
      expectFrequencyCappingTimestamps(
        storageMock,
        {'TYPE_REWARDED_SURVEY': {impressions: [CURRENT_TIME]}},
        {
          'TYPE_REWARDED_SURVEY': {
            impressions: [CURRENT_TIME],
            completions: [CURRENT_TIME],
          },
        }
      );

      await eventManagerCallback({
        eventType: AnalyticsEvent.ACTION_SURVEY_SUBMIT_CLICK,
>>>>>>> f7d51970
        eventOriginator: EventOriginator.UNKNOWN_CLIENT,
        isFromUserAction: null,
        additionalParameters: null,
      });
<<<<<<< HEAD
    });
  });

  it(`should set all event timestamps for a given prompt on storing completions`, async () => {
    autoPromptManager.isClosable_ = true;
    storageMock
      .expects('get')
      .withExactArgs(StorageKeys.TIMESTAMPS, /* useLocalStorage */ true)
      .resolves('')
      .once();
    storageMock
      .expects('set')
      .withExactArgs(
        StorageKeys.TIMESTAMPS,
        JSON.stringify({
          'TYPE_REWARDED_SURVEY': {
            impressions: [],
            dismissals: [],
            completions: [CURRENT_TIME],
          },
        }),
        /* useLocalStorage */ true
      )
      .resolves(null)
      .once();

    await autoPromptManager.storeCompletion('TYPE_REWARDED_SURVEY');
  });

  describe('Miniprompt', () => {
    it('should display the mini prompt, but not fetch entitlements and client config if alwaysShow is enabled', async () => {
      entitlementsManagerMock.expects('getEntitlements').never();
      clientConfigManagerMock.expects('getAutoPromptConfig').never();
      miniPromptApiMock.expects('create').once();

      await autoPromptManager.showAutoPrompt({
        autoPromptType: AutoPromptType.CONTRIBUTION,
        alwaysShow: true,
      });
    });

    it('should display the large prompt, but not fetch entitlements and client config if alwaysShow is enabled', async () => {
      entitlementsManagerMock.expects('getEntitlements').never();
      clientConfigManagerMock.expects('getAutoPromptConfig').never();
      miniPromptApiMock.expects('create').never();

      await autoPromptManager.showAutoPrompt({
        autoPromptType: AutoPromptType.CONTRIBUTION_LARGE,
        alwaysShow: true,
      });
    });

    it('should not display a prompt if the autoprompttype is unknown and alwaysShow is enabled', async () => {
      entitlementsManagerMock.expects('getEntitlements').never();
      clientConfigManagerMock.expects('getAutoPromptConfig').never();
      miniPromptApiMock.expects('create').never();

      await autoPromptManager.showAutoPrompt({
        autoPromptType: 'UNKNOWN',
        alwaysShow: true,
      });
    });

    it('should not display a prompt if autoprompttype is NONE', async () => {
      entitlementsManagerMock.expects('getEntitlements').never();
      entitlementsManagerMock.expects('getArticle').never();
      clientConfigManagerMock.expects('getClientConfig').never();
      storageMock.expects('get').never();
      miniPromptApiMock.expects('create').never();

      await autoPromptManager.showAutoPrompt({
        autoPromptType: AutoPromptType.NONE,
      });
      await tick(10);

      expect(startSpy).to.not.have.been.called;
      expect(actionFlowSpy).to.not.have.been.called;
      expect(autoPromptManager.getLastAudienceActionFlow()).to.equal(null);
      expect(contributionPromptFnSpy).to.not.be.called;
      expect(subscriptionPromptFnSpy).to.not.be.called;
    });

    it('should not display any prompt if canDisplayAutoPrompt is false', async () => {
      const entitlements = new Entitlements();
      entitlementsManagerMock
        .expects('getEntitlements')
        .resolves(entitlements)
        .once();
      entitlementsManagerMock
        .expects('getArticle')
        .resolves({
          audienceActions: {
            actions: [CONTRIBUTION_INTERVENTION],
            engineId: '123',
          },
        })
        .once();
      const uiPredicates = new UiPredicates(/* canDisplayAutoPrompt */ false);
      const clientConfig = new ClientConfig({uiPredicates});
      clientConfigManagerMock
        .expects('getClientConfig')
        .returns(clientConfig)
        .once();
      miniPromptApiMock.expects('create').never();

      await autoPromptManager.showAutoPrompt({});
      await tick(10);

      expect(contributionPromptFnSpy).to.not.be.called;
      expect(subscriptionPromptFnSpy).to.not.be.called;
    });

    it('should not display the mini contribution prompt if the article is null', async () => {
      const entitlements = new Entitlements();
      entitlementsManagerMock
        .expects('getEntitlements')
        .resolves(entitlements)
        .once();
      entitlementsManagerMock.expects('getArticle').resolves(null).once();
      const uiPredicates = new UiPredicates(/* canDisplayAutoPrompt */ true);
      const clientConfig = new ClientConfig({uiPredicates});
      clientConfigManagerMock
        .expects('getClientConfig')
        .resolves(clientConfig)
        .once();
      miniPromptApiMock.expects('create').never();

      await autoPromptManager.showAutoPrompt({
        autoPromptType: AutoPromptType.CONTRIBUTION,
      });
      await tick(10);

      expect(contributionPromptFnSpy).to.not.be.called;
    });

    it('should not display the mini contribution prompt if the article returns no actions', async () => {
=======
    });

    [
      {
        eventType: AnalyticsEvent.EVENT_PAYMENT_FAILED,
        autoPromptType: AutoPromptType.CONTRIBUTION,
        action: 'TYPE_CONTRIBUTION',
      },
      {
        eventType: AnalyticsEvent.EVENT_PAYMENT_FAILED,
        autoPromptType: AutoPromptType.CONTRIBUTION_LARGE,
        action: 'TYPE_CONTRIBUTION',
      },
      {
        eventType: AnalyticsEvent.EVENT_PAYMENT_FAILED,
        autoPromptType: AutoPromptType.SUBSCRIPTION,
        action: 'TYPE_SUBSCRIPTION',
      },
      {
        eventType: AnalyticsEvent.EVENT_PAYMENT_FAILED,
        autoPromptType: AutoPromptType.SUBSCRIPTION_LARGE,
        action: 'TYPE_SUBSCRIPTION',
      },
    ].forEach(({eventType, autoPromptType, action}) => {
      it(`for generic eventType=${eventType}, should set completions via local storage for autoPromptType=${autoPromptType}`, async () => {
        autoPromptManager.isClosable_ = true;
        autoPromptManager.autoPromptType_ = autoPromptType;
        expectFrequencyCappingTimestamps(storageMock, '', {
          [action]: {completions: [CURRENT_TIME]},
        });

        await eventManagerCallback({
          eventType,
          eventOriginator: EventOriginator.UNKNOWN_CLIENT,
          isFromUserAction: null,
          additionalParameters: null,
        });
      });
    });

    it(`should set all event timestamps for a given prompt on storing completions`, async () => {
      autoPromptManager.isClosable_ = true;
      storageMock
        .expects('get')
        .withExactArgs(StorageKeys.TIMESTAMPS, /* useLocalStorage */ true)
        .resolves('')
        .once();
      storageMock
        .expects('set')
        .withExactArgs(
          StorageKeys.TIMESTAMPS,
          JSON.stringify({
            'TYPE_REWARDED_SURVEY': {
              impressions: [],
              dismissals: [],
              completions: [CURRENT_TIME],
            },
          }),
          /* useLocalStorage */ true
        )
        .resolves(null)
        .once();

      await autoPromptManager.storeCompletion('TYPE_REWARDED_SURVEY');
    });
  });

  describe('Miniprompt', () => {
    it('should display the mini prompt, but not fetch entitlements and client config if alwaysShow is enabled', async () => {
      entitlementsManagerMock.expects('getEntitlements').never();
      clientConfigManagerMock.expects('getAutoPromptConfig').never();
      miniPromptApiMock.expects('create').once();

      await autoPromptManager.showAutoPrompt({
        autoPromptType: AutoPromptType.CONTRIBUTION,
        alwaysShow: true,
      });
    });

    it('should display the large prompt, but not fetch entitlements and client config if alwaysShow is enabled', async () => {
      entitlementsManagerMock.expects('getEntitlements').never();
      clientConfigManagerMock.expects('getAutoPromptConfig').never();
      miniPromptApiMock.expects('create').never();

      await autoPromptManager.showAutoPrompt({
        autoPromptType: AutoPromptType.CONTRIBUTION_LARGE,
        alwaysShow: true,
      });
    });

    it('should not display a prompt if the autoprompttype is unknown and alwaysShow is enabled', async () => {
      entitlementsManagerMock.expects('getEntitlements').never();
      clientConfigManagerMock.expects('getAutoPromptConfig').never();
      miniPromptApiMock.expects('create').never();

      await autoPromptManager.showAutoPrompt({
        autoPromptType: 'UNKNOWN',
        alwaysShow: true,
      });
    });

    it('should not display a prompt if autoprompttype is NONE', async () => {
      entitlementsManagerMock.expects('getEntitlements').never();
      entitlementsManagerMock.expects('getArticle').never();
      clientConfigManagerMock.expects('getClientConfig').never();
      storageMock.expects('get').never();
      miniPromptApiMock.expects('create').never();

      await autoPromptManager.showAutoPrompt({
        autoPromptType: AutoPromptType.NONE,
      });
      await tick(10);

      expect(startSpy).to.not.have.been.called;
      expect(actionFlowSpy).to.not.have.been.called;
      expect(autoPromptManager.getLastAudienceActionFlow()).to.equal(null);
      expect(contributionPromptFnSpy).to.not.be.called;
      expect(subscriptionPromptFnSpy).to.not.be.called;
    });

    it('should not display any prompt if canDisplayAutoPrompt is false', async () => {
>>>>>>> f7d51970
      const entitlements = new Entitlements();
      entitlementsManagerMock
        .expects('getEntitlements')
        .resolves(entitlements)
<<<<<<< HEAD
        .once();
      entitlementsManagerMock.expects('getArticle').resolves({}).once();
      const uiPredicates = new UiPredicates(/* canDisplayAutoPrompt */ true);
      const clientConfig = new ClientConfig({uiPredicates});
      clientConfigManagerMock
        .expects('getClientConfig')
        .resolves(clientConfig)
        .once();
=======
        .once();
      entitlementsManagerMock
        .expects('getArticle')
        .resolves({
          audienceActions: {
            actions: [CONTRIBUTION_INTERVENTION],
            engineId: '123',
          },
        })
        .once();
      const uiPredicates = new UiPredicates(/* canDisplayAutoPrompt */ false);
      const clientConfig = new ClientConfig({uiPredicates});
      clientConfigManagerMock
        .expects('getClientConfig')
        .returns(clientConfig)
        .once();
      miniPromptApiMock.expects('create').never();

      await autoPromptManager.showAutoPrompt({});
      await tick(10);

      expect(contributionPromptFnSpy).to.not.be.called;
      expect(subscriptionPromptFnSpy).to.not.be.called;
    });

    it('should not display the mini contribution prompt if the article is null', async () => {
      const entitlements = new Entitlements();
      entitlementsManagerMock
        .expects('getEntitlements')
        .resolves(entitlements)
        .once();
      entitlementsManagerMock.expects('getArticle').resolves(null).once();
      const uiPredicates = new UiPredicates(/* canDisplayAutoPrompt */ true);
      const clientConfig = new ClientConfig({uiPredicates});
      clientConfigManagerMock
        .expects('getClientConfig')
        .resolves(clientConfig)
        .once();
>>>>>>> f7d51970
      miniPromptApiMock.expects('create').never();

      await autoPromptManager.showAutoPrompt({
        autoPromptType: AutoPromptType.CONTRIBUTION,
      });
      await tick(10);

      expect(contributionPromptFnSpy).to.not.be.called;
    });

<<<<<<< HEAD
=======
    it('should not display the mini contribution prompt if the article returns no actions', async () => {
      const entitlements = new Entitlements();
      entitlementsManagerMock
        .expects('getEntitlements')
        .resolves(entitlements)
        .once();
      entitlementsManagerMock.expects('getArticle').resolves({}).once();
      const uiPredicates = new UiPredicates(/* canDisplayAutoPrompt */ true);
      const clientConfig = new ClientConfig({uiPredicates});
      clientConfigManagerMock
        .expects('getClientConfig')
        .resolves(clientConfig)
        .once();
      miniPromptApiMock.expects('create').never();

      await autoPromptManager.showAutoPrompt({
        autoPromptType: AutoPromptType.CONTRIBUTION,
      });
      await tick(10);

      expect(contributionPromptFnSpy).to.not.be.called;
    });

>>>>>>> f7d51970
    it('should display the subscription mini prompt if the user has no entitlements', async () => {
      const entitlements = new Entitlements();
      entitlementsManagerMock
        .expects('getEntitlements')
        .resolves(entitlements)
        .once();
      entitlementsManagerMock
        .expects('getArticle')
        .resolves({
          audienceActions: {
            actions: [SUBSCRIPTION_INTERVENTION],
            engineId: '123',
          },
<<<<<<< HEAD
=======
        })
        .once();
      const uiPredicates = new UiPredicates(/* canDisplayAutoPrompt */ true);
      const clientConfig = new ClientConfig({uiPredicates});
      clientConfigManagerMock
        .expects('getClientConfig')
        .resolves(clientConfig)
        .once();
      miniPromptApiMock.expects('create').once();

      await autoPromptManager.showAutoPrompt({
        autoPromptType: AutoPromptType.SUBSCRIPTION,
      });
      await tick(10);

      expect(subscriptionPromptFnSpy).to.not.be.called;
    });

    it('should not display any prompt if the user has a valid entitlement', async () => {
      const entitlements = new Entitlements();
      sandbox.stub(entitlements, 'enablesThis').returns(true);
      entitlementsManagerMock
        .expects('getEntitlements')
        .resolves(entitlements)
        .once();
      entitlementsManagerMock
        .expects('getArticle')
        .resolves({
          audienceActions: {
            actions: [CONTRIBUTION_INTERVENTION],
            engineId: '123',
          },
>>>>>>> f7d51970
        })
        .once();
      const uiPredicates = new UiPredicates(/* canDisplayAutoPrompt */ true);
      const clientConfig = new ClientConfig({uiPredicates});
      clientConfigManagerMock
        .expects('getClientConfig')
        .resolves(clientConfig)
        .once();
<<<<<<< HEAD
      miniPromptApiMock.expects('create').once();

      await autoPromptManager.showAutoPrompt({
        autoPromptType: AutoPromptType.SUBSCRIPTION,
=======
      miniPromptApiMock.expects('create').never();

      await autoPromptManager.showAutoPrompt({
        autoPromptType: AutoPromptType.CONTRIBUTION,
      });
      await tick(10);

      expect(contributionPromptFnSpy).to.not.be.called;
    });

    [
      {
        autoPromptType: AutoPromptType.CONTRIBUTION,
      },
      {
        autoPromptType: AutoPromptType.SUBSCRIPTION,
      },
    ].forEach(({autoPromptType}) => {
      it(`should not display any monetization prompt if the article returns no actions for autoPromptType: ${autoPromptType}`, async () => {
        const entitlements = new Entitlements();
        sandbox.stub(entitlements, 'enablesThis').returns(false);
        entitlementsManagerMock
          .expects('getEntitlements')
          .resolves(entitlements)
          .once();
        entitlementsManagerMock
          .expects('getArticle')
          .resolves({
            audienceActions: {
              actions: [], // No action is eligible
              engineId: '123',
            },
          })
          .once();

        const uiPredicates = new UiPredicates(/* canDisplayAutoPrompt */ true);
        const clientConfig = new ClientConfig({
          useUpdatedOfferFlows: true,
          uiPredicates,
        });
        clientConfigManagerMock
          .expects('getClientConfig')
          .resolves(clientConfig)
          .once();

        miniPromptApiMock.expects('create').never();

        await autoPromptManager.showAutoPrompt({
          autoPromptType,
        });
        await tick(10);

        expect(startSpy).to.not.have.been.called;
        expect(actionFlowSpy).to.not.have.been.called;
        expect(contributionPromptFnSpy).to.not.be.called;
        expect(subscriptionPromptFnSpy).to.not.be.called;
>>>>>>> f7d51970
      });
      await tick(10);

      expect(subscriptionPromptFnSpy).to.not.be.called;
    });

<<<<<<< HEAD
    it('should not display any prompt if the user has a valid entitlement', async () => {
      const entitlements = new Entitlements();
      sandbox.stub(entitlements, 'enablesThis').returns(true);
=======
    it('should display the contribution mini prompt if the user has no entitlements and UI predicate is true', async () => {
      const entitlements = new Entitlements();
>>>>>>> f7d51970
      entitlementsManagerMock
        .expects('getEntitlements')
        .resolves(entitlements)
        .once();
      entitlementsManagerMock
        .expects('getArticle')
        .resolves({
          audienceActions: {
            actions: [CONTRIBUTION_INTERVENTION],
            engineId: '123',
          },
        })
        .once();
<<<<<<< HEAD
      const uiPredicates = new UiPredicates(/* canDisplayAutoPrompt */ true);
      const clientConfig = new ClientConfig({uiPredicates});
=======

      const uiPredicates = new UiPredicates(/* canDisplayAutoPrompt */ true);
      const clientConfig = new ClientConfig({
        useUpdatedOfferFlows: true,
        uiPredicates,
      });
>>>>>>> f7d51970
      clientConfigManagerMock
        .expects('getClientConfig')
        .resolves(clientConfig)
        .once();
<<<<<<< HEAD
      miniPromptApiMock.expects('create').never();
=======
      miniPromptApiMock.expects('create').once();
>>>>>>> f7d51970

      await autoPromptManager.showAutoPrompt({
        autoPromptType: AutoPromptType.CONTRIBUTION,
      });
      await tick(10);

      expect(contributionPromptFnSpy).to.not.be.called;
    });

    [
      {
<<<<<<< HEAD
        autoPromptType: AutoPromptType.CONTRIBUTION,
      },
      {
        autoPromptType: AutoPromptType.SUBSCRIPTION,
      },
    ].forEach(({autoPromptType}) => {
      it(`should not display any monetization prompt if the article returns no actions for autoPromptType: ${autoPromptType}`, async () => {
        const entitlements = new Entitlements();
        sandbox.stub(entitlements, 'enablesThis').returns(false);
        entitlementsManagerMock
          .expects('getEntitlements')
          .resolves(entitlements)
          .once();
        entitlementsManagerMock
          .expects('getArticle')
          .resolves({
            audienceActions: {
              actions: [], // No action is eligible
              engineId: '123',
            },
          })
          .once();

        const uiPredicates = new UiPredicates(/* canDisplayAutoPrompt */ true);
        const clientConfig = new ClientConfig({
          useUpdatedOfferFlows: true,
          uiPredicates,
        });
        clientConfigManagerMock
          .expects('getClientConfig')
          .resolves(clientConfig)
          .once();

        miniPromptApiMock.expects('create').never();

        await autoPromptManager.showAutoPrompt({
          autoPromptType,
        });
        await tick(10);

        expect(startSpy).to.not.have.been.called;
        expect(actionFlowSpy).to.not.have.been.called;
        expect(contributionPromptFnSpy).to.not.be.called;
        expect(subscriptionPromptFnSpy).to.not.be.called;
      });
    });

    it('should display the contribution mini prompt if the user has no entitlements and UI predicate is true', async () => {
      const entitlements = new Entitlements();
      entitlementsManagerMock
        .expects('getEntitlements')
        .resolves(entitlements)
        .once();
      entitlementsManagerMock
        .expects('getArticle')
        .resolves({
          audienceActions: {
            actions: [CONTRIBUTION_INTERVENTION],
            engineId: '123',
          },
        })
        .once();

      const uiPredicates = new UiPredicates(/* canDisplayAutoPrompt */ true);
      const clientConfig = new ClientConfig({
        useUpdatedOfferFlows: true,
        uiPredicates,
      });
      clientConfigManagerMock
        .expects('getClientConfig')
        .resolves(clientConfig)
        .once();
      miniPromptApiMock.expects('create').once();

      await autoPromptManager.showAutoPrompt({
        autoPromptType: AutoPromptType.CONTRIBUTION,
      });
      await tick(10);

      expect(contributionPromptFnSpy).to.not.be.called;
    });

    [
      {
        miniPromptEventType:
          AnalyticsEvent.IMPRESSION_SWG_CONTRIBUTION_MINI_PROMPT,
        largePromptEventType: AnalyticsEvent.IMPRESSION_CONTRIBUTION_OFFERS,
        dismissableEventType: AnalyticsEvent.ACTION_CONTRIBUTION_OFFERS_CLOSED,
        autoPromptType: 'TYPE_CONTRIBUTION',
      },
      {
        miniPromptEventType:
          AnalyticsEvent.IMPRESSION_SWG_SUBSCRIPTION_MINI_PROMPT,
        largePromptEventType: AnalyticsEvent.IMPRESSION_OFFERS,
        dismissableEventType: AnalyticsEvent.ACTION_SUBSCRIPTION_OFFERS_CLOSED,
        autoPromptType: 'TYPE_SUBSCRIPTION',
      },
    ].forEach((params) => {
      const {
        miniPromptEventType,
        largePromptEventType,
        dismissableEventType,
        autoPromptType,
      } = params;
      it(`should not store an impression for ${autoPromptType} if a previous miniprompt impression has been stored`, async () => {
        autoPromptManager.isClosable_ = true;
        expectFrequencyCappingTimestamps(storageMock, '', {
          [autoPromptType]: {impressions: [CURRENT_TIME]},
        });
        expectFrequencyCappingTimestamps(
          storageMock,
          {[autoPromptType]: {impressions: [CURRENT_TIME]}},
          {
            [autoPromptType]: {
              impressions: [CURRENT_TIME],
              dismissals: [CURRENT_TIME],
            },
          }
        );

        await eventManagerCallback({
          eventType: miniPromptEventType,
          eventOriginator: EventOriginator.UNKNOWN_CLIENT,
          isFromUserAction: null,
          additionalParameters: null,
        });
        await eventManagerCallback({
          eventType: largePromptEventType,
          eventOriginator: EventOriginator.UNKNOWN_CLIENT,
          isFromUserAction: null,
          additionalParameters: null,
        });
        await eventManagerCallback({
          eventType: dismissableEventType,
=======
        miniPromptEventType:
          AnalyticsEvent.IMPRESSION_SWG_CONTRIBUTION_MINI_PROMPT,
        largePromptEventType: AnalyticsEvent.IMPRESSION_CONTRIBUTION_OFFERS,
        dismissableEventType: AnalyticsEvent.ACTION_CONTRIBUTION_OFFERS_CLOSED,
        autoPromptType: 'TYPE_CONTRIBUTION',
      },
      {
        miniPromptEventType:
          AnalyticsEvent.IMPRESSION_SWG_SUBSCRIPTION_MINI_PROMPT,
        largePromptEventType: AnalyticsEvent.IMPRESSION_OFFERS,
        dismissableEventType: AnalyticsEvent.ACTION_SUBSCRIPTION_OFFERS_CLOSED,
        autoPromptType: 'TYPE_SUBSCRIPTION',
      },
    ].forEach((params) => {
      const {
        miniPromptEventType,
        largePromptEventType,
        dismissableEventType,
        autoPromptType,
      } = params;
      it(`should not store an impression for ${autoPromptType} if a previous miniprompt impression has been stored`, async () => {
        autoPromptManager.isClosable_ = true;
        expectFrequencyCappingTimestamps(storageMock, '', {
          [autoPromptType]: {impressions: [CURRENT_TIME]},
        });
        expectFrequencyCappingTimestamps(
          storageMock,
          {[autoPromptType]: {impressions: [CURRENT_TIME]}},
          {
            [autoPromptType]: {
              impressions: [CURRENT_TIME],
              dismissals: [CURRENT_TIME],
            },
          }
        );

        await eventManagerCallback({
          eventType: miniPromptEventType,
          eventOriginator: EventOriginator.UNKNOWN_CLIENT,
          isFromUserAction: null,
          additionalParameters: null,
        });
        await eventManagerCallback({
          eventType: largePromptEventType,
          eventOriginator: EventOriginator.UNKNOWN_CLIENT,
          isFromUserAction: null,
          additionalParameters: null,
        });
        await eventManagerCallback({
          eventType: dismissableEventType,
          eventOriginator: EventOriginator.UNKNOWN_CLIENT,
          isFromUserAction: null,
          additionalParameters: null,
        });
      });
    });

    // Impression Events
    [
      {eventType: AnalyticsEvent.IMPRESSION_SWG_CONTRIBUTION_MINI_PROMPT},
      {eventType: AnalyticsEvent.IMPRESSION_SWG_SUBSCRIPTION_MINI_PROMPT},
    ].forEach(({eventType}) => {
      it(`should not store miniprompt impression timestamps for event ${eventType} for nondismissible prompts`, async () => {
        autoPromptManager.isClosable_ = false;
        storageMock.expects('get').never();
        storageMock.expects('set').never();

        await eventManagerCallback({
          eventType,
          eventOriginator: EventOriginator.UNKNOWN_CLIENT,
          isFromUserAction: null,
          additionalParameters: null,
        });
      });
    });

    [
      {
        eventType: AnalyticsEvent.IMPRESSION_SWG_CONTRIBUTION_MINI_PROMPT,
        action: 'TYPE_CONTRIBUTION',
      },
      {
        eventType: AnalyticsEvent.IMPRESSION_SWG_SUBSCRIPTION_MINI_PROMPT,
        action: 'TYPE_SUBSCRIPTION',
      },
    ].forEach(({eventType, action}) => {
      it(`for miniprompt eventType=${eventType}, should set impression timestamps for action=${action}`, async () => {
        autoPromptManager.isClosable_ = true;
        expectFrequencyCappingTimestamps(storageMock, '', {
          [action]: {impressions: [CURRENT_TIME]},
        });

        await eventManagerCallback({
          eventType,
          eventOriginator: EventOriginator.UNKNOWN_CLIENT,
          isFromUserAction: null,
          additionalParameters: null,
        });
      });
    });

    // Dismissal Events
    [
      {eventType: AnalyticsEvent.ACTION_CONTRIBUTION_OFFERS_CLOSED},
      {eventType: AnalyticsEvent.ACTION_NEWSLETTER_OPT_IN_CLOSE},
      {eventType: AnalyticsEvent.ACTION_BYOP_NEWSLETTER_OPT_IN_CLOSE},
      {eventType: AnalyticsEvent.ACTION_REGWALL_OPT_IN_CLOSE},
      {eventType: AnalyticsEvent.ACTION_SURVEY_CLOSED},
      {eventType: AnalyticsEvent.ACTION_REWARDED_AD_CLOSE},
      {eventType: AnalyticsEvent.ACTION_SUBSCRIPTION_OFFERS_CLOSED},
    ].forEach(({eventType}) => {
      it(`should not store dismissal timestamps for miniprompt event ${eventType} for nondismissible prompts`, async () => {
        autoPromptManager.isClosable_ = false;
        storageMock.expects('get').never();
        storageMock.expects('set').never();

        await eventManagerCallback({
          eventType,
          eventOriginator: EventOriginator.UNKNOWN_CLIENT,
          isFromUserAction: null,
          additionalParameters: null,
        });
      });
    });

    [
      {
        eventType: AnalyticsEvent.ACTION_SWG_CONTRIBUTION_MINI_PROMPT_CLOSE,
        action: 'TYPE_CONTRIBUTION',
      },
      {
        eventType: AnalyticsEvent.ACTION_SWG_SUBSCRIPTION_MINI_PROMPT_CLOSE,
        action: 'TYPE_SUBSCRIPTION',
      },
    ].forEach(({eventType, action}) => {
      it(`for miniprompt eventType=${eventType}, should set dismissal timestamps for action=${action}`, async () => {
        autoPromptManager.isClosable_ = true;
        expectFrequencyCappingTimestamps(storageMock, '', {
          [action]: {dismissals: [CURRENT_TIME]},
        });

        await eventManagerCallback({
          eventType,
>>>>>>> f7d51970
          eventOriginator: EventOriginator.UNKNOWN_CLIENT,
          isFromUserAction: null,
          additionalParameters: null,
        });
      });
    });

<<<<<<< HEAD
    // Impression Events
    [
      {eventType: AnalyticsEvent.IMPRESSION_SWG_CONTRIBUTION_MINI_PROMPT},
      {eventType: AnalyticsEvent.IMPRESSION_SWG_SUBSCRIPTION_MINI_PROMPT},
    ].forEach(({eventType}) => {
      it(`should not store miniprompt impression timestamps for event ${eventType} for nondismissible prompts`, async () => {
        autoPromptManager.isClosable_ = false;
        storageMock.expects('get').never();
        storageMock.expects('set').never();

        await eventManagerCallback({
          eventType,
          eventOriginator: EventOriginator.UNKNOWN_CLIENT,
          isFromUserAction: null,
          additionalParameters: null,
        });
      });
    });

    [
      {
        eventType: AnalyticsEvent.IMPRESSION_SWG_CONTRIBUTION_MINI_PROMPT,
        action: 'TYPE_CONTRIBUTION',
      },
      {
        eventType: AnalyticsEvent.IMPRESSION_SWG_SUBSCRIPTION_MINI_PROMPT,
        action: 'TYPE_SUBSCRIPTION',
      },
    ].forEach(({eventType, action}) => {
      it(`for miniprompt eventType=${eventType}, should set impression timestamps for action=${action}`, async () => {
        autoPromptManager.isClosable_ = true;
        expectFrequencyCappingTimestamps(storageMock, '', {
          [action]: {impressions: [CURRENT_TIME]},
        });

        await eventManagerCallback({
          eventType,
          eventOriginator: EventOriginator.UNKNOWN_CLIENT,
          isFromUserAction: null,
          additionalParameters: null,
        });
      });
    });

    // Dismissal Events
    [
      {eventType: AnalyticsEvent.ACTION_CONTRIBUTION_OFFERS_CLOSED},
      {eventType: AnalyticsEvent.ACTION_NEWSLETTER_OPT_IN_CLOSE},
      {eventType: AnalyticsEvent.ACTION_BYOP_NEWSLETTER_OPT_IN_CLOSE},
      {eventType: AnalyticsEvent.ACTION_REGWALL_OPT_IN_CLOSE},
      {eventType: AnalyticsEvent.ACTION_SURVEY_CLOSED},
      {eventType: AnalyticsEvent.ACTION_REWARDED_AD_CLOSE},
      {eventType: AnalyticsEvent.ACTION_SUBSCRIPTION_OFFERS_CLOSED},
    ].forEach(({eventType}) => {
      it(`should not store dismissal timestamps for miniprompt event ${eventType} for nondismissible prompts`, async () => {
        autoPromptManager.isClosable_ = false;
        storageMock.expects('get').never();
        storageMock.expects('set').never();

        await eventManagerCallback({
          eventType,
          eventOriginator: EventOriginator.UNKNOWN_CLIENT,
          isFromUserAction: null,
          additionalParameters: null,
        });
      });
    });

    [
      {
        eventType: AnalyticsEvent.ACTION_SWG_CONTRIBUTION_MINI_PROMPT_CLOSE,
        action: 'TYPE_CONTRIBUTION',
      },
      {
        eventType: AnalyticsEvent.ACTION_SWG_SUBSCRIPTION_MINI_PROMPT_CLOSE,
        action: 'TYPE_SUBSCRIPTION',
      },
    ].forEach(({eventType, action}) => {
      it(`for miniprompt eventType=${eventType}, should set dismissal timestamps for action=${action}`, async () => {
        autoPromptManager.isClosable_ = true;
        expectFrequencyCappingTimestamps(storageMock, '', {
          [action]: {dismissals: [CURRENT_TIME]},
        });

        await eventManagerCallback({
          eventType,
          eventOriginator: EventOriginator.UNKNOWN_CLIENT,
          isFromUserAction: null,
          additionalParameters: null,
        });
      });
    });

    it('should log events when a large prompt overrides the miniprompt', async () => {
      win./*OK*/ innerWidth = 500;
      const expectedEvent = {
        eventType: AnalyticsEvent.EVENT_DISABLE_MINIPROMPT_DESKTOP,
        eventOriginator: EventOriginator.SWG_CLIENT,
        isFromUserAction: false,
        additionalParameters: {
          publicationid: pubId,
          promptType: AutoPromptType.CONTRIBUTION,
        },
        timestamp: sandbox.match.number,
      };

      await autoPromptManager.showAutoPrompt({
        autoPromptType: AutoPromptType.CONTRIBUTION,
        alwaysShow: true,
      });
      await tick(10);

      expect(logEventSpy).to.be.calledOnceWith(expectedEvent);
    });

    it('should replace the contribution miniprompt with a large prompt if viewport is wider than 480px', async () => {
      win./*OK*/ innerWidth = 500;
      miniPromptApiMock.expects('create').never();

=======
    it('should log events when a large prompt overrides the miniprompt', async () => {
      win./*OK*/ innerWidth = 500;
      setExperiment(win, ExperimentFlags.DISABLE_DESKTOP_MINIPROMPT, true);
      const expectedEvent = {
        eventType: AnalyticsEvent.EVENT_DISABLE_MINIPROMPT_DESKTOP,
        eventOriginator: EventOriginator.SWG_CLIENT,
        isFromUserAction: false,
        additionalParameters: {
          publicationid: pubId,
          promptType: AutoPromptType.CONTRIBUTION,
        },
        timestamp: sandbox.match.number,
      };

      await autoPromptManager.showAutoPrompt({
        autoPromptType: AutoPromptType.CONTRIBUTION,
        alwaysShow: true,
      });
      await tick(10);

      expect(logEventSpy).to.be.calledOnceWith(expectedEvent);
    });

    it('should replace the contribution miniprompt with a large prompt if DISABLE_DESKTOP_MINIPROMPT is enabled and viewport is wider than 480px', async () => {
      win./*OK*/ innerWidth = 500;
      setExperiment(win, ExperimentFlags.DISABLE_DESKTOP_MINIPROMPT, true);
      miniPromptApiMock.expects('create').never();

>>>>>>> f7d51970
      await autoPromptManager.showAutoPrompt({
        autoPromptType: AutoPromptType.CONTRIBUTION,
        alwaysShow: true,
      });
      await tick(10);

      expect(contributionPromptFnSpy).to.be.calledOnce;
    });

<<<<<<< HEAD
    it('should replace the subscription miniprompt with a large prompt if viewport is wider than 480px', async () => {
      win./*OK*/ innerWidth = 500;
=======
    it('should replace the subscription miniprompt with a large prompt if DISABLE_DESKTOP_MINIPROMPT is enabled and viewport is wider than 480px', async () => {
      win./*OK*/ innerWidth = 500;
      setExperiment(win, ExperimentFlags.DISABLE_DESKTOP_MINIPROMPT, true);
>>>>>>> f7d51970
      miniPromptApiMock.expects('create').never();

      await autoPromptManager.showAutoPrompt({
        autoPromptType: AutoPromptType.SUBSCRIPTION,
        alwaysShow: true,
      });
      await tick(10);

      expect(subscriptionPromptFnSpy).to.be.calledOnce;
    });

<<<<<<< HEAD
    it('should not replace the miniprompt with a large prompt when the viewport is narrower than 480px', async () => {
      win./*OK*/ innerWidth = 450;
=======
    it('should not replace the miniprompt with a large prompt when DISABLE_DESKTOP_MINIPROMPT is enabled but the viewport is narrower than 480px', async () => {
      win./*OK*/ innerWidth = 450;
      setExperiment(win, ExperimentFlags.DISABLE_DESKTOP_MINIPROMPT, true);
>>>>>>> f7d51970
      const expectedEvent = {
        eventType: AnalyticsEvent.EVENT_DISABLE_MINIPROMPT_DESKTOP,
        eventOriginator: EventOriginator.SWG_CLIENT,
        isFromUserAction: false,
        additionalParameters: {
          publicationid: pubId,
          promptType: AutoPromptType.CONTRIBUTION,
        },
      };
      miniPromptApiMock.expects('create').once();

      await autoPromptManager.showAutoPrompt({
        autoPromptType: AutoPromptType.CONTRIBUTION,
        alwaysShow: true,
      });
      await tick(10);

      logEventSpy.should.not.have.been.calledWith(expectedEvent);
      expect(contributionPromptFnSpy).to.not.be.called;
    });
  });

  describe('Call to Action (CTA) Button', () => {
    [
      {
        eventType: AnalyticsEvent.ACTION_SWG_BUTTON_SHOW_OFFERS_CLICK,
      },
      {
        eventType: AnalyticsEvent.ACTION_SWG_BUTTON_SHOW_CONTRIBUTIONS_CLICK,
      },
    ].forEach(({eventType}) => {
      it(`should set promptIsFromCtaButton on cta button action: ${eventType}`, async () => {
        autoPromptManager.frequencyCappingLocalStorageEnabled_ = true;
        await eventManagerCallback({
          eventType,
          eventOriginator: EventOriginator.UNKNOWN_CLIENT,
          isFromUserAction: null,
          additionalParameters: null,
        });
        expect(autoPromptManager.promptIsFromCtaButton_).to.be.true;
      });
    });

    [
      {
        eventType: AnalyticsEvent.IMPRESSION_CONTRIBUTION_OFFERS,
        action: 'TYPE_CONTRIBUTION',
      },
      {
        eventType: AnalyticsEvent.IMPRESSION_OFFERS,
        action: 'TYPE_SUBSCRIPTION',
      },
    ].forEach(({eventType, action}) => {
      it(`for autoprompt eventType=${eventType} and promptIsFromCta_ = true, should not set impressions for action=${action}`, async () => {
        autoPromptManager.promptIsFromCtaButton_ = true;
        autoPromptManager.isClosable_ = true;
        storageMock.expects('get').never();
        storageMock.expects('set').never();

        await eventManagerCallback({
          eventType,
          eventOriginator: EventOriginator.UNKNOWN_CLIENT,
          isFromUserAction: null,
          additionalParameters: null,
        });
      });
    });

    [
      {
        eventType: AnalyticsEvent.ACTION_CONTRIBUTION_OFFERS_CLOSED,
        action: 'TYPE_CONTRIBUTION',
      },
      {
        eventType: AnalyticsEvent.ACTION_SUBSCRIPTION_OFFERS_CLOSED,
        action: 'TYPE_SUBSCRIPTION',
      },
    ].forEach(({eventType, action}) => {
      it(`for autoprompt eventType=${eventType} and promptIsFromCta_ = true, should set dismissals for action=${action}`, async () => {
        autoPromptManager.promptIsFromCtaButton_ = true;
        autoPromptManager.isClosable_ = true;
        expectFrequencyCappingTimestamps(storageMock, '', {
          [action]: {dismissals: [CURRENT_TIME]},
        });

        await eventManagerCallback({
          eventType,
          eventOriginator: EventOriginator.UNKNOWN_CLIENT,
          isFromUserAction: null,
          additionalParameters: null,
        });
      });
    });

    [
      {
        eventType: AnalyticsEvent.EVENT_CONTRIBUTION_PAYMENT_COMPLETE,
        action: 'TYPE_CONTRIBUTION',
      },
      {
        eventType: AnalyticsEvent.EVENT_SUBSCRIPTION_PAYMENT_COMPLETE,
        action: 'TYPE_SUBSCRIPTION',
      },
    ].forEach(({eventType, action}) => {
      it(`for autoprompt eventType=${eventType} and promptIsFromCta_ = true, should set completion for action=${action}`, async () => {
        autoPromptManager.promptIsFromCtaButton_ = true;
        autoPromptManager.isClosable_ = true;
        expectFrequencyCappingTimestamps(storageMock, '', {
          [action]: {completions: [CURRENT_TIME]},
        });

        await eventManagerCallback({
          eventType,
          eventOriginator: EventOriginator.UNKNOWN_CLIENT,
          isFromUserAction: null,
          additionalParameters: null,
        });
      });
    });
  });

  describe('Prompt Frequency Capping Flow', () => {
    let autoPromptConfig;
    let getArticleExpectation;
    let getClientConfigExpectation;
    const globalFrequencyCapDurationSeconds = 100;
    const contributionFrequencyCapDurationSeconds = 10800;
    const surveyFrequencyCapDurationSeconds = 7200;
    const newsletterFrequencyCapDurationSeconds = 3600;
    const promptFrequencyCaps = [
      {
        audienceActionType: CONTRIBUTION_INTERVENTION.type,
        frequencyCapDuration: {
          seconds: contributionFrequencyCapDurationSeconds,
        },
      },
      {
        audienceActionType: SURVEY_INTERVENTION.type,
        frequencyCapDuration: {seconds: surveyFrequencyCapDurationSeconds},
      },
      {
        audienceActionType: NEWSLETTER_INTERVENTION.type,
        frequencyCapDuration: {seconds: newsletterFrequencyCapDurationSeconds},
      },
    ];
    const anyPromptFrequencyCapDurationSeconds = 600;

    beforeEach(() => {
      autoPromptConfig = new AutoPromptConfig({
        globalFrequencyCapDurationSeconds,
        promptFrequencyCaps,
        anyPromptFrequencyCapDurationSeconds,
      });
      const uiPredicates = new UiPredicates(/* canDisplayAutoPrompt */ true);
      const clientConfig = new ClientConfig({
        autoPromptConfig,
        uiPredicates,
        useUpdatedOfferFlows: true,
      });
      getClientConfigExpectation =
        clientConfigManagerMock.expects('getClientConfig');
      getClientConfigExpectation.resolves(clientConfig).once();
      const entitlements = new Entitlements();
      sandbox.stub(entitlements, 'enablesThis').returns(false);
      entitlementsManagerMock
        .expects('getEntitlements')
        .resolves(entitlements)
        .once();
      getArticleExpectation = entitlementsManagerMock.expects('getArticle');
      getArticleExpectation
        .resolves({
          audienceActions: {
            actions: [
              CONTRIBUTION_INTERVENTION,
              SURVEY_INTERVENTION,
              NEWSLETTER_INTERVENTION,
            ],
            engineId: '123',
          },
        })
        .once();
    });

    it('should not show any prompt if there are no audience actions', async () => {
      getArticleExpectation
        .resolves({
          audienceActions: {
            actions: [],
            engineId: '123',
          },
        })
        .once();
      storageMock.expects('get').never();
      storageMock.expects('set').never();

      await autoPromptManager.showAutoPrompt({});
      await tick(20);

      expect(contributionPromptFnSpy).to.not.have.been.called;
      expect(subscriptionPromptFnSpy).to.not.have.been.called;
      expect(startSpy).to.not.have.been.called;
    });

    it('should not show any prompt if there are no eligible audience actions', async () => {
      setWinWithAnalytics(/* gtag */ false, /* ga */ false);
      getArticleExpectation
        .resolves({
          audienceActions: {
            actions: [SURVEY_INTERVENTION],
            engineId: '123',
          },
        })
        .once();
      expectFrequencyCappingTimestamps(storageMock, {});

      await autoPromptManager.showAutoPrompt({});
      await tick(20);

      expect(contributionPromptFnSpy).to.not.have.been.called;
      expect(subscriptionPromptFnSpy).to.not.have.been.called;
      expect(startSpy).to.not.have.been.called;
    });

    it('survey is ineligible if there are completion timestamps', async () => {
      getArticleExpectation
        .resolves({
          audienceActions: {
            actions: [SURVEY_INTERVENTION],
            engineId: '123',
          },
        })
        .once();
      expectFrequencyCappingTimestamps(storageMock, {
        'TYPE_REWARDED_SURVEY': {
          impressions: [CURRENT_TIME],
          completions: [CURRENT_TIME],
        },
      });

      await autoPromptManager.showAutoPrompt({});
      await tick(20);

      expect(contributionPromptFnSpy).to.not.have.been.called;
      expect(subscriptionPromptFnSpy).to.not.have.been.called;
      expect(startSpy).to.not.have.been.called;
    });

    it('should show the prompt after the specified delay', async () => {
      const displayDelaySeconds = 99;
      autoPromptConfig = new AutoPromptConfig({displayDelaySeconds});
      const uiPredicates = new UiPredicates(/* canDisplayAutoPrompt */ true);
      const clientConfig = new ClientConfig({
        autoPromptConfig,
        uiPredicates,
        useUpdatedOfferFlows: true,
      });
      getClientConfigExpectation.resolves(clientConfig).once();
      expectFrequencyCappingTimestamps(storageMock);
      winMock
        .expects('setTimeout')
        .withExactArgs(sandbox.match.any, displayDelaySeconds)
        .once();

      await autoPromptManager.showAutoPrompt({});
      await tick(20);
    });

    it('should show the first prompt and log an error if the FrequencyCapConfig is invalid', async () => {
      autoPromptConfig = new AutoPromptConfig({});
      const uiPredicates = new UiPredicates(/* canDisplayAutoPrompt */ true);
      const clientConfig = new ClientConfig({
        autoPromptConfig,
        uiPredicates,
        useUpdatedOfferFlows: true,
      });
      getClientConfigExpectation.resolves(clientConfig).once();
      expectFrequencyCappingTimestamps(storageMock);

      await autoPromptManager.showAutoPrompt({});
      await tick(20);

      expect(contributionPromptFnSpy).to.have.been.calledOnce;
      expect(logEventSpy).to.be.calledOnceWith({
        eventType: AnalyticsEvent.EVENT_FREQUENCY_CAP_CONFIG_NOT_FOUND_ERROR,
        eventOriginator: EventOriginator.SWG_CLIENT,
        isFromUserAction: false,
        additionalParameters: null,
        timestamp: sandbox.match.number,
      });
    });

    it('should show the first prompt if there are no stored impressions', async () => {
      expectFrequencyCappingTimestamps(storageMock);

      await autoPromptManager.showAutoPrompt({});
      await tick(20);

      expect(contributionPromptFnSpy).to.have.been.calledOnce;
    });

    it('should show the first prompt if the frequency cap is not met', async () => {
      expectFrequencyCappingTimestamps(storageMock, {
        'TYPE_CONTRIBUTION': {
          impressions: [
            CURRENT_TIME -
              10 * contributionFrequencyCapDurationSeconds * SECOND_IN_MS,
          ],
          dismissals: [
            CURRENT_TIME -
              10 * contributionFrequencyCapDurationSeconds * SECOND_IN_MS,
          ],
        },
      });

      await autoPromptManager.showAutoPrompt({alwaysShow: false});
      await tick(20);

      expect(contributionPromptFnSpy).to.have.been.calledOnce;
    });

    it('should show the first prompt if the first prompt was abandoned', async () => {
      expectFrequencyCappingTimestamps(storageMock, {
        'TYPE_CONTRIBUTION': {
          impressions: [
            CURRENT_TIME - globalFrequencyCapDurationSeconds * SECOND_IN_MS,
          ],
        },
      });

      await autoPromptManager.showAutoPrompt({alwaysShow: false});
      await tick(20);

      expect(contributionPromptFnSpy).to.have.been.calledOnce;
    });

    it('should show the first contribution prompt if it is not dismissible', async () => {
      expectFrequencyCappingTimestamps(storageMock);

      await autoPromptManager.showAutoPrompt({isClosable: false});
      await tick(20);

      expect(contributionPromptFnSpy).to.have.been.calledOnce;
    });

    it('should show the first prompt and log an error if the timestamps parsed from localstorage is invalid', async () => {
      expectFrequencyCappingTimestamps(storageMock, {
        'TYPE_CONTRIBUTION': {
          notImpressions: [
            CURRENT_TIME -
              10 * contributionFrequencyCapDurationSeconds * SECOND_IN_MS,
          ],
          dismissals: [
            CURRENT_TIME -
              (contributionFrequencyCapDurationSeconds - 1) * SECOND_IN_MS,
          ],
        },
      });

      await autoPromptManager.showAutoPrompt({});
      await tick(20);

      expect(contributionPromptFnSpy).to.have.been.calledOnce;
      expect(logEventSpy).to.be.calledOnceWith({
        eventType: AnalyticsEvent.EVENT_LOCAL_STORAGE_TIMESTAMPS_PARSING_ERROR,
        eventOriginator: EventOriginator.SWG_CLIENT,
        isFromUserAction: false,
        additionalParameters: null,
        timestamp: sandbox.match.number,
      });
    });

    it('should show the first prompt if frequency cap has passed', async () => {
      const contributionTimestamps =
        CURRENT_TIME -
        (contributionFrequencyCapDurationSeconds + 1) * SECOND_IN_MS;
      expectFrequencyCappingTimestamps(storageMock, {
        'TYPE_CONTRIBUTION': {
          impressions: [contributionTimestamps],
          dismissals: [contributionTimestamps],
        },
      });

      await autoPromptManager.showAutoPrompt({});
      await tick(20);

      expect(contributionPromptFnSpy).to.have.been.calledOnce;
    });

    it('should show the second prompt if the frequency cap for contributions is met', async () => {
      const contributionTimestamps =
        CURRENT_TIME -
        (contributionFrequencyCapDurationSeconds - 1) * SECOND_IN_MS;
      expectFrequencyCappingTimestamps(storageMock, {
        'TYPE_CONTRIBUTION': {
          impressions: [contributionTimestamps],
          dismissals: [contributionTimestamps],
        },
      });

      await autoPromptManager.showAutoPrompt({});
      await tick(20);

      expect(logEventSpy).to.be.calledOnceWith({
        eventType: AnalyticsEvent.EVENT_PROMPT_FREQUENCY_CAP_MET,
        eventOriginator: EventOriginator.SWG_CLIENT,
        isFromUserAction: false,
        additionalParameters: null,
        timestamp: sandbox.match.number,
      });
      expect(contributionPromptFnSpy).to.not.have.been.called;
      expect(startSpy).to.have.been.calledOnce;
      expect(actionFlowSpy).to.have.been.calledWith(deps, {
        action: 'TYPE_REWARDED_SURVEY',
        configurationId: 'survey_config_id',
        autoPromptType: AutoPromptType.CONTRIBUTION_LARGE,
        isClosable: true,
      });
    });

    it('should show the second prompt if the frequency cap for contributions is met via completions', async () => {
      // Note, a contribution completion completes the funnel, but should be
      // treated the same as dismissals in terms of prompt frequency.
<<<<<<< HEAD
      const contributionTimestamps =
        CURRENT_TIME -
        (contributionFrequencyCapDurationSeconds - 1) * SECOND_IN_MS;
      expectFrequencyCappingTimestamps(storageMock, {
        'TYPE_CONTRIBUTION': {
          impressions: [contributionTimestamps],
          completions: [contributionTimestamps],
        },
      });

      await autoPromptManager.showAutoPrompt({});
      await tick(25);

      expect(logEventSpy).to.be.calledOnceWith({
        eventType: AnalyticsEvent.EVENT_PROMPT_FREQUENCY_CAP_MET,
        eventOriginator: EventOriginator.SWG_CLIENT,
        isFromUserAction: false,
        additionalParameters: null,
        timestamp: sandbox.match.number,
      });
      expect(contributionPromptFnSpy).to.not.have.been.called;
      expect(startSpy).to.have.been.calledOnce;
      expect(actionFlowSpy).to.have.been.calledWith(deps, {
        action: 'TYPE_REWARDED_SURVEY',
        configurationId: 'survey_config_id',
        autoPromptType: AutoPromptType.CONTRIBUTION_LARGE,
        isClosable: true,
      });
    });

    it('should show the second prompt if the global frequency cap is undefined and prompt frequency cap for contributions is met', async () => {
      autoPromptConfig = new AutoPromptConfig({
        promptFrequencyCaps,
      });
      const uiPredicates = new UiPredicates(/* canDisplayAutoPrompt */ true);
      const clientConfig = new ClientConfig({
        autoPromptConfig,
        uiPredicates,
        useUpdatedOfferFlows: true,
      });
      getClientConfigExpectation.resolves(clientConfig).once();
=======
>>>>>>> f7d51970
      const contributionTimestamps =
        CURRENT_TIME -
        (contributionFrequencyCapDurationSeconds - 1) * SECOND_IN_MS;
      expectFrequencyCappingTimestamps(storageMock, {
        'TYPE_CONTRIBUTION': {
          impressions: [contributionTimestamps],
          dismissals: [contributionTimestamps],
        },
      });

      await autoPromptManager.showAutoPrompt({});
<<<<<<< HEAD
      await tick(20);
=======
      await tick(25);
>>>>>>> f7d51970

      expect(logEventSpy).to.be.calledOnceWith({
        eventType: AnalyticsEvent.EVENT_PROMPT_FREQUENCY_CAP_MET,
        eventOriginator: EventOriginator.SWG_CLIENT,
        isFromUserAction: false,
        additionalParameters: null,
        timestamp: sandbox.match.number,
      });
      expect(contributionPromptFnSpy).to.not.have.been.called;
      expect(startSpy).to.have.been.calledOnce;
      expect(actionFlowSpy).to.have.been.calledWith(deps, {
        action: 'TYPE_REWARDED_SURVEY',
        configurationId: 'survey_config_id',
        autoPromptType: AutoPromptType.CONTRIBUTION_LARGE,
        isClosable: true,
      });
    });

    it('should show the second prompt if the frequency cap for contributions is undefined and the default anyPromptFrequencyCap is met', async () => {
      autoPromptConfig = new AutoPromptConfig({
<<<<<<< HEAD
        globalFrequencyCapDurationSeconds,
        anyPromptFrequencyCapDurationSeconds,
=======
        promptFrequencyCaps,
>>>>>>> f7d51970
      });
      const uiPredicates = new UiPredicates(/* canDisplayAutoPrompt */ true);
      const clientConfig = new ClientConfig({
        autoPromptConfig,
        uiPredicates,
        useUpdatedOfferFlows: true,
      });
      getClientConfigExpectation.resolves(clientConfig).once();
<<<<<<< HEAD
=======
      const contributionTimestamps =
        CURRENT_TIME -
        (contributionFrequencyCapDurationSeconds - 1) * SECOND_IN_MS;
      expectFrequencyCappingTimestamps(storageMock, {
        'TYPE_CONTRIBUTION': {
          impressions: [contributionTimestamps],
          dismissals: [contributionTimestamps],
        },
      });

      await autoPromptManager.showAutoPrompt({});
      await tick(20);

      expect(logEventSpy).to.be.calledOnceWith({
        eventType: AnalyticsEvent.EVENT_PROMPT_FREQUENCY_CAP_MET,
        eventOriginator: EventOriginator.SWG_CLIENT,
        isFromUserAction: false,
        additionalParameters: null,
        timestamp: sandbox.match.number,
      });
      expect(contributionPromptFnSpy).to.not.have.been.called;
      expect(startSpy).to.have.been.calledOnce;
      expect(actionFlowSpy).to.have.been.calledWith(deps, {
        action: 'TYPE_REWARDED_SURVEY',
        configurationId: 'survey_config_id',
        autoPromptType: AutoPromptType.CONTRIBUTION_LARGE,
        isClosable: true,
      });
    });

    it('should show the second prompt if the frequency cap for contributions is undefined and the default anyPromptFrequencyCap is met', async () => {
      autoPromptConfig = new AutoPromptConfig({
        globalFrequencyCapDurationSeconds,
        anyPromptFrequencyCapDurationSeconds,
      });
      const uiPredicates = new UiPredicates(/* canDisplayAutoPrompt */ true);
      const clientConfig = new ClientConfig({
        autoPromptConfig,
        uiPredicates,
        useUpdatedOfferFlows: true,
      });
      getClientConfigExpectation.resolves(clientConfig).once();
>>>>>>> f7d51970
      expectFrequencyCappingTimestamps(storageMock, {
        'TYPE_CONTRIBUTION': {
          impressions: [
            CURRENT_TIME - 2 * globalFrequencyCapDurationSeconds * SECOND_IN_MS,
          ],
          dismissals: [
            CURRENT_TIME - 2 * globalFrequencyCapDurationSeconds * SECOND_IN_MS,
          ],
        },
      });

      await autoPromptManager.showAutoPrompt({});
      await tick(25);

      expect(logEventSpy).to.be.calledWith({
        eventType: AnalyticsEvent.EVENT_PROMPT_FREQUENCY_CONFIG_NOT_FOUND,
        eventOriginator: EventOriginator.SWG_CLIENT,
        isFromUserAction: false,
        additionalParameters: null,
        timestamp: sandbox.match.number,
      });
      expect(logEventSpy).to.be.calledWith({
        eventType: AnalyticsEvent.EVENT_PROMPT_FREQUENCY_CAP_MET,
        eventOriginator: EventOriginator.SWG_CLIENT,
        isFromUserAction: false,
        additionalParameters: null,
        timestamp: sandbox.match.number,
      });
      expect(contributionPromptFnSpy).to.not.have.been.called;
      expect(startSpy).to.have.been.calledOnce;
      expect(actionFlowSpy).to.have.been.calledWith(deps, {
        action: 'TYPE_REWARDED_SURVEY',
        configurationId: 'survey_config_id',
        autoPromptType: AutoPromptType.CONTRIBUTION_LARGE,
        isClosable: true,
      });
    });

    it('should show the second prompt if the second prompt frequency has passed', async () => {
      autoPromptConfig = new AutoPromptConfig({
        globalFrequencyCapDurationSeconds,
        anyPromptFrequencyCapDurationSeconds,
      });
      const uiPredicates = new UiPredicates(/* canDisplayAutoPrompt */ true);
      const clientConfig = new ClientConfig({
        autoPromptConfig,
        uiPredicates,
        useUpdatedOfferFlows: true,
      });
      getClientConfigExpectation.resolves(clientConfig).once();
      expectFrequencyCappingTimestamps(storageMock, {
        'TYPE_CONTRIBUTION': {
          impressions: [
            CURRENT_TIME - 2 * globalFrequencyCapDurationSeconds * SECOND_IN_MS,
          ],
          dismissals: [
            CURRENT_TIME - 2 * globalFrequencyCapDurationSeconds * SECOND_IN_MS,
          ],
        },
        'TYPE_REWARDED_SURVEY': {
          impressions: [
            CURRENT_TIME -
              (surveyFrequencyCapDurationSeconds + 1) * SECOND_IN_MS,
          ],
          dismissals: [
            CURRENT_TIME -
              (surveyFrequencyCapDurationSeconds + 1) * SECOND_IN_MS,
          ],
        },
      });

      await autoPromptManager.showAutoPrompt({});
      await tick(25);

      expect(logEventSpy).to.be.calledWith({
        eventType: AnalyticsEvent.EVENT_PROMPT_FREQUENCY_CONFIG_NOT_FOUND,
        eventOriginator: EventOriginator.SWG_CLIENT,
        isFromUserAction: false,
        additionalParameters: null,
        timestamp: sandbox.match.number,
      });
      expect(logEventSpy).to.be.calledWith({
        eventType: AnalyticsEvent.EVENT_PROMPT_FREQUENCY_CAP_MET,
        eventOriginator: EventOriginator.SWG_CLIENT,
        isFromUserAction: false,
        additionalParameters: null,
        timestamp: sandbox.match.number,
      });
      expect(contributionPromptFnSpy).to.not.have.been.called;
      expect(startSpy).to.have.been.calledOnce;
      expect(actionFlowSpy).to.have.been.calledWith(deps, {
        action: 'TYPE_REWARDED_SURVEY',
        configurationId: 'survey_config_id',
        autoPromptType: AutoPromptType.CONTRIBUTION_LARGE,
        isClosable: true,
      });
    });

    it('should show the third prompt if the frequency cap for contributions is met and survey analytics is not configured', async () => {
      setWinWithAnalytics(/* gtag */ false, /* ga */ false);
      expectFrequencyCappingTimestamps(storageMock, {
        'TYPE_CONTRIBUTION': {
          impressions: [
            CURRENT_TIME - 2 * globalFrequencyCapDurationSeconds * SECOND_IN_MS,
          ],
          dismissals: [
            CURRENT_TIME - 2 * globalFrequencyCapDurationSeconds * SECOND_IN_MS,
          ],
        },
      });

      await autoPromptManager.showAutoPrompt({});
      await tick(20);

      expect(logEventSpy).to.be.calledOnceWith({
        eventType: AnalyticsEvent.EVENT_PROMPT_FREQUENCY_CAP_MET,
        eventOriginator: EventOriginator.SWG_CLIENT,
        isFromUserAction: false,
        additionalParameters: null,
        timestamp: sandbox.match.number,
      });
      expect(contributionPromptFnSpy).to.not.have.been.called;
      expect(startSpy).to.have.been.calledOnce;
      expect(actionFlowSpy).to.have.been.calledWith(deps, {
        action: 'TYPE_NEWSLETTER_SIGNUP',
        configurationId: 'newsletter_config_id',
        autoPromptType: AutoPromptType.CONTRIBUTION_LARGE,
        isClosable: true,
      });
    });

    it('should show the third prompt if the frequency caps for contributions and surveys are met', async () => {
      expectFrequencyCappingTimestamps(storageMock, {
        'TYPE_CONTRIBUTION': {
          impressions: [
            CURRENT_TIME -
              (contributionFrequencyCapDurationSeconds - 1) * SECOND_IN_MS,
          ],
          dismissals: [
            CURRENT_TIME -
              (contributionFrequencyCapDurationSeconds - 1) * SECOND_IN_MS,
          ],
        },
        'TYPE_REWARDED_SURVEY': {
          impressions: [
            CURRENT_TIME -
              (surveyFrequencyCapDurationSeconds - 1) * SECOND_IN_MS,
          ],
          dismissals: [
            CURRENT_TIME -
              (surveyFrequencyCapDurationSeconds - 1) * SECOND_IN_MS,
          ],
        },
      });

      await autoPromptManager.showAutoPrompt({});
      await tick(30);

      expect(logEventSpy).to.be.calledWith({
        eventType: AnalyticsEvent.EVENT_PROMPT_FREQUENCY_CAP_MET,
        eventOriginator: EventOriginator.SWG_CLIENT,
        isFromUserAction: false,
        additionalParameters: null,
        timestamp: sandbox.match.number,
      });
      expect(logEventSpy).to.be.calledWith({
        eventType: AnalyticsEvent.EVENT_PROMPT_FREQUENCY_CAP_MET,
        eventOriginator: EventOriginator.SWG_CLIENT,
        isFromUserAction: false,
        additionalParameters: null,
        timestamp: sandbox.match.number,
      });
      expect(contributionPromptFnSpy).to.not.have.been.called;
      expect(startSpy).to.have.been.calledOnce;
      expect(actionFlowSpy).to.have.been.calledWith(deps, {
        action: 'TYPE_NEWSLETTER_SIGNUP',
        configurationId: 'newsletter_config_id',
        autoPromptType: AutoPromptType.CONTRIBUTION_LARGE,
        isClosable: true,
      });
    });

    it('should show the third prompt if the frequency caps for contributions and surveys are undefined and the default anyPromptFrequencyCap is met', async () => {
      autoPromptConfig = new AutoPromptConfig({
        globalFrequencyCapDurationSeconds,
        anyPromptFrequencyCapDurationSeconds,
      });
      const uiPredicates = new UiPredicates(/* canDisplayAutoPrompt */ true);
      const clientConfig = new ClientConfig({
        autoPromptConfig,
        uiPredicates,
        useUpdatedOfferFlows: true,
      });
      getClientConfigExpectation.resolves(clientConfig).once();
      expectFrequencyCappingTimestamps(storageMock, {
        'TYPE_CONTRIBUTION': {
          impressions: [
            CURRENT_TIME -
              (anyPromptFrequencyCapDurationSeconds - 1) * SECOND_IN_MS,
          ],
          dismissals: [
            CURRENT_TIME -
              (anyPromptFrequencyCapDurationSeconds - 1) * SECOND_IN_MS,
          ],
        },
        'TYPE_REWARDED_SURVEY': {
          impressions: [
            CURRENT_TIME -
              (anyPromptFrequencyCapDurationSeconds - 1) * SECOND_IN_MS,
          ],
          dismissals: [
            CURRENT_TIME -
              (anyPromptFrequencyCapDurationSeconds - 1) * SECOND_IN_MS,
          ],
        },
      });

      await autoPromptManager.showAutoPrompt({});
      await tick(30);

      expect(logEventSpy).to.be.calledWith({
        eventType: AnalyticsEvent.EVENT_PROMPT_FREQUENCY_CAP_MET,
        eventOriginator: EventOriginator.SWG_CLIENT,
        isFromUserAction: false,
        additionalParameters: null,
        timestamp: sandbox.match.number,
      });
      expect(logEventSpy).to.be.calledWith({
        eventType: AnalyticsEvent.EVENT_PROMPT_FREQUENCY_CAP_MET,
        eventOriginator: EventOriginator.SWG_CLIENT,
        isFromUserAction: false,
        additionalParameters: null,
        timestamp: sandbox.match.number,
      });
      expect(contributionPromptFnSpy).to.not.have.been.called;
      expect(startSpy).to.have.been.calledOnce;
      expect(actionFlowSpy).to.have.been.calledWith(deps, {
        action: 'TYPE_NEWSLETTER_SIGNUP',
        configurationId: 'newsletter_config_id',
        autoPromptType: AutoPromptType.CONTRIBUTION_LARGE,
        isClosable: true,
      });
    });

    it('should show the third prompt if the third prompt frequency has passed', async () => {
      autoPromptConfig = new AutoPromptConfig({
        globalFrequencyCapDurationSeconds,
        anyPromptFrequencyCapDurationSeconds,
      });
      const uiPredicates = new UiPredicates(/* canDisplayAutoPrompt */ true);
      const clientConfig = new ClientConfig({
        autoPromptConfig,
        uiPredicates,
        useUpdatedOfferFlows: true,
      });
      getClientConfigExpectation.resolves(clientConfig).once();
      expectFrequencyCappingTimestamps(storageMock, {
        'TYPE_CONTRIBUTION': {
          impressions: [
            CURRENT_TIME -
              (anyPromptFrequencyCapDurationSeconds - 1) * SECOND_IN_MS,
          ],
          dismissals: [
            CURRENT_TIME -
              (anyPromptFrequencyCapDurationSeconds - 1) * SECOND_IN_MS,
          ],
        },
        'TYPE_REWARDED_SURVEY': {
          impressions: [
            CURRENT_TIME -
              (anyPromptFrequencyCapDurationSeconds - 1) * SECOND_IN_MS,
          ],
          dismissals: [
            CURRENT_TIME -
              (anyPromptFrequencyCapDurationSeconds - 1) * SECOND_IN_MS,
          ],
        },
        'TYPE_NEWSLETTER_SIGNUP': {
          impressions: [
            CURRENT_TIME -
              (anyPromptFrequencyCapDurationSeconds + 1) * SECOND_IN_MS,
          ],
          dismissals: [
            CURRENT_TIME -
              (anyPromptFrequencyCapDurationSeconds + 1) * SECOND_IN_MS,
          ],
        },
      });

      await autoPromptManager.showAutoPrompt({});
      await tick(30);

      expect(logEventSpy).to.be.calledWith({
        eventType: AnalyticsEvent.EVENT_PROMPT_FREQUENCY_CAP_MET,
        eventOriginator: EventOriginator.SWG_CLIENT,
        isFromUserAction: false,
        additionalParameters: null,
        timestamp: sandbox.match.number,
      });
      expect(logEventSpy).to.be.calledWith({
        eventType: AnalyticsEvent.EVENT_PROMPT_FREQUENCY_CAP_MET,
        eventOriginator: EventOriginator.SWG_CLIENT,
        isFromUserAction: false,
        additionalParameters: null,
        timestamp: sandbox.match.number,
      });
      expect(contributionPromptFnSpy).to.not.have.been.called;
      expect(startSpy).to.have.been.calledOnce;
      expect(actionFlowSpy).to.have.been.calledWith(deps, {
        action: 'TYPE_NEWSLETTER_SIGNUP',
        configurationId: 'newsletter_config_id',
        autoPromptType: AutoPromptType.CONTRIBUTION_LARGE,
        isClosable: true,
      });
    });

    it('should not show any prompt if the global frequency cap is met', async () => {
      expectFrequencyCappingTimestamps(storageMock, {
        'TYPE_CONTRIBUTION': {
          impressions: [
            CURRENT_TIME -
              0.5 * globalFrequencyCapDurationSeconds * SECOND_IN_MS,
          ],
          dismissals: [
            CURRENT_TIME -
              0.5 * globalFrequencyCapDurationSeconds * SECOND_IN_MS,
          ],
        },
        'TYPE_REWARDED_AD': {
          completions: [CURRENT_TIME],
        },
      });

      await autoPromptManager.showAutoPrompt({});
      await tick(50);

      expect(logEventSpy).to.be.calledWith({
        eventType: AnalyticsEvent.EVENT_PROMPT_FREQUENCY_CAP_MET,
        eventOriginator: EventOriginator.SWG_CLIENT,
        isFromUserAction: false,
        additionalParameters: null,
        timestamp: sandbox.match.number,
      });
      expect(logEventSpy).to.be.calledWith({
        eventType: AnalyticsEvent.EVENT_GLOBAL_FREQUENCY_CAP_MET,
        eventOriginator: EventOriginator.SWG_CLIENT,
        isFromUserAction: false,
        additionalParameters: null,
        timestamp: sandbox.match.number,
      });
      expect(contributionPromptFnSpy).to.not.have.been.called;
      expect(startSpy).to.not.have.been.called;
      expect(actionFlowSpy).to.not.have.been.called;
    });

    it('should not show any prompt if the global frequency cap is met via nanos', async () => {
      autoPromptConfig = new AutoPromptConfig({
        anyPromptFrequencyCapDurationNano:
          anyPromptFrequencyCapDurationSeconds * SECOND_IN_NANO,
        globalFrequencyCapDurationNano:
          globalFrequencyCapDurationSeconds * SECOND_IN_NANO,
      });
      const uiPredicates = new UiPredicates(/* canDisplayAutoPrompt */ true);
      const clientConfig = new ClientConfig({
        autoPromptConfig,
        uiPredicates,
        useUpdatedOfferFlows: true,
      });
      getClientConfigExpectation.resolves(clientConfig).once();
      expectFrequencyCappingTimestamps(storageMock, {
        'TYPE_CONTRIBUTION': {
          impressions: [
            CURRENT_TIME -
              0.5 * globalFrequencyCapDurationSeconds * SECOND_IN_MS,
          ],
          dismissals: [
            CURRENT_TIME -
              0.5 * globalFrequencyCapDurationSeconds * SECOND_IN_MS,
          ],
        },
      });

      await autoPromptManager.showAutoPrompt({});
      await tick(50);

      expect(logEventSpy).to.be.calledWith({
        eventType: AnalyticsEvent.EVENT_PROMPT_FREQUENCY_CAP_MET,
        eventOriginator: EventOriginator.SWG_CLIENT,
        isFromUserAction: false,
        additionalParameters: null,
        timestamp: sandbox.match.number,
      });
      expect(logEventSpy).to.be.calledWith({
        eventType: AnalyticsEvent.EVENT_GLOBAL_FREQUENCY_CAP_MET,
        eventOriginator: EventOriginator.SWG_CLIENT,
        isFromUserAction: false,
        additionalParameters: null,
        timestamp: sandbox.match.number,
      });
      expect(contributionPromptFnSpy).to.not.have.been.called;
      expect(startSpy).to.not.have.been.called;
      expect(actionFlowSpy).to.not.have.been.called;
    });

    it('should not show any prompt if the frequency cap is met for all prompts (but global cap is not)', async () => {
      expectFrequencyCappingTimestamps(storageMock, {
        'TYPE_CONTRIBUTION': {
          impressions: [
            CURRENT_TIME -
              0.5 * globalFrequencyCapDurationSeconds * SECOND_IN_MS,
          ],
          dismissals: [
            CURRENT_TIME -
              0.5 * globalFrequencyCapDurationSeconds * SECOND_IN_MS,
          ],
        },
        'TYPE_REWARDED_SURVEY': {
          impressions: [
            CURRENT_TIME -
              0.5 * globalFrequencyCapDurationSeconds * SECOND_IN_MS,
          ],
          dismissals: [
            CURRENT_TIME -
              0.5 * globalFrequencyCapDurationSeconds * SECOND_IN_MS,
          ],
        },
        'TYPE_NEWSLETTER_SIGNUP': {
          impressions: [
            CURRENT_TIME -
              0.5 * globalFrequencyCapDurationSeconds * SECOND_IN_MS,
          ],
          dismissals: [
            CURRENT_TIME -
              0.5 * globalFrequencyCapDurationSeconds * SECOND_IN_MS,
          ],
        },
      });

      await autoPromptManager.showAutoPrompt({});
      await tick(50);

      expect(logEventSpy).to.be.calledWith({
        eventType: AnalyticsEvent.EVENT_PROMPT_FREQUENCY_CAP_MET,
        eventOriginator: EventOriginator.SWG_CLIENT,
        isFromUserAction: false,
        additionalParameters: null,
        timestamp: sandbox.match.number,
      });
      expect(logEventSpy).to.be.calledWith({
        eventType: AnalyticsEvent.EVENT_PROMPT_FREQUENCY_CAP_MET,
        eventOriginator: EventOriginator.SWG_CLIENT,
        isFromUserAction: false,
        additionalParameters: null,
        timestamp: sandbox.match.number,
      });
      expect(logEventSpy).to.be.calledWith({
        eventType: AnalyticsEvent.EVENT_PROMPT_FREQUENCY_CAP_MET,
        eventOriginator: EventOriginator.SWG_CLIENT,
        isFromUserAction: false,
        additionalParameters: null,
        timestamp: sandbox.match.number,
      });
      expect(contributionPromptFnSpy).to.not.have.been.called;
      expect(startSpy).to.not.have.been.called;
      expect(actionFlowSpy).to.not.have.been.called;
    });

    it('should not show any prompt if the frequency cap is met for all prompts via completions (but global cap is not)', async () => {
      expectFrequencyCappingTimestamps(storageMock, {
        'TYPE_CONTRIBUTION': {
          impressions: [
            CURRENT_TIME -
              0.5 * globalFrequencyCapDurationSeconds * SECOND_IN_MS,
          ],
          completions: [
            CURRENT_TIME -
              0.5 * globalFrequencyCapDurationSeconds * SECOND_IN_MS,
          ],
        },
        'TYPE_REWARDED_SURVEY': {
          impressions: [
            CURRENT_TIME -
              0.5 * globalFrequencyCapDurationSeconds * SECOND_IN_MS,
          ],
          completions: [
            CURRENT_TIME -
              0.5 * globalFrequencyCapDurationSeconds * SECOND_IN_MS,
          ],
        },
        'TYPE_NEWSLETTER_SIGNUP': {
          impressions: [
            CURRENT_TIME -
              0.5 * globalFrequencyCapDurationSeconds * SECOND_IN_MS,
          ],
          completions: [
            CURRENT_TIME -
              0.5 * globalFrequencyCapDurationSeconds * SECOND_IN_MS,
          ],
        },
      });

      await autoPromptManager.showAutoPrompt({});
      await tick(50);

      expect(logEventSpy).to.be.calledWith({
        eventType: AnalyticsEvent.EVENT_PROMPT_FREQUENCY_CAP_MET,
        eventOriginator: EventOriginator.SWG_CLIENT,
        isFromUserAction: false,
        additionalParameters: null,
        timestamp: sandbox.match.number,
      });
      expect(logEventSpy).to.be.calledWith({
        eventType: AnalyticsEvent.EVENT_PROMPT_FREQUENCY_CAP_MET,
        eventOriginator: EventOriginator.SWG_CLIENT,
        isFromUserAction: false,
        additionalParameters: null,
        timestamp: sandbox.match.number,
      });
      expect(logEventSpy).to.be.calledWith({
        eventType: AnalyticsEvent.EVENT_PROMPT_FREQUENCY_CAP_MET,
        eventOriginator: EventOriginator.SWG_CLIENT,
        isFromUserAction: false,
        additionalParameters: null,
        timestamp: sandbox.match.number,
      });
      expect(contributionPromptFnSpy).to.not.have.been.called;
      expect(startSpy).to.not.have.been.called;
      expect(actionFlowSpy).to.not.have.been.called;
    });

    it('should not show any prompt if the frequency cap undefined for all prompts and the default anyPromptFrequencyCap is met (but global cap is not)', async () => {
      autoPromptConfig = new AutoPromptConfig({
        globalFrequencyCapDurationSeconds,
        anyPromptFrequencyCapDurationSeconds,
      });
      const uiPredicates = new UiPredicates(/* canDisplayAutoPrompt */ true);
      const clientConfig = new ClientConfig({
        autoPromptConfig,
        uiPredicates,
        useUpdatedOfferFlows: true,
      });
      getClientConfigExpectation.resolves(clientConfig).once();
      expectFrequencyCappingTimestamps(storageMock, {
        'TYPE_CONTRIBUTION': {
          impressions: [
            CURRENT_TIME -
              (anyPromptFrequencyCapDurationSeconds - 1) * SECOND_IN_MS,
          ],
          dismissals: [
            CURRENT_TIME -
              (anyPromptFrequencyCapDurationSeconds - 1) * SECOND_IN_MS,
          ],
        },
        'TYPE_REWARDED_SURVEY': {
          impressions: [
            CURRENT_TIME -
              (anyPromptFrequencyCapDurationSeconds - 1) * SECOND_IN_MS,
          ],
          dismissals: [
            CURRENT_TIME -
              (anyPromptFrequencyCapDurationSeconds - 1) * SECOND_IN_MS,
          ],
        },
        'TYPE_NEWSLETTER_SIGNUP': {
          impressions: [
            CURRENT_TIME -
              (anyPromptFrequencyCapDurationSeconds - 1) * SECOND_IN_MS,
          ],
          dismissals: [
            CURRENT_TIME -
              (anyPromptFrequencyCapDurationSeconds - 1) * SECOND_IN_MS,
          ],
        },
      });

      await autoPromptManager.showAutoPrompt({});
      await tick(20);

      expect(logEventSpy).to.be.calledWith({
        eventType: AnalyticsEvent.EVENT_PROMPT_FREQUENCY_CAP_MET,
        eventOriginator: EventOriginator.SWG_CLIENT,
        isFromUserAction: false,
        additionalParameters: null,
        timestamp: sandbox.match.number,
      });
      expect(logEventSpy).to.be.calledWith({
        eventType: AnalyticsEvent.EVENT_PROMPT_FREQUENCY_CAP_MET,
        eventOriginator: EventOriginator.SWG_CLIENT,
        isFromUserAction: false,
        additionalParameters: null,
        timestamp: sandbox.match.number,
      });
      expect(logEventSpy).to.be.calledWith({
        eventType: AnalyticsEvent.EVENT_PROMPT_FREQUENCY_CAP_MET,
        eventOriginator: EventOriginator.SWG_CLIENT,
        isFromUserAction: false,
        additionalParameters: null,
        timestamp: sandbox.match.number,
      });
      expect(contributionPromptFnSpy).to.not.have.been.called;
      expect(startSpy).to.not.have.been.called;
      expect(actionFlowSpy).to.not.have.been.called;
    });

    it('should show the first nondismissible subscription prompt for metered flow despite past dismissals', async () => {
      autoPromptManager.isClosable_ = false;
      getArticleExpectation
        .resolves({
          audienceActions: {
            actions: [
              SURVEY_INTERVENTION,
              REGWALL_INTERVENTION,
              SUBSCRIPTION_INTERVENTION,
            ],
            engineId: '123',
          },
        })
        .once();
      expectFrequencyCappingTimestamps(storageMock, {
        'TYPE_CONTRIBUTION': {
          impressions: [
            CURRENT_TIME - 2 * globalFrequencyCapDurationSeconds * SECOND_IN_MS,
          ],
          dismissals: [
            CURRENT_TIME - 2 * globalFrequencyCapDurationSeconds * SECOND_IN_MS,
          ],
        },
      });

      await autoPromptManager.showAutoPrompt({});
      await tick(20);

      expect(subscriptionPromptFnSpy).to.not.have.been.called;
      expect(startSpy).to.have.been.calledOnce;
      expect(actionFlowSpy).to.have.been.calledWith(deps, {
        action: 'TYPE_REWARDED_SURVEY',
        configurationId: 'survey_config_id',
        autoPromptType: AutoPromptType.SUBSCRIPTION_LARGE,
        isClosable: false,
      });
    });

    it('should show the second dismissible prompt if the frequency cap is met for dismissible subscription', async () => {
      getArticleExpectation
        .resolves({
          audienceActions: {
            actions: [
              SURVEY_INTERVENTION,
              REGWALL_INTERVENTION,
              SUBSCRIPTION_INTERVENTION,
            ],
            engineId: '123',
          },
        })
        .once();
      expectFrequencyCappingTimestamps(storageMock, {
        'TYPE_REWARDED_SURVEY': {
          impressions: [
            CURRENT_TIME -
              (surveyFrequencyCapDurationSeconds - 1) * SECOND_IN_MS,
          ],
          dismissals: [
            CURRENT_TIME -
              (surveyFrequencyCapDurationSeconds - 1) * SECOND_IN_MS,
          ],
        },
      });

      await autoPromptManager.showAutoPrompt({isClosable: true});
      await tick(50);

      expect(logEventSpy).to.be.calledWith({
        eventType: AnalyticsEvent.EVENT_PROMPT_FREQUENCY_CONFIG_NOT_FOUND,
        eventOriginator: EventOriginator.SWG_CLIENT,
        isFromUserAction: false,
        additionalParameters: null,
        timestamp: sandbox.match.number,
      });
      expect(logEventSpy).to.be.calledWith({
        eventType: AnalyticsEvent.EVENT_PROMPT_FREQUENCY_CAP_MET,
        eventOriginator: EventOriginator.SWG_CLIENT,
        isFromUserAction: false,
        additionalParameters: null,
        timestamp: sandbox.match.number,
      });
      expect(autoPromptManager.isClosable_).to.equal(true);
      expect(subscriptionPromptFnSpy).to.not.have.been.called;
      expect(startSpy).to.have.been.calledOnce;
      expect(actionFlowSpy).to.have.been.calledWith(deps, {
        action: 'TYPE_REGISTRATION_WALL',
        configurationId: 'regwall_config_id',
        autoPromptType: AutoPromptType.SUBSCRIPTION_LARGE,
        isClosable: true,
      });
    });

    it('should not show any prompt if the global frequency cap is met for subscription openaccess content', async () => {
      getArticleExpectation
        .resolves({
          audienceActions: {
            actions: [
              SURVEY_INTERVENTION,
              REGWALL_INTERVENTION,
              SUBSCRIPTION_INTERVENTION,
            ],
            engineId: '123',
          },
        })
        .once();
      expectFrequencyCappingTimestamps(storageMock, {
        'TYPE_REWARDED_SURVEY': {
          impressions: [
            CURRENT_TIME -
              0.5 * globalFrequencyCapDurationSeconds * SECOND_IN_MS,
          ],
          dismissals: [
            CURRENT_TIME -
              0.5 * globalFrequencyCapDurationSeconds * SECOND_IN_MS,
          ],
        },
      });

      await autoPromptManager.showAutoPrompt({isClosable: true});
      await tick(50);

      expect(logEventSpy).to.be.calledWith({
        eventType: AnalyticsEvent.EVENT_GLOBAL_FREQUENCY_CAP_MET,
        eventOriginator: EventOriginator.SWG_CLIENT,
        isFromUserAction: false,
        additionalParameters: null,
        timestamp: sandbox.match.number,
      });
      expect(autoPromptManager.isClosable_).to.equal(true);
      expect(subscriptionPromptFnSpy).to.not.have.been.called;
      expect(startSpy).to.not.have.been.called;
      expect(actionFlowSpy).to.not.have.been.called;
    });

    it('should display a monetization prompt for an unknown autoprompt type if the next action is a monetization prompt', async () => {
      expectFrequencyCappingTimestamps(storageMock);

      await autoPromptManager.showAutoPrompt({autoPromptType: 'unknown'});
      await tick(25);

      expect(subscriptionPromptFnSpy).to.not.have.been.called;
      expect(contributionPromptFnSpy).to.be.calledOnce;
      expect(startSpy).to.not.have.been.called;
    });

    it('should display a dismissible prompt for an unknown autoprompt type if the next action is a nonmonetization prompt', async () => {
      expectFrequencyCappingTimestamps(storageMock, {
        'TYPE_CONTRIBUTION': {
          impressions: [
            CURRENT_TIME -
              (contributionFrequencyCapDurationSeconds - 1) * SECOND_IN_MS,
          ],
          dismissals: [
            CURRENT_TIME -
              (contributionFrequencyCapDurationSeconds - 1) * SECOND_IN_MS,
          ],
        },
      });

      await autoPromptManager.showAutoPrompt({autoPromptType: 'unknown'});
      await tick(25);

      expect(contributionPromptFnSpy).to.not.have.been.called;
      expect(startSpy).to.have.been.calledOnce;
      expect(actionFlowSpy).to.have.been.calledWith(deps, {
        action: 'TYPE_REWARDED_SURVEY',
        configurationId: 'survey_config_id',
        autoPromptType: AutoPromptType.CONTRIBUTION_LARGE,
        isClosable: true,
      });
    });
  });

  describe('Helper Functions', () => {
    [
      '12345',
      'this is a string',
      [],
      JSON.stringify({
        'TYPE_CONTRIBUTION': {},
      }),
      JSON.stringify({
        'TYPE_CONTRIBUTION': {
          impressions: [55555, 99999],
        },
      }),
      JSON.stringify({
        'TYPE_CONTRIBUTION': {
          impressions: [55555, 99999],
          dismissals: [0, '12345'],
          completions: [],
        },
      }),
      JSON.stringify({
        'TYPE_CONTRIBUTION': {
          impressions: [55555, 99999],
          dismissals: [0, 'not a timestamps'],
          completions: [],
        },
      }),
      JSON.stringify({
        'TYPE_CONTRIBUTION': {
          impressions: [55555, 99999],
          dismissals: [0],
          completions: [],
          extraField: [],
        },
      }),
      JSON.stringify({
        'TYPE_CONTRIBUTION': {
          impressions: [55555, 99999],
          dismissals: [0],
          completions: [],
        },
        'TYPE WITH EMPTY TIMESTAMPS': {},
      }),
    ].forEach((timestamps) => {
      it('isValidActionsTimestamps_ should return false for invalid timestamps', async () => {
        const isValid = autoPromptManager.isValidActionsTimestamps_(timestamps);
        expect(isValid).to.be.false;
      });
    });

    [
      '',
      '{}',
      JSON.stringify({
        'TYPE_CONTRIBUTION': {
          impressions: [55555, 99999],
          dismissals: [0],
          completions: [],
        },
        'TYPE_REWARDED_SURVEY': {
          impressions: [],
          dismissals: [],
          completions: [],
        },
        'SOME_TYPE': {
          impressions: [],
          dismissals: [],
          completions: [],
        },
      }),
    ].forEach((timestamps) => {
      it('isValidActionsTimestamps_ should return true for valid timestamps', async () => {
        const isValid = autoPromptManager.isValidActionsTimestamps_(timestamps);
        expect(isValid).to.be.false;
      });
    });

    it('isFrequencyCapped_ should return false for empty impressions', async () => {
      const duration = {seconds: 60, nano: 0};
      const isFrequencyCapped = autoPromptManager.isFrequencyCapped_(
        duration,
        []
      );
      expect(isFrequencyCapped).to.equal(false);
    });

    it('isFrequencyCapped_ should return false for impressions that occurred outside of the cap duration', async () => {
      const duration = {seconds: 60, nano: 0};
      const impressions = [CURRENT_TIME - 120 * SECOND_IN_MS];
      const isFrequencyCapped = autoPromptManager.isFrequencyCapped_(
        duration,
        impressions
      );
      expect(isFrequencyCapped).to.equal(false);
    });

    it('isFrequencyCapped_ should return true if the max impression occurred within of the cap duration', async () => {
      const duration = {seconds: 60, nano: 0};
      const impressions = [
        CURRENT_TIME - 10 * SECOND_IN_MS,
        CURRENT_TIME - 120 * SECOND_IN_MS,
      ];
      const isFrequencyCapped = autoPromptManager.isFrequencyCapped_(
        duration,
        impressions
      );
      expect(isFrequencyCapped).to.equal(true);
    });

    it('isFrequencyCapped_ should return true for impressions that occurred within the cap duration', async () => {
      const duration = {seconds: 60, nano: 0};
      const impressions = [CURRENT_TIME - 10 * SECOND_IN_MS];
      const isFrequencyCapped = autoPromptManager.isFrequencyCapped_(
        duration,
        impressions
      );
      expect(isFrequencyCapped).to.equal(true);
    });

    it('isFrequencyCapped_ should return true if the max impression occurred within the cap duration, including nanos', async () => {
      const duration = {seconds: 60, nano: 60 * SECOND_IN_NANO};
      const impressions = [CURRENT_TIME - 90 * SECOND_IN_MS];
      const isFrequencyCapped = autoPromptManager.isFrequencyCapped_(
        duration,
        impressions
      );
      expect(isFrequencyCapped).to.equal(true);
    });

    it('isFrequencyCapped_ should return false if the max impression occurred within the cap duration, including negative nanos', async () => {
      const duration = {seconds: 120, nano: -60 * SECOND_IN_NANO};
      const impressions = [CURRENT_TIME - 90 * SECOND_IN_MS];
      const isFrequencyCapped = autoPromptManager.isFrequencyCapped_(
        duration,
        impressions
      );
      expect(isFrequencyCapped).to.equal(false);
    });

    it('getPotentialAction_ returns the first action and logs error event for contribution flow with no frequencyCapConfig', async () => {
      autoPromptManager.isClosable_ = true;
      const action = await autoPromptManager.getPotentialAction_({
        autoPromptType: AutoPromptType.CONTRIBUTION_LARGE,
        article: {audienceActions: {actions: [CONTRIBUTION_INTERVENTION]}},
        frequencyCapConfig: {},
      });
      await tick(10);

      expect(logEventSpy).to.be.calledOnceWith({
        eventType: AnalyticsEvent.EVENT_FREQUENCY_CAP_CONFIG_NOT_FOUND_ERROR,
        eventOriginator: EventOriginator.SWG_CLIENT,
        isFromUserAction: false,
        additionalParameters: null,
        timestamp: sandbox.match.number,
      });
      expect(action).to.equal(CONTRIBUTION_INTERVENTION);
    });
  });

  describe('AudienceActionLocalFlow', () => {
    let getArticleExpectation;
    let actionLocalFlowStub;
    let startLocalSpy;

    beforeEach(() => {
      const entitlements = new Entitlements();
      entitlementsManagerMock
        .expects('getEntitlements')
        .resolves(entitlements)
        .once();
      const autoPromptConfig = new AutoPromptConfig({});
      const uiPredicates = new UiPredicates(
        /* canDisplayAutoPrompt */ true,
        /* canDisplayButton */ true
      );
      const clientConfig = new ClientConfig({
        autoPromptConfig,
        useUpdatedOfferFlows: true,
        uiPredicates,
      });
      clientConfigManagerMock
        .expects('getClientConfig')
        .resolves(clientConfig)
        .once();
      getArticleExpectation = entitlementsManagerMock.expects('getArticle');
      getArticleExpectation
        .resolves({
          audienceActions: {
            actions: [REWARDED_AD_INTERVENTION, SUBSCRIPTION_INTERVENTION],
            engineId: '123',
          },
        })
        .once();

      startLocalSpy = sandbox.spy(
        audienceActionLocalFlow.AudienceActionLocalFlow.prototype,
        'start'
      );
      actionLocalFlowStub = sandbox
        .stub(audienceActionLocalFlow, 'AudienceActionLocalFlow')
        .returns({
          start: startLocalSpy,
        });
    });

    it('is rendered for TYPE_REWARDED_ADS', async () => {
      win.googletag = {
        apiReady: true,
        getVersion: () => 'gpt_version_foo',
      };

      await autoPromptManager.showAutoPrompt({});

      await tick(7);

      expect(actionLocalFlowStub).to.have.been.calledOnce.calledWith(deps, {
        action: 'TYPE_REWARDED_AD',
        configurationId: 'rewarded_ad_config_id',
        autoPromptType: AutoPromptType.SUBSCRIPTION_LARGE,
        isClosable: false,
        monetizationFunction: sandbox.match.any,
      });
      expect(startLocalSpy).to.have.been.calledOnce;
      expect(startSpy).to.not.have.been.called;
      expect(autoPromptManager.getLastAudienceActionFlow()).to.not.equal(null);
    });

    it('is rendered for BYOP TYPE_NEWSLETTER_SIGNUP', async () => {
      getArticleExpectation
        .resolves({
          audienceActions: {
            actions: [
              NEWSLETTER_INTERVENTION_PUBLISHER_PROMPT,
              CONTRIBUTION_INTERVENTION,
            ],
            engineId: '123',
          },
        })
        .once();

      await autoPromptManager.showAutoPrompt({});

      await tick(7);

      expect(actionLocalFlowStub).to.have.been.calledOnce.calledWith(deps, {
        action: 'TYPE_NEWSLETTER_SIGNUP',
        configurationId: 'newsletter_config_id',
        autoPromptType: AutoPromptType.CONTRIBUTION_LARGE,
        isClosable: true,
      });
      expect(startLocalSpy).to.have.been.calledOnce;
      expect(startSpy).to.not.have.been.called;
      expect(autoPromptManager.getLastAudienceActionFlow()).to.not.equal(null);
    });
  });

  function setWinWithAnalytics(gtag, ga) {
    const winWithAnalytics = Object.assign({}, win);
    if (!gtag) {
      delete winWithAnalytics.gtag;
    }
    if (!ga) {
      delete winWithAnalytics.ga;
    }
    autoPromptManager.deps_.win.restore();
    sandbox.stub(autoPromptManager.deps_, 'win').returns(winWithAnalytics);
  }

  function expectFrequencyCappingTimestamps(
    storageMock,
    get = {},
    set = undefined
  ) {
    if (get) {
      get = JSON.stringify(
        Object.entries(get).reduce((acc, [key, values]) => {
          return {
            ...acc,
            [key]: {
              impressions: [],
              dismissals: [],
              completions: [],
              ...values,
            },
          };
        }, {})
      );
    }
    storageMock
      .expects('get')
      .withExactArgs(StorageKeys.TIMESTAMPS, /* useLocalStorage */ true)
      .resolves(get);
    if (set != undefined) {
      set = JSON.stringify(
        Object.entries(set).reduce((acc, [key, values]) => {
          return {
            ...acc,
            [key]: {
              impressions: [],
              dismissals: [],
              completions: [],
              ...values,
            },
          };
        }, {})
      );
      storageMock
        .expects('set')
        .withExactArgs(StorageKeys.TIMESTAMPS, set, /* useLocalStorage */ true)
        .resolves(null)
        .once();
    }
  }
});<|MERGE_RESOLUTION|>--- conflicted
+++ resolved
@@ -161,55 +161,6 @@
     expect(eventManagerCallback).to.not.be.null;
   });
 
-<<<<<<< HEAD
-  it('should ignore undefined events', async () => {
-    autoPromptManager.isClosable_ = true;
-    storageMock.expects('get').never();
-    storageMock.expects('set').never();
-
-    await eventManagerCallback({
-      eventType: undefined,
-      eventOriginator: EventOriginator.UNKNOWN_CLIENT,
-      isFromUserAction: null,
-      additionalParameters: null,
-    });
-  });
-
-  it('should not store event timestamps for a non frequency capping event', async () => {
-    autoPromptManager.isClosable_ = true;
-    storageMock.expects('get').never();
-    storageMock.expects('set').never();
-
-    await eventManagerCallback({
-      eventType: AnalyticsEvent.ACTION_TWG_CREATOR_BENEFIT_CLICK,
-      eventOriginator: EventOriginator.UNKNOWN_CLIENT,
-      isFromUserAction: null,
-      additionalParameters: null,
-    });
-  });
-
-  it('should ignore irrelevant events', async () => {
-    autoPromptManager.isClosable_ = true;
-    storageMock.expects('get').never();
-    storageMock.expects('set').never();
-
-    await eventManagerCallback({
-      eventType: AnalyticsEvent.IMPRESSION_AD,
-      eventOriginator: EventOriginator.UNKNOWN_CLIENT,
-      isFromUserAction: null,
-      additionalParameters: null,
-    });
-  });
-
-  it(`should properly prune and fill all local storage Timestamps`, async () => {
-    autoPromptManager.isClosable_ = true;
-
-    expectFrequencyCappingTimestamps(storageMock, {
-      'TYPE_CONTRIBUTION': {impressions: [CURRENT_TIME]},
-      'TYPE_NEWSLETTER_SIGNUP': {
-        impressions: [CURRENT_TIME - TWO_WEEKS_IN_MILLIS - 1],
-        dismissals: [CURRENT_TIME - TWO_WEEKS_IN_MILLIS - 1],
-=======
   describe('LocalStorage timestamps via Client Event handler', () => {
     it('should ignore undefined events', async () => {
       autoPromptManager.isClosable_ = true;
@@ -612,392 +563,11 @@
       {
         eventType: AnalyticsEvent.EVENT_CONTRIBUTION_PAYMENT_COMPLETE,
         action: 'TYPE_CONTRIBUTION',
->>>>>>> f7d51970
       },
       {
         eventType: AnalyticsEvent.ACTION_NEWSLETTER_OPT_IN_BUTTON_CLICK,
         action: 'TYPE_NEWSLETTER_SIGNUP',
       },
-<<<<<<< HEAD
-    });
-    const timestamps = await autoPromptManager.getTimestamps();
-    expect(JSON.stringify(timestamps)).to.equal(
-      JSON.stringify({
-        'TYPE_CONTRIBUTION': {
-          impressions: [CURRENT_TIME],
-          dismissals: [],
-          completions: [],
-        },
-        'TYPE_NEWSLETTER_SIGNUP': {
-          impressions: [],
-          dismissals: [],
-          completions: [],
-        },
-        'TYPE_REWARDED_SURVEY': {
-          impressions: [],
-          dismissals: [],
-          completions: [],
-        },
-        'TYPE_REWARDED_AD': {
-          impressions: [CURRENT_TIME - TWO_WEEKS_IN_MILLIS],
-          dismissals: [],
-          completions: [CURRENT_TIME],
-        },
-      })
-    );
-  });
-
-  // Impression Events
-  [
-    {eventType: AnalyticsEvent.IMPRESSION_CONTRIBUTION_OFFERS},
-    {eventType: AnalyticsEvent.IMPRESSION_NEWSLETTER_OPT_IN},
-    {eventType: AnalyticsEvent.IMPRESSION_BYOP_NEWSLETTER_OPT_IN},
-    {eventType: AnalyticsEvent.IMPRESSION_REGWALL_OPT_IN},
-    {eventType: AnalyticsEvent.IMPRESSION_SURVEY},
-    {eventType: AnalyticsEvent.IMPRESSION_REWARDED_AD},
-    {eventType: AnalyticsEvent.IMPRESSION_OFFERS},
-  ].forEach(({eventType}) => {
-    it(`should not store impression timestamps for event ${eventType} for nondismissible prompts`, async () => {
-      autoPromptManager.isClosable_ = false;
-      storageMock.expects('get').never();
-      storageMock.expects('set').never();
-
-      await eventManagerCallback({
-        eventType,
-        eventOriginator: EventOriginator.UNKNOWN_CLIENT,
-        isFromUserAction: null,
-        additionalParameters: null,
-      });
-    });
-  });
-
-  [
-    {
-      eventType: AnalyticsEvent.IMPRESSION_CONTRIBUTION_OFFERS,
-      action: 'TYPE_CONTRIBUTION',
-    },
-    {
-      eventType: AnalyticsEvent.IMPRESSION_NEWSLETTER_OPT_IN,
-      action: 'TYPE_NEWSLETTER_SIGNUP',
-    },
-    {
-      eventType: AnalyticsEvent.IMPRESSION_BYOP_NEWSLETTER_OPT_IN,
-      action: 'TYPE_NEWSLETTER_SIGNUP',
-    },
-    {
-      eventType: AnalyticsEvent.IMPRESSION_REGWALL_OPT_IN,
-      action: 'TYPE_REGISTRATION_WALL',
-    },
-    {
-      eventType: AnalyticsEvent.IMPRESSION_SURVEY,
-      action: 'TYPE_REWARDED_SURVEY',
-    },
-    {
-      eventType: AnalyticsEvent.IMPRESSION_REWARDED_AD,
-      action: 'TYPE_REWARDED_AD',
-    },
-    {
-      eventType: AnalyticsEvent.IMPRESSION_OFFERS,
-      action: 'TYPE_SUBSCRIPTION',
-    },
-  ].forEach(({eventType, action}) => {
-    it(`for eventType=${eventType}, should set impression timestamps for action=${action}`, async () => {
-      autoPromptManager.isClosable_ = true;
-      expectFrequencyCappingTimestamps(storageMock, '', {
-        [action]: {impressions: [CURRENT_TIME]},
-      });
-
-      await eventManagerCallback({
-        eventType,
-        eventOriginator: EventOriginator.UNKNOWN_CLIENT,
-        isFromUserAction: null,
-        additionalParameters: null,
-      });
-    });
-  });
-
-  it(`should set impression timestamps to existing localstorage`, async () => {
-    autoPromptManager.isClosable_ = true;
-    expectFrequencyCappingTimestamps(
-      storageMock,
-      {},
-      {'TYPE_REWARDED_SURVEY': {impressions: [CURRENT_TIME]}}
-    );
-
-    await eventManagerCallback({
-      eventType: AnalyticsEvent.IMPRESSION_SURVEY,
-      eventOriginator: EventOriginator.UNKNOWN_CLIENT,
-      isFromUserAction: null,
-      additionalParameters: null,
-    });
-  });
-
-  it(`should add impression event to existing localstorage with impression timestamps`, async () => {
-    autoPromptManager.isClosable_ = true;
-    expectFrequencyCappingTimestamps(
-      storageMock,
-      {'TYPE_REWARDED_SURVEY': {impressions: [CURRENT_TIME]}},
-      {
-        'TYPE_REWARDED_SURVEY': {
-          impressions: [CURRENT_TIME, CURRENT_TIME],
-        },
-      }
-    );
-
-    await eventManagerCallback({
-      eventType: AnalyticsEvent.IMPRESSION_SURVEY,
-      eventOriginator: EventOriginator.UNKNOWN_CLIENT,
-      isFromUserAction: null,
-      additionalParameters: null,
-    });
-  });
-
-  it(`should set impression timestamps for existing local storage timestamp but no impressions`, async () => {
-    autoPromptManager.isClosable_ = true;
-    expectFrequencyCappingTimestamps(
-      storageMock,
-      {'TYPE_REWARDED_SURVEY': {dismissals: [CURRENT_TIME]}},
-      {
-        'TYPE_REWARDED_SURVEY': {
-          dismissals: [CURRENT_TIME],
-          impressions: [CURRENT_TIME],
-        },
-      }
-    );
-
-    await eventManagerCallback({
-      eventType: AnalyticsEvent.IMPRESSION_SURVEY,
-      eventOriginator: EventOriginator.UNKNOWN_CLIENT,
-      isFromUserAction: null,
-      additionalParameters: null,
-    });
-  });
-
-  it(`should set all event timestamps for a given prompt on storing impressions`, async () => {
-    autoPromptManager.isClosable_ = true;
-    storageMock
-      .expects('get')
-      .withExactArgs(StorageKeys.TIMESTAMPS, /* useLocalStorage */ true)
-      .resolves('')
-      .once();
-    storageMock
-      .expects('set')
-      .withExactArgs(
-        StorageKeys.TIMESTAMPS,
-        JSON.stringify({
-          'TYPE_REWARDED_SURVEY': {
-            impressions: [CURRENT_TIME],
-            dismissals: [],
-            completions: [],
-          },
-        }),
-        /* useLocalStorage */ true
-      )
-      .resolves(null)
-      .once();
-
-    await autoPromptManager.storeImpression('TYPE_REWARDED_SURVEY');
-  });
-
-  // Dismissal Events
-  [
-    {eventType: AnalyticsEvent.ACTION_CONTRIBUTION_OFFERS_CLOSED},
-    {eventType: AnalyticsEvent.ACTION_NEWSLETTER_OPT_IN_CLOSE},
-    {eventType: AnalyticsEvent.ACTION_BYOP_NEWSLETTER_OPT_IN_CLOSE},
-    {eventType: AnalyticsEvent.ACTION_REGWALL_OPT_IN_CLOSE},
-    {eventType: AnalyticsEvent.ACTION_SURVEY_CLOSED},
-    {eventType: AnalyticsEvent.ACTION_REWARDED_AD_CLOSE},
-    {eventType: AnalyticsEvent.ACTION_SUBSCRIPTION_OFFERS_CLOSED},
-  ].forEach(({eventType}) => {
-    it(`should not store dismissal timestamps for event ${eventType} for nondismissible prompts`, async () => {
-      autoPromptManager.isClosable_ = false;
-      storageMock.expects('get').never();
-      storageMock.expects('set').never();
-
-      await eventManagerCallback({
-        eventType,
-        eventOriginator: EventOriginator.UNKNOWN_CLIENT,
-        isFromUserAction: null,
-        additionalParameters: null,
-      });
-    });
-  });
-
-  [
-    {
-      eventType: AnalyticsEvent.ACTION_CONTRIBUTION_OFFERS_CLOSED,
-      action: 'TYPE_CONTRIBUTION',
-    },
-    {
-      eventType: AnalyticsEvent.ACTION_NEWSLETTER_OPT_IN_CLOSE,
-      action: 'TYPE_NEWSLETTER_SIGNUP',
-    },
-    {
-      eventType: AnalyticsEvent.ACTION_BYOP_NEWSLETTER_OPT_IN_CLOSE,
-      action: 'TYPE_NEWSLETTER_SIGNUP',
-    },
-    {
-      eventType: AnalyticsEvent.ACTION_REGWALL_OPT_IN_CLOSE,
-      action: 'TYPE_REGISTRATION_WALL',
-    },
-    {
-      eventType: AnalyticsEvent.ACTION_SURVEY_CLOSED,
-      action: 'TYPE_REWARDED_SURVEY',
-    },
-    {
-      eventType: AnalyticsEvent.ACTION_REWARDED_AD_CLOSE,
-      action: 'TYPE_REWARDED_AD',
-    },
-    {
-      eventType: AnalyticsEvent.ACTION_SUBSCRIPTION_OFFERS_CLOSED,
-      action: 'TYPE_SUBSCRIPTION',
-    },
-  ].forEach(({eventType, action}) => {
-    it(`for eventType=${eventType}, should set frequency cap dismissals via local storage for action=${action}`, async () => {
-      autoPromptManager.isClosable_ = true;
-      expectFrequencyCappingTimestamps(storageMock, '', {
-        [action]: {dismissals: [CURRENT_TIME]},
-      });
-
-      await eventManagerCallback({
-        eventType,
-        eventOriginator: EventOriginator.UNKNOWN_CLIENT,
-        isFromUserAction: null,
-        additionalParameters: null,
-      });
-    });
-  });
-
-  it(`should add frequency cap dismissals to existing local storage timestamps`, async () => {
-    autoPromptManager.isClosable_ = true;
-    expectFrequencyCappingTimestamps(
-      storageMock,
-      {'TYPE_REWARDED_SURVEY': {dismissals: [CURRENT_TIME]}},
-      {
-        'TYPE_REWARDED_SURVEY': {
-          dismissals: [CURRENT_TIME, CURRENT_TIME],
-        },
-      }
-    );
-
-    await eventManagerCallback({
-      eventType: AnalyticsEvent.ACTION_SURVEY_CLOSED,
-      eventOriginator: EventOriginator.UNKNOWN_CLIENT,
-      isFromUserAction: null,
-      additionalParameters: null,
-    });
-  });
-
-  it(`should add frequency cap dismissals to existing local storage timestamp but no dismissals`, async () => {
-    autoPromptManager.isClosable_ = true;
-    expectFrequencyCappingTimestamps(
-      storageMock,
-      {'TYPE_REWARDED_SURVEY': {impressions: [CURRENT_TIME]}},
-      {
-        'TYPE_REWARDED_SURVEY': {
-          impressions: [CURRENT_TIME],
-          dismissals: [CURRENT_TIME],
-        },
-      }
-    );
-
-    await eventManagerCallback({
-      eventType: AnalyticsEvent.ACTION_SURVEY_CLOSED,
-      eventOriginator: EventOriginator.UNKNOWN_CLIENT,
-      isFromUserAction: null,
-      additionalParameters: null,
-    });
-  });
-
-  it(`should set all event timestamps for a given prompt on storing dismissals`, async () => {
-    autoPromptManager.isClosable_ = true;
-    storageMock
-      .expects('get')
-      .withExactArgs(StorageKeys.TIMESTAMPS, /* useLocalStorage */ true)
-      .resolves('')
-      .once();
-    storageMock
-      .expects('set')
-      .withExactArgs(
-        StorageKeys.TIMESTAMPS,
-        JSON.stringify({
-          'TYPE_REWARDED_SURVEY': {
-            impressions: [],
-            dismissals: [CURRENT_TIME],
-            completions: [],
-          },
-        }),
-        /* useLocalStorage */ true
-      )
-      .resolves(null)
-      .once();
-
-    await autoPromptManager.storeDismissal('TYPE_REWARDED_SURVEY');
-  });
-
-  // Completion Events
-  [
-    {eventType: AnalyticsEvent.EVENT_CONTRIBUTION_PAYMENT_COMPLETE},
-    {eventType: AnalyticsEvent.ACTION_NEWSLETTER_OPT_IN_BUTTON_CLICK},
-    {eventType: AnalyticsEvent.ACTION_BYOP_NEWSLETTER_OPT_IN_SUBMIT},
-    {eventType: AnalyticsEvent.ACTION_REGWALL_OPT_IN_BUTTON_CLICK},
-    {eventType: AnalyticsEvent.ACTION_SURVEY_SUBMIT_CLICK},
-    {eventType: AnalyticsEvent.ACTION_REWARDED_AD_VIEW},
-    {eventType: AnalyticsEvent.EVENT_SUBSCRIPTION_PAYMENT_COMPLETE},
-  ].forEach(({eventType}) => {
-    it(`should not store completion timestamps for event ${eventType} for nondismissible prompts`, async () => {
-      autoPromptManager.isClosable_ = false;
-      storageMock.expects('get').never();
-      storageMock.expects('set').never();
-
-      await eventManagerCallback({
-        eventType,
-        eventOriginator: EventOriginator.UNKNOWN_CLIENT,
-        isFromUserAction: null,
-        additionalParameters: null,
-      });
-    });
-  });
-
-  [
-    {
-      eventType: AnalyticsEvent.EVENT_CONTRIBUTION_PAYMENT_COMPLETE,
-      action: 'TYPE_CONTRIBUTION',
-    },
-    {
-      eventType: AnalyticsEvent.ACTION_NEWSLETTER_OPT_IN_BUTTON_CLICK,
-      action: 'TYPE_NEWSLETTER_SIGNUP',
-    },
-    {
-      eventType: AnalyticsEvent.ACTION_BYOP_NEWSLETTER_OPT_IN_SUBMIT,
-      action: 'TYPE_NEWSLETTER_SIGNUP',
-    },
-    {
-      eventType: AnalyticsEvent.ACTION_REGWALL_OPT_IN_BUTTON_CLICK,
-      action: 'TYPE_REGISTRATION_WALL',
-    },
-    {
-      eventType: AnalyticsEvent.ACTION_SURVEY_SUBMIT_CLICK,
-      action: 'TYPE_REWARDED_SURVEY',
-    },
-    {
-      eventType: AnalyticsEvent.ACTION_REWARDED_AD_VIEW,
-      action: 'TYPE_REWARDED_AD',
-    },
-    {
-      eventType: AnalyticsEvent.EVENT_SUBSCRIPTION_PAYMENT_COMPLETE,
-      action: 'TYPE_SUBSCRIPTION',
-    },
-  ].forEach(({eventType, action}) => {
-    it(`for eventType=${eventType}, should set frequency cap completions via local storage for action=${action}`, async () => {
-      autoPromptManager.isClosable_ = true;
-      expectFrequencyCappingTimestamps(storageMock, '', {
-        [action]: {completions: [CURRENT_TIME]},
-      });
-
-      await eventManagerCallback({
-        eventType,
-=======
       {
         eventType: AnalyticsEvent.ACTION_BYOP_NEWSLETTER_OPT_IN_SUBMIT,
         action: 'TYPE_NEWSLETTER_SIGNUP',
@@ -1048,88 +618,11 @@
 
       await eventManagerCallback({
         eventType: AnalyticsEvent.ACTION_SURVEY_SUBMIT_CLICK,
->>>>>>> f7d51970
         eventOriginator: EventOriginator.UNKNOWN_CLIENT,
         isFromUserAction: null,
         additionalParameters: null,
       });
     });
-<<<<<<< HEAD
-  });
-
-  it(`should add frequency cap completions to existing local storage timestamps`, async () => {
-    autoPromptManager.isClosable_ = true;
-    expectFrequencyCappingTimestamps(
-      storageMock,
-      {'TYPE_REWARDED_SURVEY': {completions: [CURRENT_TIME]}},
-      {
-        'TYPE_REWARDED_SURVEY': {
-          completions: [CURRENT_TIME, CURRENT_TIME],
-        },
-      }
-    );
-
-    await eventManagerCallback({
-      eventType: AnalyticsEvent.ACTION_SURVEY_SUBMIT_CLICK,
-      eventOriginator: EventOriginator.UNKNOWN_CLIENT,
-      isFromUserAction: null,
-      additionalParameters: null,
-    });
-  });
-
-  it(`should add frequency cap completions to existing local storage timestamps but no completions`, async () => {
-    autoPromptManager.isClosable_ = true;
-    expectFrequencyCappingTimestamps(
-      storageMock,
-      {'TYPE_REWARDED_SURVEY': {impressions: [CURRENT_TIME]}},
-      {
-        'TYPE_REWARDED_SURVEY': {
-          impressions: [CURRENT_TIME],
-          completions: [CURRENT_TIME],
-        },
-      }
-    );
-
-    await eventManagerCallback({
-      eventType: AnalyticsEvent.ACTION_SURVEY_SUBMIT_CLICK,
-      eventOriginator: EventOriginator.UNKNOWN_CLIENT,
-      isFromUserAction: null,
-      additionalParameters: null,
-    });
-  });
-
-  [
-    {
-      eventType: AnalyticsEvent.EVENT_PAYMENT_FAILED,
-      autoPromptType: AutoPromptType.CONTRIBUTION,
-      action: 'TYPE_CONTRIBUTION',
-    },
-    {
-      eventType: AnalyticsEvent.EVENT_PAYMENT_FAILED,
-      autoPromptType: AutoPromptType.CONTRIBUTION_LARGE,
-      action: 'TYPE_CONTRIBUTION',
-    },
-    {
-      eventType: AnalyticsEvent.EVENT_PAYMENT_FAILED,
-      autoPromptType: AutoPromptType.SUBSCRIPTION,
-      action: 'TYPE_SUBSCRIPTION',
-    },
-    {
-      eventType: AnalyticsEvent.EVENT_PAYMENT_FAILED,
-      autoPromptType: AutoPromptType.SUBSCRIPTION_LARGE,
-      action: 'TYPE_SUBSCRIPTION',
-    },
-  ].forEach(({eventType, autoPromptType, action}) => {
-    it(`for generic eventType=${eventType}, should set frequency cap completions via local storage for autoPromptType=${autoPromptType}`, async () => {
-      autoPromptManager.isClosable_ = true;
-      autoPromptManager.autoPromptType_ = autoPromptType;
-      expectFrequencyCappingTimestamps(storageMock, '', {
-        [action]: {completions: [CURRENT_TIME]},
-      });
-
-      await eventManagerCallback({
-        eventType,
-=======
 
     it(`should add completions to existing local storage timestamps but no completions`, async () => {
       autoPromptManager.isClosable_ = true;
@@ -1146,149 +639,10 @@
 
       await eventManagerCallback({
         eventType: AnalyticsEvent.ACTION_SURVEY_SUBMIT_CLICK,
->>>>>>> f7d51970
         eventOriginator: EventOriginator.UNKNOWN_CLIENT,
         isFromUserAction: null,
         additionalParameters: null,
       });
-<<<<<<< HEAD
-    });
-  });
-
-  it(`should set all event timestamps for a given prompt on storing completions`, async () => {
-    autoPromptManager.isClosable_ = true;
-    storageMock
-      .expects('get')
-      .withExactArgs(StorageKeys.TIMESTAMPS, /* useLocalStorage */ true)
-      .resolves('')
-      .once();
-    storageMock
-      .expects('set')
-      .withExactArgs(
-        StorageKeys.TIMESTAMPS,
-        JSON.stringify({
-          'TYPE_REWARDED_SURVEY': {
-            impressions: [],
-            dismissals: [],
-            completions: [CURRENT_TIME],
-          },
-        }),
-        /* useLocalStorage */ true
-      )
-      .resolves(null)
-      .once();
-
-    await autoPromptManager.storeCompletion('TYPE_REWARDED_SURVEY');
-  });
-
-  describe('Miniprompt', () => {
-    it('should display the mini prompt, but not fetch entitlements and client config if alwaysShow is enabled', async () => {
-      entitlementsManagerMock.expects('getEntitlements').never();
-      clientConfigManagerMock.expects('getAutoPromptConfig').never();
-      miniPromptApiMock.expects('create').once();
-
-      await autoPromptManager.showAutoPrompt({
-        autoPromptType: AutoPromptType.CONTRIBUTION,
-        alwaysShow: true,
-      });
-    });
-
-    it('should display the large prompt, but not fetch entitlements and client config if alwaysShow is enabled', async () => {
-      entitlementsManagerMock.expects('getEntitlements').never();
-      clientConfigManagerMock.expects('getAutoPromptConfig').never();
-      miniPromptApiMock.expects('create').never();
-
-      await autoPromptManager.showAutoPrompt({
-        autoPromptType: AutoPromptType.CONTRIBUTION_LARGE,
-        alwaysShow: true,
-      });
-    });
-
-    it('should not display a prompt if the autoprompttype is unknown and alwaysShow is enabled', async () => {
-      entitlementsManagerMock.expects('getEntitlements').never();
-      clientConfigManagerMock.expects('getAutoPromptConfig').never();
-      miniPromptApiMock.expects('create').never();
-
-      await autoPromptManager.showAutoPrompt({
-        autoPromptType: 'UNKNOWN',
-        alwaysShow: true,
-      });
-    });
-
-    it('should not display a prompt if autoprompttype is NONE', async () => {
-      entitlementsManagerMock.expects('getEntitlements').never();
-      entitlementsManagerMock.expects('getArticle').never();
-      clientConfigManagerMock.expects('getClientConfig').never();
-      storageMock.expects('get').never();
-      miniPromptApiMock.expects('create').never();
-
-      await autoPromptManager.showAutoPrompt({
-        autoPromptType: AutoPromptType.NONE,
-      });
-      await tick(10);
-
-      expect(startSpy).to.not.have.been.called;
-      expect(actionFlowSpy).to.not.have.been.called;
-      expect(autoPromptManager.getLastAudienceActionFlow()).to.equal(null);
-      expect(contributionPromptFnSpy).to.not.be.called;
-      expect(subscriptionPromptFnSpy).to.not.be.called;
-    });
-
-    it('should not display any prompt if canDisplayAutoPrompt is false', async () => {
-      const entitlements = new Entitlements();
-      entitlementsManagerMock
-        .expects('getEntitlements')
-        .resolves(entitlements)
-        .once();
-      entitlementsManagerMock
-        .expects('getArticle')
-        .resolves({
-          audienceActions: {
-            actions: [CONTRIBUTION_INTERVENTION],
-            engineId: '123',
-          },
-        })
-        .once();
-      const uiPredicates = new UiPredicates(/* canDisplayAutoPrompt */ false);
-      const clientConfig = new ClientConfig({uiPredicates});
-      clientConfigManagerMock
-        .expects('getClientConfig')
-        .returns(clientConfig)
-        .once();
-      miniPromptApiMock.expects('create').never();
-
-      await autoPromptManager.showAutoPrompt({});
-      await tick(10);
-
-      expect(contributionPromptFnSpy).to.not.be.called;
-      expect(subscriptionPromptFnSpy).to.not.be.called;
-    });
-
-    it('should not display the mini contribution prompt if the article is null', async () => {
-      const entitlements = new Entitlements();
-      entitlementsManagerMock
-        .expects('getEntitlements')
-        .resolves(entitlements)
-        .once();
-      entitlementsManagerMock.expects('getArticle').resolves(null).once();
-      const uiPredicates = new UiPredicates(/* canDisplayAutoPrompt */ true);
-      const clientConfig = new ClientConfig({uiPredicates});
-      clientConfigManagerMock
-        .expects('getClientConfig')
-        .resolves(clientConfig)
-        .once();
-      miniPromptApiMock.expects('create').never();
-
-      await autoPromptManager.showAutoPrompt({
-        autoPromptType: AutoPromptType.CONTRIBUTION,
-      });
-      await tick(10);
-
-      expect(contributionPromptFnSpy).to.not.be.called;
-    });
-
-    it('should not display the mini contribution prompt if the article returns no actions', async () => {
-=======
     });
 
     [
@@ -1410,21 +764,10 @@
     });
 
     it('should not display any prompt if canDisplayAutoPrompt is false', async () => {
->>>>>>> f7d51970
       const entitlements = new Entitlements();
       entitlementsManagerMock
         .expects('getEntitlements')
         .resolves(entitlements)
-<<<<<<< HEAD
-        .once();
-      entitlementsManagerMock.expects('getArticle').resolves({}).once();
-      const uiPredicates = new UiPredicates(/* canDisplayAutoPrompt */ true);
-      const clientConfig = new ClientConfig({uiPredicates});
-      clientConfigManagerMock
-        .expects('getClientConfig')
-        .resolves(clientConfig)
-        .once();
-=======
         .once();
       entitlementsManagerMock
         .expects('getArticle')
@@ -1463,7 +806,6 @@
         .expects('getClientConfig')
         .resolves(clientConfig)
         .once();
->>>>>>> f7d51970
       miniPromptApiMock.expects('create').never();
 
       await autoPromptManager.showAutoPrompt({
@@ -1474,8 +816,6 @@
       expect(contributionPromptFnSpy).to.not.be.called;
     });
 
-<<<<<<< HEAD
-=======
     it('should not display the mini contribution prompt if the article returns no actions', async () => {
       const entitlements = new Entitlements();
       entitlementsManagerMock
@@ -1499,7 +839,6 @@
       expect(contributionPromptFnSpy).to.not.be.called;
     });
 
->>>>>>> f7d51970
     it('should display the subscription mini prompt if the user has no entitlements', async () => {
       const entitlements = new Entitlements();
       entitlementsManagerMock
@@ -1513,8 +852,6 @@
             actions: [SUBSCRIPTION_INTERVENTION],
             engineId: '123',
           },
-<<<<<<< HEAD
-=======
         })
         .once();
       const uiPredicates = new UiPredicates(/* canDisplayAutoPrompt */ true);
@@ -1536,103 +873,6 @@
     it('should not display any prompt if the user has a valid entitlement', async () => {
       const entitlements = new Entitlements();
       sandbox.stub(entitlements, 'enablesThis').returns(true);
-      entitlementsManagerMock
-        .expects('getEntitlements')
-        .resolves(entitlements)
-        .once();
-      entitlementsManagerMock
-        .expects('getArticle')
-        .resolves({
-          audienceActions: {
-            actions: [CONTRIBUTION_INTERVENTION],
-            engineId: '123',
-          },
->>>>>>> f7d51970
-        })
-        .once();
-      const uiPredicates = new UiPredicates(/* canDisplayAutoPrompt */ true);
-      const clientConfig = new ClientConfig({uiPredicates});
-      clientConfigManagerMock
-        .expects('getClientConfig')
-        .resolves(clientConfig)
-        .once();
-<<<<<<< HEAD
-      miniPromptApiMock.expects('create').once();
-
-      await autoPromptManager.showAutoPrompt({
-        autoPromptType: AutoPromptType.SUBSCRIPTION,
-=======
-      miniPromptApiMock.expects('create').never();
-
-      await autoPromptManager.showAutoPrompt({
-        autoPromptType: AutoPromptType.CONTRIBUTION,
-      });
-      await tick(10);
-
-      expect(contributionPromptFnSpy).to.not.be.called;
-    });
-
-    [
-      {
-        autoPromptType: AutoPromptType.CONTRIBUTION,
-      },
-      {
-        autoPromptType: AutoPromptType.SUBSCRIPTION,
-      },
-    ].forEach(({autoPromptType}) => {
-      it(`should not display any monetization prompt if the article returns no actions for autoPromptType: ${autoPromptType}`, async () => {
-        const entitlements = new Entitlements();
-        sandbox.stub(entitlements, 'enablesThis').returns(false);
-        entitlementsManagerMock
-          .expects('getEntitlements')
-          .resolves(entitlements)
-          .once();
-        entitlementsManagerMock
-          .expects('getArticle')
-          .resolves({
-            audienceActions: {
-              actions: [], // No action is eligible
-              engineId: '123',
-            },
-          })
-          .once();
-
-        const uiPredicates = new UiPredicates(/* canDisplayAutoPrompt */ true);
-        const clientConfig = new ClientConfig({
-          useUpdatedOfferFlows: true,
-          uiPredicates,
-        });
-        clientConfigManagerMock
-          .expects('getClientConfig')
-          .resolves(clientConfig)
-          .once();
-
-        miniPromptApiMock.expects('create').never();
-
-        await autoPromptManager.showAutoPrompt({
-          autoPromptType,
-        });
-        await tick(10);
-
-        expect(startSpy).to.not.have.been.called;
-        expect(actionFlowSpy).to.not.have.been.called;
-        expect(contributionPromptFnSpy).to.not.be.called;
-        expect(subscriptionPromptFnSpy).to.not.be.called;
->>>>>>> f7d51970
-      });
-      await tick(10);
-
-      expect(subscriptionPromptFnSpy).to.not.be.called;
-    });
-
-<<<<<<< HEAD
-    it('should not display any prompt if the user has a valid entitlement', async () => {
-      const entitlements = new Entitlements();
-      sandbox.stub(entitlements, 'enablesThis').returns(true);
-=======
-    it('should display the contribution mini prompt if the user has no entitlements and UI predicate is true', async () => {
-      const entitlements = new Entitlements();
->>>>>>> f7d51970
       entitlementsManagerMock
         .expects('getEntitlements')
         .resolves(entitlements)
@@ -1646,26 +886,13 @@
           },
         })
         .once();
-<<<<<<< HEAD
       const uiPredicates = new UiPredicates(/* canDisplayAutoPrompt */ true);
       const clientConfig = new ClientConfig({uiPredicates});
-=======
-
-      const uiPredicates = new UiPredicates(/* canDisplayAutoPrompt */ true);
-      const clientConfig = new ClientConfig({
-        useUpdatedOfferFlows: true,
-        uiPredicates,
-      });
->>>>>>> f7d51970
       clientConfigManagerMock
         .expects('getClientConfig')
         .resolves(clientConfig)
         .once();
-<<<<<<< HEAD
       miniPromptApiMock.expects('create').never();
-=======
-      miniPromptApiMock.expects('create').once();
->>>>>>> f7d51970
 
       await autoPromptManager.showAutoPrompt({
         autoPromptType: AutoPromptType.CONTRIBUTION,
@@ -1677,7 +904,6 @@
 
     [
       {
-<<<<<<< HEAD
         autoPromptType: AutoPromptType.CONTRIBUTION,
       },
       {
@@ -1812,57 +1038,6 @@
         });
         await eventManagerCallback({
           eventType: dismissableEventType,
-=======
-        miniPromptEventType:
-          AnalyticsEvent.IMPRESSION_SWG_CONTRIBUTION_MINI_PROMPT,
-        largePromptEventType: AnalyticsEvent.IMPRESSION_CONTRIBUTION_OFFERS,
-        dismissableEventType: AnalyticsEvent.ACTION_CONTRIBUTION_OFFERS_CLOSED,
-        autoPromptType: 'TYPE_CONTRIBUTION',
-      },
-      {
-        miniPromptEventType:
-          AnalyticsEvent.IMPRESSION_SWG_SUBSCRIPTION_MINI_PROMPT,
-        largePromptEventType: AnalyticsEvent.IMPRESSION_OFFERS,
-        dismissableEventType: AnalyticsEvent.ACTION_SUBSCRIPTION_OFFERS_CLOSED,
-        autoPromptType: 'TYPE_SUBSCRIPTION',
-      },
-    ].forEach((params) => {
-      const {
-        miniPromptEventType,
-        largePromptEventType,
-        dismissableEventType,
-        autoPromptType,
-      } = params;
-      it(`should not store an impression for ${autoPromptType} if a previous miniprompt impression has been stored`, async () => {
-        autoPromptManager.isClosable_ = true;
-        expectFrequencyCappingTimestamps(storageMock, '', {
-          [autoPromptType]: {impressions: [CURRENT_TIME]},
-        });
-        expectFrequencyCappingTimestamps(
-          storageMock,
-          {[autoPromptType]: {impressions: [CURRENT_TIME]}},
-          {
-            [autoPromptType]: {
-              impressions: [CURRENT_TIME],
-              dismissals: [CURRENT_TIME],
-            },
-          }
-        );
-
-        await eventManagerCallback({
-          eventType: miniPromptEventType,
-          eventOriginator: EventOriginator.UNKNOWN_CLIENT,
-          isFromUserAction: null,
-          additionalParameters: null,
-        });
-        await eventManagerCallback({
-          eventType: largePromptEventType,
-          eventOriginator: EventOriginator.UNKNOWN_CLIENT,
-          isFromUserAction: null,
-          additionalParameters: null,
-        });
-        await eventManagerCallback({
-          eventType: dismissableEventType,
           eventOriginator: EventOriginator.UNKNOWN_CLIENT,
           isFromUserAction: null,
           additionalParameters: null,
@@ -1937,78 +1112,6 @@
         });
       });
     });
-
-    [
-      {
-        eventType: AnalyticsEvent.ACTION_SWG_CONTRIBUTION_MINI_PROMPT_CLOSE,
-        action: 'TYPE_CONTRIBUTION',
-      },
-      {
-        eventType: AnalyticsEvent.ACTION_SWG_SUBSCRIPTION_MINI_PROMPT_CLOSE,
-        action: 'TYPE_SUBSCRIPTION',
-      },
-    ].forEach(({eventType, action}) => {
-      it(`for miniprompt eventType=${eventType}, should set dismissal timestamps for action=${action}`, async () => {
-        autoPromptManager.isClosable_ = true;
-        expectFrequencyCappingTimestamps(storageMock, '', {
-          [action]: {dismissals: [CURRENT_TIME]},
-        });
-
-        await eventManagerCallback({
-          eventType,
->>>>>>> f7d51970
-          eventOriginator: EventOriginator.UNKNOWN_CLIENT,
-          isFromUserAction: null,
-          additionalParameters: null,
-        });
-      });
-    });
-
-<<<<<<< HEAD
-    // Impression Events
-    [
-      {eventType: AnalyticsEvent.IMPRESSION_SWG_CONTRIBUTION_MINI_PROMPT},
-      {eventType: AnalyticsEvent.IMPRESSION_SWG_SUBSCRIPTION_MINI_PROMPT},
-    ].forEach(({eventType}) => {
-      it(`should not store miniprompt impression timestamps for event ${eventType} for nondismissible prompts`, async () => {
-        autoPromptManager.isClosable_ = false;
-        storageMock.expects('get').never();
-        storageMock.expects('set').never();
-
-        await eventManagerCallback({
-          eventType,
-          eventOriginator: EventOriginator.UNKNOWN_CLIENT,
-          isFromUserAction: null,
-          additionalParameters: null,
-        });
-      });
-    });
-
-    [
-      {
-        eventType: AnalyticsEvent.IMPRESSION_SWG_CONTRIBUTION_MINI_PROMPT,
-        action: 'TYPE_CONTRIBUTION',
-      },
-      {
-        eventType: AnalyticsEvent.IMPRESSION_SWG_SUBSCRIPTION_MINI_PROMPT,
-        action: 'TYPE_SUBSCRIPTION',
-      },
-    ].forEach(({eventType, action}) => {
-      it(`for miniprompt eventType=${eventType}, should set impression timestamps for action=${action}`, async () => {
-        autoPromptManager.isClosable_ = true;
-        expectFrequencyCappingTimestamps(storageMock, '', {
-          [action]: {impressions: [CURRENT_TIME]},
-        });
-
-        await eventManagerCallback({
-          eventType,
-          eventOriginator: EventOriginator.UNKNOWN_CLIENT,
-          isFromUserAction: null,
-          additionalParameters: null,
-        });
-      });
-    });
-
     // Dismissal Events
     [
       {eventType: AnalyticsEvent.ACTION_CONTRIBUTION_OFFERS_CLOSED},
@@ -2033,140 +1136,208 @@
       });
     });
 
+  [
+    {
+      autoPromptType: AutoPromptType.CONTRIBUTION,
+    },
+    {
+      autoPromptType: AutoPromptType.SUBSCRIPTION,
+    },
+  ].forEach(({autoPromptType}) => {
+    it(`should not display any monetization prompt if the article returns no actions for autoPromptType: ${autoPromptType}`, async () => {
+      sandbox.stub(pageConfig, 'isLocked').returns(true);
+      const entitlements = new Entitlements();
+      sandbox.stub(entitlements, 'enablesThis').returns(false);
+      entitlementsManagerMock
+        .expects('getEntitlements')
+        .resolves(entitlements)
+        .once();
+      entitlementsManagerMock
+        .expects('getArticle')
+        .resolves({
+          audienceActions: {
+            actions: [
+              // No action is eligible
+            ],
+            engineId: '123',
+          },
+        })
+        .once();
+
+      const autoPromptConfig = new AutoPromptConfig({});
+      const uiPredicates = new UiPredicates(/* canDisplayAutoPrompt */ true);
+      const clientConfig = new ClientConfig({
+        autoPromptConfig,
+        useUpdatedOfferFlows: true,
+        uiPredicates,
+      });
+      clientConfigManagerMock
+        .expects('getClientConfig')
+        .resolves(clientConfig)
+        .once();
+
+      miniPromptApiMock.expects('create').never();
+
+      await autoPromptManager.showAutoPrompt({
+        autoPromptType,
+        alwaysShow: false,
+      });
+      await tick(10);
+
+      expect(startSpy).to.not.have.been.called;
+      expect(actionFlowSpy).to.not.have.been.called;
+      expect(contributionPromptFnSpy).to.not.be.called;
+      expect(subscriptionPromptFnSpy).to.not.be.called;
+    });
+  });
+
+  it('should display the contribution mini prompt if the user has no entitlements and UI predicate is true', async () => {
+    const entitlements = new Entitlements();
+    entitlementsManagerMock
+      .expects('getEntitlements')
+      .resolves(entitlements)
+      .once();
+    entitlementsManagerMock
+      .expects('getArticle')
+      .resolves({
+        audienceActions: {
+          actions: [CONTRIBUTION_INTERVENTION],
+          engineId: '123',
+        },
+      })
+      .once();
+
+    const autoPromptConfig = new AutoPromptConfig({});
+    const uiPredicates = new UiPredicates(/* canDisplayAutoPrompt */ true);
+    const clientConfig = new ClientConfig({
+      autoPromptConfig,
+      useUpdatedOfferFlows: true,
+      uiPredicates,
+    });
+    clientConfigManagerMock
+      .expects('getClientConfig')
+      .resolves(clientConfig)
+      .once();
+    miniPromptApiMock.expects('create').once();
+
+    await autoPromptManager.showAutoPrompt({
+      autoPromptType: AutoPromptType.CONTRIBUTION,
+      alwaysShow: false,
+    });
+    await tick(10);
+
+    expect(contributionPromptFnSpy).to.not.be.called;
+  });
+
+    it('should log events when a large prompt overrides the miniprompt', async () => {
+      win./*OK*/ innerWidth = 500;
+      const expectedEvent = {
+        eventType: AnalyticsEvent.EVENT_DISABLE_MINIPROMPT_DESKTOP,
+        eventOriginator: EventOriginator.SWG_CLIENT,
+        isFromUserAction: false,
+        additionalParameters: {
+          publicationid: pubId,
+          promptType: AutoPromptType.CONTRIBUTION,
+        },
+        timestamp: sandbox.match.number,
+      };
+
+      await autoPromptManager.showAutoPrompt({
+        autoPromptType: AutoPromptType.CONTRIBUTION,
+        alwaysShow: true,
+      });
+      await tick(10);
+
+      expect(logEventSpy).to.be.calledOnceWith(expectedEvent);
+    });
+
+    it('should replace the contribution miniprompt with a large prompt if viewport is wider than 480px', async () => {
+      win./*OK*/ innerWidth = 500;
+      miniPromptApiMock.expects('create').never();
+
+      await autoPromptManager.showAutoPrompt({
+        autoPromptType: AutoPromptType.CONTRIBUTION,
+        alwaysShow: true,
+      });
+      await tick(10);
+      await autoPromptManager.showAutoPrompt({
+        autoPromptType: AutoPromptType.CONTRIBUTION,
+        alwaysShow: true,
+      });
+      await tick(10);
+
+      expect(contributionPromptFnSpy).to.be.calledOnce;
+    });
+      expect(contributionPromptFnSpy).to.be.calledOnce;
+    });
+
+    it('should replace the subscription miniprompt with a large prompt if viewport is wider than 480px', async () => {
+      win./*OK*/ innerWidth = 500;
+      miniPromptApiMock.expects('create').never();
+
+      await autoPromptManager.showAutoPrompt({
+        autoPromptType: AutoPromptType.SUBSCRIPTION,
+        alwaysShow: true,
+      });
+      await tick(10);
+      await autoPromptManager.showAutoPrompt({
+        autoPromptType: AutoPromptType.SUBSCRIPTION,
+        alwaysShow: true,
+      });
+      await tick(10);
+
+      expect(subscriptionPromptFnSpy).to.be.calledOnce;
+    });
+      expect(subscriptionPromptFnSpy).to.be.calledOnce;
+    });
+
+    it('should not replace the miniprompt with a large prompt when the viewport is narrower than 480px', async () => {
+      win./*OK*/ innerWidth = 450;
+      const expectedEvent = {
+        eventType: AnalyticsEvent.EVENT_DISABLE_MINIPROMPT_DESKTOP,
+        eventOriginator: EventOriginator.SWG_CLIENT,
+        isFromUserAction: false,
+        additionalParameters: {
+          publicationid: pubId,
+          promptType: AutoPromptType.CONTRIBUTION,
+        },
+      };
+      miniPromptApiMock.expects('create').once();
+
+      await autoPromptManager.showAutoPrompt({
+        autoPromptType: AutoPromptType.CONTRIBUTION,
+        alwaysShow: true,
+      });
+      await tick(10);
+      await autoPromptManager.showAutoPrompt({
+        autoPromptType: AutoPromptType.CONTRIBUTION,
+        alwaysShow: true,
+      });
+      await tick(10);
+
+      logEventSpy.should.not.have.been.calledWith(expectedEvent);
+      expect(contributionPromptFnSpy).to.not.be.called;
+    });
+  });
+
+  describe('Call to Action (CTA) Button', () => {
     [
       {
-        eventType: AnalyticsEvent.ACTION_SWG_CONTRIBUTION_MINI_PROMPT_CLOSE,
-        action: 'TYPE_CONTRIBUTION',
-      },
-      {
-        eventType: AnalyticsEvent.ACTION_SWG_SUBSCRIPTION_MINI_PROMPT_CLOSE,
-        action: 'TYPE_SUBSCRIPTION',
-      },
-    ].forEach(({eventType, action}) => {
-      it(`for miniprompt eventType=${eventType}, should set dismissal timestamps for action=${action}`, async () => {
-        autoPromptManager.isClosable_ = true;
-        expectFrequencyCappingTimestamps(storageMock, '', {
-          [action]: {dismissals: [CURRENT_TIME]},
-        });
-
+        eventType: AnalyticsEvent.ACTION_SWG_BUTTON_SHOW_OFFERS_CLICK,
+      },
+      {
+        eventType: AnalyticsEvent.ACTION_SWG_BUTTON_SHOW_CONTRIBUTIONS_CLICK,
+      },
+    ].forEach(({eventType}) => {
+      it(`should set promptIsFromCtaButton on cta button action: ${eventType}`, async () => {
+        autoPromptManager.frequencyCappingLocalStorageEnabled_ = true;
         await eventManagerCallback({
           eventType,
           eventOriginator: EventOriginator.UNKNOWN_CLIENT,
           isFromUserAction: null,
           additionalParameters: null,
         });
-      });
-    });
-
-    it('should log events when a large prompt overrides the miniprompt', async () => {
-      win./*OK*/ innerWidth = 500;
-      const expectedEvent = {
-        eventType: AnalyticsEvent.EVENT_DISABLE_MINIPROMPT_DESKTOP,
-        eventOriginator: EventOriginator.SWG_CLIENT,
-        isFromUserAction: false,
-        additionalParameters: {
-          publicationid: pubId,
-          promptType: AutoPromptType.CONTRIBUTION,
-        },
-        timestamp: sandbox.match.number,
-      };
-
-      await autoPromptManager.showAutoPrompt({
-        autoPromptType: AutoPromptType.CONTRIBUTION,
-        alwaysShow: true,
-      });
-      await tick(10);
-
-      expect(logEventSpy).to.be.calledOnceWith(expectedEvent);
-    });
-
-    it('should replace the contribution miniprompt with a large prompt if viewport is wider than 480px', async () => {
-      win./*OK*/ innerWidth = 500;
-      miniPromptApiMock.expects('create').never();
-
-=======
-    it('should log events when a large prompt overrides the miniprompt', async () => {
-      win./*OK*/ innerWidth = 500;
-      setExperiment(win, ExperimentFlags.DISABLE_DESKTOP_MINIPROMPT, true);
-      const expectedEvent = {
-        eventType: AnalyticsEvent.EVENT_DISABLE_MINIPROMPT_DESKTOP,
-        eventOriginator: EventOriginator.SWG_CLIENT,
-        isFromUserAction: false,
-        additionalParameters: {
-          publicationid: pubId,
-          promptType: AutoPromptType.CONTRIBUTION,
-        },
-        timestamp: sandbox.match.number,
-      };
-
-      await autoPromptManager.showAutoPrompt({
-        autoPromptType: AutoPromptType.CONTRIBUTION,
-        alwaysShow: true,
-      });
-      await tick(10);
-
-      expect(logEventSpy).to.be.calledOnceWith(expectedEvent);
-    });
-
-    it('should replace the contribution miniprompt with a large prompt if DISABLE_DESKTOP_MINIPROMPT is enabled and viewport is wider than 480px', async () => {
-      win./*OK*/ innerWidth = 500;
-      setExperiment(win, ExperimentFlags.DISABLE_DESKTOP_MINIPROMPT, true);
-      miniPromptApiMock.expects('create').never();
-
->>>>>>> f7d51970
-      await autoPromptManager.showAutoPrompt({
-        autoPromptType: AutoPromptType.CONTRIBUTION,
-        alwaysShow: true,
-      });
-      await tick(10);
-
-      expect(contributionPromptFnSpy).to.be.calledOnce;
-    });
-
-<<<<<<< HEAD
-    it('should replace the subscription miniprompt with a large prompt if viewport is wider than 480px', async () => {
-      win./*OK*/ innerWidth = 500;
-=======
-    it('should replace the subscription miniprompt with a large prompt if DISABLE_DESKTOP_MINIPROMPT is enabled and viewport is wider than 480px', async () => {
-      win./*OK*/ innerWidth = 500;
-      setExperiment(win, ExperimentFlags.DISABLE_DESKTOP_MINIPROMPT, true);
->>>>>>> f7d51970
-      miniPromptApiMock.expects('create').never();
-
-      await autoPromptManager.showAutoPrompt({
-        autoPromptType: AutoPromptType.SUBSCRIPTION,
-        alwaysShow: true,
-      });
-      await tick(10);
-
-      expect(subscriptionPromptFnSpy).to.be.calledOnce;
-    });
-
-<<<<<<< HEAD
-    it('should not replace the miniprompt with a large prompt when the viewport is narrower than 480px', async () => {
-      win./*OK*/ innerWidth = 450;
-=======
-    it('should not replace the miniprompt with a large prompt when DISABLE_DESKTOP_MINIPROMPT is enabled but the viewport is narrower than 480px', async () => {
-      win./*OK*/ innerWidth = 450;
-      setExperiment(win, ExperimentFlags.DISABLE_DESKTOP_MINIPROMPT, true);
->>>>>>> f7d51970
-      const expectedEvent = {
-        eventType: AnalyticsEvent.EVENT_DISABLE_MINIPROMPT_DESKTOP,
-        eventOriginator: EventOriginator.SWG_CLIENT,
-        isFromUserAction: false,
-        additionalParameters: {
-          publicationid: pubId,
-          promptType: AutoPromptType.CONTRIBUTION,
-        },
-      };
-      miniPromptApiMock.expects('create').once();
-
-      await autoPromptManager.showAutoPrompt({
-        autoPromptType: AutoPromptType.CONTRIBUTION,
-        alwaysShow: true,
-      });
-      await tick(10);
-
+        expect(autoPromptManager.promptIsFromCtaButton_).to.be.true;
       logEventSpy.should.not.have.been.calledWith(expectedEvent);
       expect(contributionPromptFnSpy).to.not.be.called;
     });
@@ -2572,7 +1743,6 @@
     it('should show the second prompt if the frequency cap for contributions is met via completions', async () => {
       // Note, a contribution completion completes the funnel, but should be
       // treated the same as dismissals in terms of prompt frequency.
-<<<<<<< HEAD
       const contributionTimestamps =
         CURRENT_TIME -
         (contributionFrequencyCapDurationSeconds - 1) * SECOND_IN_MS;
@@ -2614,8 +1784,6 @@
         useUpdatedOfferFlows: true,
       });
       getClientConfigExpectation.resolves(clientConfig).once();
-=======
->>>>>>> f7d51970
       const contributionTimestamps =
         CURRENT_TIME -
         (contributionFrequencyCapDurationSeconds - 1) * SECOND_IN_MS;
@@ -2627,11 +1795,7 @@
       });
 
       await autoPromptManager.showAutoPrompt({});
-<<<<<<< HEAD
       await tick(20);
-=======
-      await tick(25);
->>>>>>> f7d51970
 
       expect(logEventSpy).to.be.calledOnceWith({
         eventType: AnalyticsEvent.EVENT_PROMPT_FREQUENCY_CAP_MET,
@@ -2652,12 +1816,8 @@
 
     it('should show the second prompt if the frequency cap for contributions is undefined and the default anyPromptFrequencyCap is met', async () => {
       autoPromptConfig = new AutoPromptConfig({
-<<<<<<< HEAD
         globalFrequencyCapDurationSeconds,
         anyPromptFrequencyCapDurationSeconds,
-=======
-        promptFrequencyCaps,
->>>>>>> f7d51970
       });
       const uiPredicates = new UiPredicates(/* canDisplayAutoPrompt */ true);
       const clientConfig = new ClientConfig({
@@ -2666,51 +1826,6 @@
         useUpdatedOfferFlows: true,
       });
       getClientConfigExpectation.resolves(clientConfig).once();
-<<<<<<< HEAD
-=======
-      const contributionTimestamps =
-        CURRENT_TIME -
-        (contributionFrequencyCapDurationSeconds - 1) * SECOND_IN_MS;
-      expectFrequencyCappingTimestamps(storageMock, {
-        'TYPE_CONTRIBUTION': {
-          impressions: [contributionTimestamps],
-          dismissals: [contributionTimestamps],
-        },
-      });
-
-      await autoPromptManager.showAutoPrompt({});
-      await tick(20);
-
-      expect(logEventSpy).to.be.calledOnceWith({
-        eventType: AnalyticsEvent.EVENT_PROMPT_FREQUENCY_CAP_MET,
-        eventOriginator: EventOriginator.SWG_CLIENT,
-        isFromUserAction: false,
-        additionalParameters: null,
-        timestamp: sandbox.match.number,
-      });
-      expect(contributionPromptFnSpy).to.not.have.been.called;
-      expect(startSpy).to.have.been.calledOnce;
-      expect(actionFlowSpy).to.have.been.calledWith(deps, {
-        action: 'TYPE_REWARDED_SURVEY',
-        configurationId: 'survey_config_id',
-        autoPromptType: AutoPromptType.CONTRIBUTION_LARGE,
-        isClosable: true,
-      });
-    });
-
-    it('should show the second prompt if the frequency cap for contributions is undefined and the default anyPromptFrequencyCap is met', async () => {
-      autoPromptConfig = new AutoPromptConfig({
-        globalFrequencyCapDurationSeconds,
-        anyPromptFrequencyCapDurationSeconds,
-      });
-      const uiPredicates = new UiPredicates(/* canDisplayAutoPrompt */ true);
-      const clientConfig = new ClientConfig({
-        autoPromptConfig,
-        uiPredicates,
-        useUpdatedOfferFlows: true,
-      });
-      getClientConfigExpectation.resolves(clientConfig).once();
->>>>>>> f7d51970
       expectFrequencyCappingTimestamps(storageMock, {
         'TYPE_CONTRIBUTION': {
           impressions: [
