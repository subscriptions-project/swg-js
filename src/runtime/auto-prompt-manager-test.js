--- conflicted
+++ resolved
@@ -438,6 +438,27 @@
     });
   });
 
+  it('should display the contribution mini prompt if the user has no entitlements', async () => {
+    const entitlements = new Entitlements();
+    entitlementsManagerMock
+      .expects('getEntitlements')
+      .resolves(entitlements)
+      .once();
+    const clientConfig = new ClientConfig({});
+    clientConfigManagerMock
+      .expects('getClientConfig')
+      .resolves(clientConfig)
+      .once();
+    // alwaysShow is false
+    miniPromptApiMock.expects('create').never();
+
+    await autoPromptManager.showAutoPrompt({
+      autoPromptType: AutoPromptType.CONTRIBUTION,
+      alwaysShow: false,
+    });
+    expect(contributionPromptFnSpy).to.not.be.called;
+  });
+
   it('should display the mini prompt, but not fetch entitlements and client config if alwaysShow is enabled', async () => {
     entitlementsManagerMock.expects('getEntitlements').never();
     clientConfigManagerMock.expects('getAutoPromptConfig').never();
@@ -705,65 +726,6 @@
     expect(contributionPromptFnSpy).to.not.be.called;
   });
 
-<<<<<<< HEAD
-  [
-    {
-      autoPromptType: AutoPromptType.SUBSCRIPTION,
-      interventionDisplayed: 'TYPE_SUBSCRIPTION',
-    },
-    {
-      autoPromptType: AutoPromptType.CONTRIBUTION,
-      interventionDisplayed: 'TYPE_CONTRIBUTION',
-    },
-    {autoPromptType: 'UNKNOWN', interventionDisplayed: undefined},
-  ].forEach(({autoPromptType, interventionDisplayed}) => {
-    it(`handles different default interventions (${autoPromptType})`, async () => {
-      const entitlements = new Entitlements();
-      entitlementsManagerMock
-        .expects('getEntitlements')
-        .resolves(entitlements)
-        .once();
-      entitlementsManagerMock
-        .expects('getArticle')
-        .resolves({
-          audienceActions: {
-            actions: [
-              {
-                type: interventionDisplayed,
-                configurationId: 'config_id',
-              },
-            ],
-            engineId: '123',
-          },
-        })
-        .once();
-      const autoPromptConfig = new AutoPromptConfig({
-        maxImpressions: 2,
-        maxImpressionsResultingHideSeconds: 10,
-      });
-      const clientConfig = new ClientConfig({autoPromptConfig});
-      clientConfigManagerMock
-        .expects('getClientConfig')
-        .resolves(clientConfig)
-        .once();
-
-      await autoPromptManager.showAutoPrompt({
-        autoPromptType,
-        alwaysShow: false,
-      });
-      await tick(7);
-
-      expect(
-        autoPromptManager.monetizationPromptWasDisplayedAsSoftPaywall_
-      ).to.equal(true);
-      expect(autoPromptManager.interventionDisplayed_?.type).to.equal(
-        interventionDisplayed
-      );
-    });
-  });
-
-=======
->>>>>>> b91bd059
   it('should not display the mini prompt if the auto prompt config caps impressions, and the user is under the cap, but sufficient time has not yet passed since the specified backoff duration', async () => {
     const entitlements = new Entitlements();
     entitlementsManagerMock
@@ -1192,7 +1154,6 @@
       .expects('getEntitlements')
       .resolves(entitlements)
       .once();
-<<<<<<< HEAD
     entitlementsManagerMock
       .expects('getArticle')
       .resolves({
@@ -1207,9 +1168,6 @@
         },
       })
       .once();
-=======
-    entitlementsManagerMock.expects('getArticle').resolves({}).once();
->>>>>>> b91bd059
     const clientConfig = new ClientConfig({});
     clientConfigManagerMock
       .expects('getClientConfig')
@@ -1242,7 +1200,16 @@
         .expects('getEntitlements')
         .resolves(entitlements)
         .once();
-      entitlementsManagerMock.expects('getArticle').resolves({}).once();
+      entitlementsManagerMock.expects('getArticle').resolves(
+        audienceActions: {
+          actions: [
+            {
+              type: interventionDisplayed,
+              configurationId: 'config_id',
+            },
+          ],
+          engineId: '123',
+        },).once();
       const autoPromptConfig = new AutoPromptConfig({
         maxImpressions: 2,
         maxImpressionsResultingHideSeconds: 10,
@@ -1271,27 +1238,6 @@
   it('should not display any prompt if the user has a valid entitlement', async () => {
     const entitlements = new Entitlements();
     sandbox.stub(entitlements, 'enablesThis').returns(true);
-    entitlementsManagerMock
-      .expects('getEntitlements')
-      .resolves(entitlements)
-      .once();
-    const clientConfig = new ClientConfig({});
-    clientConfigManagerMock
-      .expects('getClientConfig')
-      .resolves(clientConfig)
-      .once();
-    miniPromptApiMock.expects('create').never();
-
-    await autoPromptManager.showAutoPrompt({
-      autoPromptType: AutoPromptType.CONTRIBUTION,
-      alwaysShow: false,
-    });
-    expect(contributionPromptFnSpy).to.not.be.called;
-  });
-
-  it('should display the alternate prompt if the user has no entitlements, but the content is paygated', async () => {
-    sandbox.stub(pageConfig, 'isLocked').returns(true);
-    const entitlements = new Entitlements();
     entitlementsManagerMock
       .expects('getEntitlements')
       .resolves(entitlements)
@@ -1330,16 +1276,70 @@
       alwaysShow: false,
     });
 
-    await tick(8);
+    await tick(5);
+    expect(contributionPromptFnSpy).to.be.calledOnce;
+  });
+
+  it('should not display any prompt if the user has a valid entitlement', async () => {
+    const entitlements = new Entitlements();
+    sandbox.stub(entitlements, 'enablesThis').returns(true);
+    entitlementsManagerMock
+      .expects('getEntitlements')
+      .resolves(entitlements)
+      .once();
+    const clientConfig = new ClientConfig({});
+    clientConfigManagerMock
+      .expects('getClientConfig')
+      .resolves(clientConfig)
+      .once();
+    miniPromptApiMock.expects('create').never();
+
+    await autoPromptManager.showAutoPrompt({
+      autoPromptType: AutoPromptType.CONTRIBUTION,
+      alwaysShow: false,
+    });
+    expect(contributionPromptFnSpy).to.not.be.called;
+  });
+
+  it('should display the alternate prompt if the user has no entitlements, but the content is paygated', async () => {
+    sandbox.stub(pageConfig, 'isLocked').returns(true);
+    const entitlements = new Entitlements();
+    entitlementsManagerMock
+      .expects('getEntitlements')
+      .resolves(entitlements)
+      .once();
+    const clientConfig = new ClientConfig({});
+    clientConfigManagerMock
+      .expects('getClientConfig')
+      .resolves(clientConfig)
+      .once();
+    miniPromptApiMock.expects('create').never();
+
+    await autoPromptManager.showAutoPrompt({
+      autoPromptType: AutoPromptType.CONTRIBUTION,
+      alwaysShow: false,
+    });
+
+    await tick(5);
     expect(contributionPromptFnSpy).to.be.calledOnce;
   });
 
   [
     {
+      actionType: 'TYPE_CONTRIBUTION',
       autoPromptType: AutoPromptType.CONTRIBUTION,
     },
     {
+      actionType: 'TYPE_SUBSCRIPTION',
       autoPromptType: AutoPromptType.SUBSCRIPTION,
+    },
+    {
+      actionType: 'TYPE_CONTRIBUTION',
+      autoPromptType: AutoPromptType.SUBSCRIPTION,
+    },
+    {
+      actionType: 'TYPE_SUBSCRIPTION',
+      autoPromptType: AutoPromptType.CONTRIBUTION,
     },
   ].forEach(({autoPromptType}) => {
     it(`should not display any prompt if UI predicate is false and page is locked for autoPromptType: ${autoPromptType}`, async () => {
@@ -1364,6 +1364,21 @@
       clientConfigManagerMock
         .expects('getClientConfig')
         .resolves(clientConfig)
+        .once();
+      const getArticleExpectation =
+        entitlementsManagerMock.expects('getArticle');
+      getArticleExpectation
+        .resolves({
+          audienceActions: {
+            actions: [
+              {
+                type: actionType,
+                configurationId: 'config_id',
+              },
+            ],
+            engineId: '123',
+          },
+        })
         .once();
       miniPromptApiMock.expects('create').never();
 
@@ -1767,16 +1782,7 @@
       getArticleExpectation
         .resolves({
           audienceActions: {
-<<<<<<< HEAD
-            actions: [
-              {
-                type: 'TYPE_SUBSCRIPTION',
-                configurationId: 'subscription_config_id',
-              },
-            ],
-=======
             actions: [SUBSCRIPTION_INTERVENTION, SURVEY_INTERVENTION],
->>>>>>> b91bd059
             engineId: '123',
           },
         })
