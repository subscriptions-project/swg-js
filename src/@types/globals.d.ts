import {BasicSubscriptions} from '../api/basic-subscriptions';
import {
  GaaGoogle3pSignInButton,
  GaaGoogleSignInButton,
  GaaMetering,
  GaaMeteringRegwall,
  GaaSignInWithGoogleButton,
} from '../runtime/extended-access';
import {GoogleUserDef} from '../runtime/extended-access/interfaces';
import {Subscriptions} from '../api/subscriptions';

export {};

declare global {
  interface Window {
    /**
     * The global `SWG` array contains client ready callbacks. Swgjs calls these when its Subscriptions API is ready.
     * https://github.com/subscriptions-project/swg-js/blob/main/docs/embed-client.md#client-ready-callback
     */
    SWG: ((api: Subscriptions) => void)[];

    /**
<<<<<<< HEAD
     * The global `SWG` array contains client ready callbacks. Swgjs calls these when its Subscriptions API is ready.
     * https://github.com/subscriptions-project/swg-js/blob/main/docs/embed-client.md#client-ready-callback
     *
     * This global variable is deprecated in favor of the `window.SWG` global variable.
     */
    SUBSCRIPTIONS: ((api: Subscriptions) => void)[];
=======
     * The global `SWG_BASIC` array contains client ready callbacks. Swgjs calls these when its BasicSubscriptions API is ready.
     * https://github.com/subscriptions-project/swg-js/blob/main/docs/swg-basic-docs/enable_swg.md#enable-subscriptions-or-contributions
     */
    SWG_BASIC: ((api: BasicSubscriptions) => void)[];
>>>>>>> 6aed3e11

    // Swgjs defines these Extended Access classes globally.
    GaaGoogleSignInButton: GaaGoogleSignInButton;
    GaaGoogle3pSignInButton: GaaGoogle3pSignInButton;
    GaaSignInWithGoogleButton: GaaSignInWithGoogleButton;
    GaaMeteringRegwall: GaaMeteringRegwall;
    GaaMetering: GaaMetering;

    /**
     * Google Sign-In API.
     * https://developers.google.com/identity/sign-in/web/reference
     */
    gapi: {
      load: (library: string, callback: () => void) => void;
      auth2: {
        init: () => void;
        getAuthInstance: () => {
          signOut: () => Promise<void>;
        };
      };
      signin2: {
        render: (
          id: string,
          params: {
            longtitle: boolean;
            onsuccess: (googleUserDef: GoogleUserDef) => void;
            prompt: string;
            scope: string;
            theme: string;
          }
        ) => void;
      };
    };

    /**
     * Sign In With Google API.
     * https://developers.google.com/identity/gsi/web/reference/js-reference
     */
    google: {
      accounts: {
        id: {
          initialize: (params: {
            /* eslint-disable google-camelcase/google-camelcase */
            client_id: string;
            callback: (data: {credential: string}) => void;
            allowed_parent_origin?: string[];
            /* eslint-enable google-camelcase/google-camelcase */
          }) => void;
          renderButton: (
            element: HTMLElement | null,
            params: {
              'type': string;
              'theme': string;
              'text': string;
              'logo_alignment': string;
              'width'?: number;
              'height'?: number;
              'click_listener': () => void;
            }
          ) => void;
        };
      };
    };
  }
}<|MERGE_RESOLUTION|>--- conflicted
+++ resolved
@@ -20,19 +20,18 @@
     SWG: ((api: Subscriptions) => void)[];
 
     /**
-<<<<<<< HEAD
      * The global `SWG` array contains client ready callbacks. Swgjs calls these when its Subscriptions API is ready.
      * https://github.com/subscriptions-project/swg-js/blob/main/docs/embed-client.md#client-ready-callback
      *
      * This global variable is deprecated in favor of the `window.SWG` global variable.
      */
     SUBSCRIPTIONS: ((api: Subscriptions) => void)[];
-=======
+
+    /**
      * The global `SWG_BASIC` array contains client ready callbacks. Swgjs calls these when its BasicSubscriptions API is ready.
      * https://github.com/subscriptions-project/swg-js/blob/main/docs/swg-basic-docs/enable_swg.md#enable-subscriptions-or-contributions
      */
     SWG_BASIC: ((api: BasicSubscriptions) => void)[];
->>>>>>> 6aed3e11
 
     // Swgjs defines these Extended Access classes globally.
     GaaGoogleSignInButton: GaaGoogleSignInButton;
