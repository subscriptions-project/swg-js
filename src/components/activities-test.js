/**
 * Copyright 2018 The Subscribe with Google Authors. All Rights Reserved.
 *
 * Licensed under the Apache License, Version 2.0 (the "License");
 * you may not use this file except in compliance with the License.
 * You may obtain a copy of the License at
 *
 *      http://www.apache.org/licenses/LICENSE-2.0
 *
 * Unless required by applicable law or agreed to in writing, software
 * distributed under the License is distributed on an "AS-IS" BASIS,
 * WITHOUT WARRANTIES OR CONDITIONS OF ANY KIND, either express or implied.
 * See the License for the specific language governing permissions and
 * limitations under the License.
 */

import {
  ActivityPorts as WebActivityPorts,
  ActivityIframePort as WebActivityIframePort,
  ActivityPort as WebActivityPort,
  ActivityMode,
  ActivityResult,
} from 'web-activities/activity-ports';
import {
  ActivityPorts,
  ActivityIframePort,
} from './activities';
import {Dialog} from '../components/dialog';
import {GlobalDoc} from '../model/doc';
import {AnalyticsRequest, AnalyticsEvent} from '../proto/api_messages';

describes.realWin('ActivityPorts test', {}, env => {
  let win, iframe, url, dialog, doc;

  beforeEach(() => {
    win = env.win;
    url = '/hello';
    doc = new GlobalDoc(win);
    dialog = new Dialog(new GlobalDoc(win), {height: '100px'});
    iframe = dialog.getElement();
    doc.getBody().appendChild(iframe);
  });

  afterEach(() => {
  });

  describe('test delegation', () => {
    it('should delegate openIframe to ActivityIframePort', () => {
      const activityPorts = new ActivityPorts(win);
      sandbox.stub(ActivityIframePort.prototype, 'connect')
          .callsFake(() => Promise.resolve());
      return activityPorts.openIframe(iframe, url).then(port => {
        expect(port instanceof ActivityIframePort).to.be.true;
      });
    });

    it('should delegate open', () => {
      const activityPorts = new ActivityPorts(win);
      sandbox.stub(WebActivityPorts.prototype, 'open')
          .callsFake(() => {
            return {targetWin: null};
          });
      const opener = activityPorts.open('some_request_id', '/someUrl',
          '_top', {});
      expect(opener.targetWin).to.be.null;
    });

    it('must delegate onResult', () => {
      const activityPorts = new ActivityPorts(win);
      const resultHandler = portDef => {
        return portDef.acceptResult().then(result => {
          expect(result.data).to.deep.equal('test');
        });
      };
      let cb;
      sandbox.stub(WebActivityPorts.prototype, 'onResult')
          .callsFake((requestId, handler) => {
            expect(requestId).to.equal('result');
            cb = handler;
          });
      activityPorts.onResult('result', resultHandler);
      const activityPort = new WebActivityPort();
      activityPort.acceptResult = () => {
        const result = new ActivityResult();
        result.data = 'test';
        return Promise.resolve(result);
      };
      cb(activityPort);
    });

    it('must delegate onRedirectError', () => {
      const activityPorts = new ActivityPorts(win);
      const redirectHandler = error => {
        setTimeout(() => {
          throw error;
        });
      };
      sandbox.stub(WebActivityPorts.prototype, 'onRedirectError')
          .callsFake(handler => {
            expect(handler).to.equal(redirectHandler);
          });
      activityPorts.onRedirectError(redirectHandler);
    });

    it('must delegate connect, disconnect and ready', () => {
      const activityIframePort = new ActivityIframePort(iframe, url);
      let connected = false;
<<<<<<< HEAD
      sandbox.stub(WebActivityIframePort.prototype, 'connect')
          .callsFake(() => {
            connected = true;
            return Promise.resolve();
          });
=======
      let ready = false;
      sandbox.stub(WebActivityIframePort.prototype, 'connect', () => {
        connected = true;
        return Promise.resolve();
      });
      sandbox.stub(WebActivityIframePort.prototype, 'disconnect', () => {
        connected = false;
      });
      sandbox.stub(WebActivityIframePort.prototype, 'whenReady', () => {
        ready = true;
        return Promise.resolve();
      });
>>>>>>> b7a89678
      return activityIframePort.connect().then(() => {
        expect(connected).to.be.true;
        return activityIframePort.whenReady();
      }).then(() => {
        expect(ready).to.be.true;
        activityIframePort.disconnect();
        expect(connected).to.be.false;
      });
    });

    it('should delegate getMode and attach callback to connect', () => {
      const activityIframePort = new ActivityIframePort(iframe, url);
      sandbox.stub(WebActivityIframePort.prototype, 'getMode')
          .callsFake(() => ActivityMode.IFRAME);
      expect(activityIframePort.getMode()).to.equal(ActivityMode.IFRAME);
<<<<<<< HEAD
      sandbox.stub(WebActivityIframePort.prototype, 'whenReady')
          .callsFake(() => Promise.resolve());
      let handler = null;
      sandbox.stub(WebActivityIframePort.prototype, 'onMessage')
          .callsFake(arg => {
            handler = arg;
          });
      return activityIframePort.whenReady().then(() => {
=======
      sandbox.stub(WebActivityIframePort.prototype,
          'connect', () => Promise.resolve());
      let handler = null;
      sandbox.stub(WebActivityIframePort.prototype, 'onMessage', arg => {
        handler = arg;
      });
      return activityIframePort.connect().then(() => {
>>>>>>> b7a89678
        return handler;
      }).then(handler => {
        expect(handler).to.not.be.null;
      });
    });

    it('should handle resize request and delegate resized', () => {
      const activityIframePort = new ActivityIframePort(iframe, url);
      let resized = false;
      sandbox.stub(WebActivityIframePort.prototype, 'resized')
          .callsFake(() => {
            resized = true;
          });
      activityIframePort.resized();
      expect(resized).to.be.true;
      let handler = null;
      sandbox.stub(WebActivityIframePort.prototype, 'onResizeRequest')
          .callsFake(arg => {
            handler = arg;
          });
      activityIframePort.onResizeRequest(num => {
        expect(num).to.equal(1);
      });
      expect(handler).to.not.be.null;
      handler(1);
    });

    it('should test delegated deprecated message apis', () => {
      const activityIframePort = new ActivityIframePort(iframe, url);
      let payload;
      sandbox.stub(WebActivityIframePort.prototype, 'message')
          .callsFake(args => {
            payload = args;
          });
      activityIframePort.messageDeprecated({'sku': 'daily'});
      expect(payload).to.deep.equal({'sku': 'daily'});
      let handler = null;
      activityIframePort.onMessageDeprecated(data => {
        expect(data).to.deep.equal({'sku': 'daily'});
      });
<<<<<<< HEAD
      sandbox.stub(WebActivityIframePort.prototype, 'whenReady')
          .callsFake(() => Promise.resolve());
      sandbox.stub(WebActivityIframePort.prototype, 'onMessage')
          .callsFake(arg => {
=======
      sandbox.stub(WebActivityIframePort.prototype, 'connect',
          () => Promise.resolve());
      sandbox.stub(WebActivityIframePort.prototype, 'onMessage',
          arg => {
>>>>>>> b7a89678
            handler = arg;
          });
      activityIframePort.onMessageDeprecated(data => {
        expect(data).to.deep.equal({'sku': 'daily'});
      });
      return activityIframePort.connect().then(() => {
        return handler;
      }).then(handler => {
        expect(handler).to.not.be.null;
        handler({'sku': 'daily'});
      });
    });

    it('should allow registering callback after connect', () => {
      const activityIframePort = new ActivityIframePort(iframe, url);
      let payload;
      sandbox.stub(WebActivityIframePort.prototype, 'message')
          .callsFake(args => {
            payload = args;
          });
      activityIframePort.messageDeprecated({'sku': 'daily'});
      expect(payload).to.deep.equal({'sku': 'daily'});
      let handler = null;
<<<<<<< HEAD
      sandbox.stub(WebActivityIframePort.prototype, 'whenReady')
          .callsFake(() => Promise.resolve());
      sandbox.stub(WebActivityIframePort.prototype, 'onMessage')
          .callsFake(arg => {
=======
      sandbox.stub(WebActivityIframePort.prototype, 'connect',
          () => Promise.resolve());
      sandbox.stub(WebActivityIframePort.prototype, 'onMessage',
          arg => {
>>>>>>> b7a89678
            handler = arg;
          });
      let callbackCalled = false;
      const callback = data => {
        callbackCalled = true;
        expect(data).to.deep.equal({'sku': 'daily'});
      };
      return activityIframePort.connect().then(() => {
        return handler;
      }).then(handler => {
        expect(handler).to.not.be.null;
        handler({'sku': 'daily'});
        return Promise.resolve();
      }).then(() => {
        expect(callbackCalled).to.be.false;
        activityIframePort.onMessageDeprecated(callback);
        handler({'sku': 'daily'});
      });
    });

    it('should test new messaging APIs', () => {
      const activityIframePort = new ActivityIframePort(iframe, url);
      const analyticsRequest = new AnalyticsRequest();
      analyticsRequest.setEvent(AnalyticsEvent.UNKNOWN);
      const serializedRequest = analyticsRequest.toArray();
      let payload;
      sandbox.stub(WebActivityIframePort.prototype, 'message')
          .callsFake(args => {
            payload = args;
          });
      activityIframePort.execute(analyticsRequest);
      expect(payload).to.deep.equal({'REQUEST': serializedRequest});
      activityIframePort.on(AnalyticsRequest, request => {
        expect(request.getEvent()).to.equal(AnalyticsEvent.UNKNOWN);
      });
<<<<<<< HEAD
      sandbox.stub(WebActivityIframePort.prototype, 'whenReady')
          .callsFake(() => Promise.resolve());
      let handler = null;
      sandbox.stub(WebActivityIframePort.prototype, 'onMessage')
          .callsFake(args => {
            handler = args;
          });
      return activityIframePort.whenReady().then(() => {
=======
      sandbox.stub(WebActivityIframePort.prototype, 'connect',
          () => Promise.resolve());
      let handler = null;
      sandbox.stub(WebActivityIframePort.prototype, 'onMessage', args => {
        handler = args;
      });
      return activityIframePort.connect().then(() => {
>>>>>>> b7a89678
        return handler;
      }).then(handler => {
        expect(handler).to.not.be.null;
        handler({'RESPONSE': serializedRequest});
      });
    });

    it('should support onMessageDeprecated AND on APIs', () => {
      const activityIframePort = new ActivityIframePort(iframe, url);
      const analyticsRequest = new AnalyticsRequest();
      analyticsRequest.setEvent(AnalyticsEvent.UNKNOWN);
      const serializedRequest = analyticsRequest.toArray();
      activityIframePort.on(AnalyticsRequest, request => {
        expect(request.getEvent()).to.equal(AnalyticsEvent.UNKNOWN);
      });
<<<<<<< HEAD
      sandbox.stub(WebActivityIframePort.prototype, 'whenReady')
          .callsFake(() => Promise.resolve());
=======
      sandbox.stub(WebActivityIframePort.prototype, 'connect',
          () => Promise.resolve());
>>>>>>> b7a89678
      let handler = null;
      sandbox.stub(WebActivityIframePort.prototype, 'onMessage')
          .callsFake(args => {
            handler = args;
          });
      activityIframePort.onMessageDeprecated(data => {
        expect(data['RESPONSE']).to.equal(serializedRequest);
      });
      return activityIframePort.connect().then(() => {
        return handler;
      }).then(handler => {
        expect(handler).to.not.be.null;
        handler({'RESPONSE': serializedRequest});
      });
    });
  });
});
<|MERGE_RESOLUTION|>--- conflicted
+++ resolved
@@ -105,26 +105,20 @@
     it('must delegate connect, disconnect and ready', () => {
       const activityIframePort = new ActivityIframePort(iframe, url);
       let connected = false;
-<<<<<<< HEAD
-      sandbox.stub(WebActivityIframePort.prototype, 'connect')
-          .callsFake(() => {
-            connected = true;
-            return Promise.resolve();
-          });
-=======
       let ready = false;
-      sandbox.stub(WebActivityIframePort.prototype, 'connect', () => {
+      sandbox.stub(WebActivityIframePort.prototype, 'connect').callsFake(() => {
         connected = true;
         return Promise.resolve();
       });
-      sandbox.stub(WebActivityIframePort.prototype, 'disconnect', () => {
-        connected = false;
-      });
-      sandbox.stub(WebActivityIframePort.prototype, 'whenReady', () => {
-        ready = true;
-        return Promise.resolve();
-      });
->>>>>>> b7a89678
+      sandbox.stub(WebActivityIframePort.prototype, 'disconnect')
+          .callsFake(() => {
+            connected = false;
+          });
+      sandbox.stub(WebActivityIframePort.prototype, 'whenReady')
+          .callsFake(() => {
+            ready = true;
+            return Promise.resolve();
+          });
       return activityIframePort.connect().then(() => {
         expect(connected).to.be.true;
         return activityIframePort.whenReady();
@@ -140,24 +134,14 @@
       sandbox.stub(WebActivityIframePort.prototype, 'getMode')
           .callsFake(() => ActivityMode.IFRAME);
       expect(activityIframePort.getMode()).to.equal(ActivityMode.IFRAME);
-<<<<<<< HEAD
-      sandbox.stub(WebActivityIframePort.prototype, 'whenReady')
-          .callsFake(() => Promise.resolve());
-      let handler = null;
-      sandbox.stub(WebActivityIframePort.prototype, 'onMessage')
-          .callsFake(arg => {
-            handler = arg;
-          });
-      return activityIframePort.whenReady().then(() => {
-=======
-      sandbox.stub(WebActivityIframePort.prototype,
-          'connect', () => Promise.resolve());
-      let handler = null;
-      sandbox.stub(WebActivityIframePort.prototype, 'onMessage', arg => {
-        handler = arg;
-      });
-      return activityIframePort.connect().then(() => {
->>>>>>> b7a89678
+      sandbox.stub(WebActivityIframePort.prototype,'connect')
+          .callsFake(() => Promise.resolve());
+      let handler = null;
+      sandbox.stub(WebActivityIframePort.prototype, 'onMessage')
+          .callsFake(arg => {
+            handler = arg;
+          });
+      return activityIframePort.connect().then(() => {
         return handler;
       }).then(handler => {
         expect(handler).to.not.be.null;
@@ -198,17 +182,10 @@
       activityIframePort.onMessageDeprecated(data => {
         expect(data).to.deep.equal({'sku': 'daily'});
       });
-<<<<<<< HEAD
-      sandbox.stub(WebActivityIframePort.prototype, 'whenReady')
-          .callsFake(() => Promise.resolve());
-      sandbox.stub(WebActivityIframePort.prototype, 'onMessage')
-          .callsFake(arg => {
-=======
-      sandbox.stub(WebActivityIframePort.prototype, 'connect',
-          () => Promise.resolve());
-      sandbox.stub(WebActivityIframePort.prototype, 'onMessage',
-          arg => {
->>>>>>> b7a89678
+      sandbox.stub(WebActivityIframePort.prototype, 'connect')
+          .callsFake(() => Promise.resolve());
+      sandbox.stub(WebActivityIframePort.prototype, 'onMessage')
+          .callsFake(arg => {
             handler = arg;
           });
       activityIframePort.onMessageDeprecated(data => {
@@ -232,17 +209,10 @@
       activityIframePort.messageDeprecated({'sku': 'daily'});
       expect(payload).to.deep.equal({'sku': 'daily'});
       let handler = null;
-<<<<<<< HEAD
-      sandbox.stub(WebActivityIframePort.prototype, 'whenReady')
-          .callsFake(() => Promise.resolve());
-      sandbox.stub(WebActivityIframePort.prototype, 'onMessage')
-          .callsFake(arg => {
-=======
-      sandbox.stub(WebActivityIframePort.prototype, 'connect',
-          () => Promise.resolve());
-      sandbox.stub(WebActivityIframePort.prototype, 'onMessage',
-          arg => {
->>>>>>> b7a89678
+      sandbox.stub(WebActivityIframePort.prototype, 'connect')
+          .callsFake(() => Promise.resolve());
+      sandbox.stub(WebActivityIframePort.prototype, 'onMessage')
+          .callsFake(arg => {
             handler = arg;
           });
       let callbackCalled = false;
@@ -278,24 +248,14 @@
       activityIframePort.on(AnalyticsRequest, request => {
         expect(request.getEvent()).to.equal(AnalyticsEvent.UNKNOWN);
       });
-<<<<<<< HEAD
-      sandbox.stub(WebActivityIframePort.prototype, 'whenReady')
+      sandbox.stub(WebActivityIframePort.prototype, 'connect')
           .callsFake(() => Promise.resolve());
       let handler = null;
       sandbox.stub(WebActivityIframePort.prototype, 'onMessage')
           .callsFake(args => {
             handler = args;
           });
-      return activityIframePort.whenReady().then(() => {
-=======
-      sandbox.stub(WebActivityIframePort.prototype, 'connect',
-          () => Promise.resolve());
-      let handler = null;
-      sandbox.stub(WebActivityIframePort.prototype, 'onMessage', args => {
-        handler = args;
-      });
-      return activityIframePort.connect().then(() => {
->>>>>>> b7a89678
+      return activityIframePort.connect().then(() => {
         return handler;
       }).then(handler => {
         expect(handler).to.not.be.null;
@@ -311,13 +271,8 @@
       activityIframePort.on(AnalyticsRequest, request => {
         expect(request.getEvent()).to.equal(AnalyticsEvent.UNKNOWN);
       });
-<<<<<<< HEAD
-      sandbox.stub(WebActivityIframePort.prototype, 'whenReady')
-          .callsFake(() => Promise.resolve());
-=======
-      sandbox.stub(WebActivityIframePort.prototype, 'connect',
-          () => Promise.resolve());
->>>>>>> b7a89678
+      sandbox.stub(WebActivityIframePort.prototype, 'connect')
+          .callsFake(() => Promise.resolve());
       let handler = null;
       sandbox.stub(WebActivityIframePort.prototype, 'onMessage')
           .callsFake(args => {
