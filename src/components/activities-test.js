--- conflicted
+++ resolved
@@ -169,30 +169,6 @@
       });
     });
 
-<<<<<<< HEAD
-    it('must delegate onResult', async () => {
-      const activityPorts = new ActivityPorts(win);
-      let result;
-      const resultHandler = async portDef => {
-        result = await portDef.acceptResult();
-      };
-      let cb;
-      sandbox
-        .stub(WebActivityPorts.prototype, 'onResult')
-        .callsFake((requestId, handler) => {
-          expect(requestId).to.equal('result');
-          cb = handler;
-        });
-      activityPorts.onResult('result', resultHandler);
-      const activityPort = new WebActivityPort();
-      activityPort.acceptResult = () => {
-        const result = new ActivityResult();
-        result.data = 'test';
-        return Promise.resolve(result);
-      };
-      await cb(activityPort);
-      expect(result.data).to.equal('test');
-=======
     describe('function delegation', () => {
       it('should delegate openIframe to ActivityIframePort', () => {
         sandbox
@@ -216,17 +192,17 @@
         expect(opener.targetWin).to.be.null;
       });
 
-      it('must delegate onResult', () => {
-        const resultHandler = portDef => {
-          return portDef.acceptResult().then(result => {
-            expect(result.data).to.deep.equal('test');
-          });
+      it('must delegate onResult', async () => {
+        let result;
+        const resultHandler = async portDef => {
+          result = await portDef.acceptResult();
         };
         let cb;
+        let requestId;
         sandbox
           .stub(WebActivityPorts.prototype, 'onResult')
-          .callsFake((requestId, handler) => {
-            expect(requestId).to.equal('result');
+          .callsFake((reqId, handler) => {
+            requestId = reqId;
             cb = handler;
           });
         activityPorts.onResult('result', resultHandler);
@@ -236,7 +212,9 @@
           result.data = 'test';
           return Promise.resolve(result);
         };
-        cb(activityPort);
+        await cb(activityPort);
+        expect(requestId).to.equal('result');
+        expect(result.data).to.equal('test');
       });
 
       it('must delegate onRedirectError', () => {
@@ -252,7 +230,6 @@
           });
         activityPorts.onRedirectError(redirectHandler);
       });
->>>>>>> 27544c67
     });
   });
 
