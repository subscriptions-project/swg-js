/**
 * Copyright 2018 The Subscribe with Google Authors. All Rights Reserved.
 *
 * Licensed under the Apache License, Version 2.0 (the "License");
 * you may not use this file except in compliance with the License.
 * You may obtain a copy of the License at
 *
 *      http://www.apache.org/licenses/LICENSE-2.0
 *
 * Unless required by applicable law or agreed to in writing, software
 * distributed under the License is distributed on an "AS-IS" BASIS,
 * WITHOUT WARRANTIES OR CONDITIONS OF ANY KIND, either express or implied.
 * See the License for the specific language governing permissions and
 * limitations under the License.
 */

import {
  ActivityPorts as WebActivityPorts,
  ActivityIframePort as WebActivityIframePort,
  ActivityPort as WebActivityPort,
  ActivityMode,
  ActivityResult,
} from 'web-activities/activity-ports';
import {ActivityPorts, ActivityIframePort} from './activities';
import {Dialog} from '../components/dialog';
import {GlobalDoc} from '../model/doc';
import {AnalyticsRequest, AnalyticsEvent} from '../proto/api_messages';

describes.realWin('ActivityPorts test', {}, env => {
  let win, iframe, url, dialog, doc;

  beforeEach(() => {
    win = env.win;
    url = '/hello';
    doc = new GlobalDoc(win);
    dialog = new Dialog(new GlobalDoc(win), {height: '100px'});
    iframe = dialog.getElement();
    doc.getBody().appendChild(iframe);
  });

  afterEach(() => {});

  describe('test delegation', () => {
    it('should delegate openIframe to ActivityIframePort', () => {
      const activityPorts = new ActivityPorts(win);
<<<<<<< HEAD
      sandbox.stub(ActivityIframePort.prototype, 'connect')
          .callsFake(() => Promise.resolve());
=======
      sandbox.stub(ActivityIframePort.prototype, 'connect', () =>
        Promise.resolve()
      );
>>>>>>> 77ab84af
      return activityPorts.openIframe(iframe, url).then(port => {
        expect(port instanceof ActivityIframePort).to.be.true;
      });
    });

    it('should delegate open', () => {
      const activityPorts = new ActivityPorts(win);
<<<<<<< HEAD
      sandbox.stub(WebActivityPorts.prototype, 'open')
          .callsFake(() => {
            return {targetWin: null};
          });
      const opener = activityPorts.open('some_request_id', '/someUrl',
          '_top', {});
=======
      sandbox.stub(WebActivityPorts.prototype, 'open', () => {
        return {targetWin: null};
      });
      const opener = activityPorts.open(
        'some_request_id',
        '/someUrl',
        '_top',
        {}
      );
>>>>>>> 77ab84af
      expect(opener.targetWin).to.be.null;
    });

    it('must delegate onResult', () => {
      const activityPorts = new ActivityPorts(win);
      const resultHandler = portDef => {
        return portDef.acceptResult().then(result => {
          expect(result.data).to.deep.equal('test');
        });
      };
      let cb;
<<<<<<< HEAD
      sandbox.stub(WebActivityPorts.prototype, 'onResult')
          .callsFake((requestId, handler) => {
            expect(requestId).to.equal('result');
            cb = handler;
          });
=======
      sandbox.stub(
        WebActivityPorts.prototype,
        'onResult',
        (requestId, handler) => {
          expect(requestId).to.equal('result');
          cb = handler;
        }
      );
>>>>>>> 77ab84af
      activityPorts.onResult('result', resultHandler);
      const activityPort = new WebActivityPort();
      activityPort.acceptResult = () => {
        const result = new ActivityResult();
        result.data = 'test';
        return Promise.resolve(result);
      };
      cb(activityPort);
    });

    it('must delegate onRedirectError', () => {
      const activityPorts = new ActivityPorts(win);
      const redirectHandler = error => {
        setTimeout(() => {
          throw error;
        });
      };
<<<<<<< HEAD
      sandbox.stub(WebActivityPorts.prototype, 'onRedirectError')
          .callsFake(handler => {
            expect(handler).to.equal(redirectHandler);
          });
=======
      sandbox.stub(WebActivityPorts.prototype, 'onRedirectError', handler => {
        expect(handler).to.equal(redirectHandler);
      });
>>>>>>> 77ab84af
      activityPorts.onRedirectError(redirectHandler);
    });

    it('must delegate connect, disconnect and ready', () => {
      const activityIframePort = new ActivityIframePort(iframe, url);
      let connected = false;
      let ready = false;
      sandbox.stub(WebActivityIframePort.prototype, 'connect').callsFake(() => {
        connected = true;
        return Promise.resolve();
      });
<<<<<<< HEAD
      sandbox.stub(WebActivityIframePort.prototype, 'disconnect')
          .callsFake(() => {
            connected = false;
          });
      sandbox.stub(WebActivityIframePort.prototype, 'whenReady')
          .callsFake(() => {
            ready = true;
            return Promise.resolve();
          });
      return activityIframePort.connect().then(() => {
        expect(connected).to.be.true;
        return activityIframePort.whenReady();
      }).then(() => {
        expect(ready).to.be.true;
        activityIframePort.disconnect();
        expect(connected).to.be.false;
      });
=======
      sandbox.stub(WebActivityIframePort.prototype, 'disconnect', () => {
        connected = false;
      });
      sandbox.stub(WebActivityIframePort.prototype, 'whenReady', () => {
        ready = true;
        return Promise.resolve();
      });
      return activityIframePort
        .connect()
        .then(() => {
          expect(connected).to.be.true;
          return activityIframePort.whenReady();
        })
        .then(() => {
          expect(ready).to.be.true;
          activityIframePort.disconnect();
          expect(connected).to.be.false;
        });
>>>>>>> 77ab84af
    });

    it('should delegate getMode and attach callback to connect', () => {
      const activityIframePort = new ActivityIframePort(iframe, url);
<<<<<<< HEAD
      sandbox.stub(WebActivityIframePort.prototype, 'getMode')
          .callsFake(() => ActivityMode.IFRAME);
      expect(activityIframePort.getMode()).to.equal(ActivityMode.IFRAME);
      sandbox.stub(WebActivityIframePort.prototype,'connect')
          .callsFake(() => Promise.resolve());
      let handler = null;
      sandbox.stub(WebActivityIframePort.prototype, 'onMessage')
          .callsFake(arg => {
            handler = arg;
          });
      return activityIframePort.connect().then(() => {
        return handler;
      }).then(handler => {
        expect(handler).to.not.be.null;
      });
=======
      sandbox.stub(
        WebActivityIframePort.prototype,
        'getMode',
        () => ActivityMode.IFRAME
      );
      expect(activityIframePort.getMode()).to.equal(ActivityMode.IFRAME);
      sandbox.stub(WebActivityIframePort.prototype, 'connect', () =>
        Promise.resolve()
      );
      let handler = null;
      sandbox.stub(WebActivityIframePort.prototype, 'onMessage', arg => {
        handler = arg;
      });
      return activityIframePort
        .connect()
        .then(() => {
          return handler;
        })
        .then(handler => {
          expect(handler).to.not.be.null;
        });
>>>>>>> 77ab84af
    });

    it('should handle resize request and delegate resized', () => {
      const activityIframePort = new ActivityIframePort(iframe, url);
      let resized = false;
      sandbox.stub(WebActivityIframePort.prototype, 'resized')
          .callsFake(() => {
            resized = true;
          });
      activityIframePort.resized();
      expect(resized).to.be.true;
      let handler = null;
<<<<<<< HEAD
      sandbox.stub(WebActivityIframePort.prototype, 'onResizeRequest')
          .callsFake(arg => {
            handler = arg;
          });
=======
      sandbox.stub(WebActivityIframePort.prototype, 'onResizeRequest', arg => {
        handler = arg;
      });
>>>>>>> 77ab84af
      activityIframePort.onResizeRequest(num => {
        expect(num).to.equal(1);
      });
      expect(handler).to.not.be.null;
      handler(1);
    });

    it('should test delegated deprecated message apis', () => {
      const activityIframePort = new ActivityIframePort(iframe, url);
      let payload;
<<<<<<< HEAD
      sandbox.stub(WebActivityIframePort.prototype, 'message')
          .callsFake(args => {
            payload = args;
          });
=======
      sandbox.stub(WebActivityIframePort.prototype, 'message', args => {
        payload = args;
      });
>>>>>>> 77ab84af
      activityIframePort.messageDeprecated({'sku': 'daily'});
      expect(payload).to.deep.equal({'sku': 'daily'});
      let handler = null;
      activityIframePort.onMessageDeprecated(data => {
        expect(data).to.deep.equal({'sku': 'daily'});
      });
<<<<<<< HEAD
      sandbox.stub(WebActivityIframePort.prototype, 'connect')
          .callsFake(() => Promise.resolve());
      sandbox.stub(WebActivityIframePort.prototype, 'onMessage')
          .callsFake(arg => {
            handler = arg;
          });
=======
      sandbox.stub(WebActivityIframePort.prototype, 'connect', () =>
        Promise.resolve()
      );
      sandbox.stub(WebActivityIframePort.prototype, 'onMessage', arg => {
        handler = arg;
      });
>>>>>>> 77ab84af
      activityIframePort.onMessageDeprecated(data => {
        expect(data).to.deep.equal({'sku': 'daily'});
      });
      return activityIframePort
        .connect()
        .then(() => {
          return handler;
        })
        .then(handler => {
          expect(handler).to.not.be.null;
          handler({'sku': 'daily'});
        });
    });

    it('should allow registering callback after connect', () => {
      const activityIframePort = new ActivityIframePort(iframe, url);
      let payload;
<<<<<<< HEAD
      sandbox.stub(WebActivityIframePort.prototype, 'message')
          .callsFake(args => {
            payload = args;
          });
      activityIframePort.messageDeprecated({'sku': 'daily'});
      expect(payload).to.deep.equal({'sku': 'daily'});
      let handler = null;
      sandbox.stub(WebActivityIframePort.prototype, 'connect')
          .callsFake(() => Promise.resolve());
      sandbox.stub(WebActivityIframePort.prototype, 'onMessage')
          .callsFake(arg => {
            handler = arg;
          });
=======
      sandbox.stub(WebActivityIframePort.prototype, 'message', args => {
        payload = args;
      });
      activityIframePort.messageDeprecated({'sku': 'daily'});
      expect(payload).to.deep.equal({'sku': 'daily'});
      let handler = null;
      sandbox.stub(WebActivityIframePort.prototype, 'connect', () =>
        Promise.resolve()
      );
      sandbox.stub(WebActivityIframePort.prototype, 'onMessage', arg => {
        handler = arg;
      });
>>>>>>> 77ab84af
      let callbackCalled = false;
      const callback = data => {
        callbackCalled = true;
        expect(data).to.deep.equal({'sku': 'daily'});
      };
      return activityIframePort
        .connect()
        .then(() => {
          return handler;
        })
        .then(handler => {
          expect(handler).to.not.be.null;
          handler({'sku': 'daily'});
          return Promise.resolve();
        })
        .then(() => {
          expect(callbackCalled).to.be.false;
          activityIframePort.onMessageDeprecated(callback);
          handler({'sku': 'daily'});
        });
    });

    it('should test new messaging APIs', () => {
      const activityIframePort = new ActivityIframePort(iframe, url);
      const analyticsRequest = new AnalyticsRequest();
      analyticsRequest.setEvent(AnalyticsEvent.UNKNOWN);
      const serializedRequest = analyticsRequest.toArray();
      let payload;
      sandbox.stub(WebActivityIframePort.prototype, 'message')
          .callsFake(args => {
            payload = args;
          });
      activityIframePort.execute(analyticsRequest);
      expect(payload).to.deep.equal({'REQUEST': serializedRequest});
      activityIframePort.on(AnalyticsRequest, request => {
        expect(request.getEvent()).to.equal(AnalyticsEvent.UNKNOWN);
      });
<<<<<<< HEAD
      sandbox.stub(WebActivityIframePort.prototype, 'connect')
          .callsFake(() => Promise.resolve());
      let handler = null;
      sandbox.stub(WebActivityIframePort.prototype, 'onMessage')
          .callsFake(args => {
            handler = args;
          });
      return activityIframePort.connect().then(() => {
        return handler;
      }).then(handler => {
        expect(handler).to.not.be.null;
        handler({'RESPONSE': serializedRequest});
      });
=======
      sandbox.stub(WebActivityIframePort.prototype, 'connect', () =>
        Promise.resolve()
      );
      let handler = null;
      sandbox.stub(WebActivityIframePort.prototype, 'onMessage', args => {
        handler = args;
      });
      return activityIframePort
        .connect()
        .then(() => {
          return handler;
        })
        .then(handler => {
          expect(handler).to.not.be.null;
          handler({'RESPONSE': serializedRequest});
        });
>>>>>>> 77ab84af
    });

    it('should support onMessageDeprecated AND on APIs', () => {
      const activityIframePort = new ActivityIframePort(iframe, url);
      const analyticsRequest = new AnalyticsRequest();
      analyticsRequest.setEvent(AnalyticsEvent.UNKNOWN);
      const serializedRequest = analyticsRequest.toArray();
      activityIframePort.on(AnalyticsRequest, request => {
        expect(request.getEvent()).to.equal(AnalyticsEvent.UNKNOWN);
      });
<<<<<<< HEAD
      sandbox.stub(WebActivityIframePort.prototype, 'connect')
          .callsFake(() => Promise.resolve());
=======
      sandbox.stub(WebActivityIframePort.prototype, 'connect', () =>
        Promise.resolve()
      );
>>>>>>> 77ab84af
      let handler = null;
      sandbox.stub(WebActivityIframePort.prototype, 'onMessage')
          .callsFake(args => {
            handler = args;
          });
      activityIframePort.onMessageDeprecated(data => {
        expect(data['RESPONSE']).to.equal(serializedRequest);
      });
      return activityIframePort
        .connect()
        .then(() => {
          return handler;
        })
        .then(handler => {
          expect(handler).to.not.be.null;
          handler({'RESPONSE': serializedRequest});
        });
    });
  });
});<|MERGE_RESOLUTION|>--- conflicted
+++ resolved
@@ -43,14 +43,9 @@
   describe('test delegation', () => {
     it('should delegate openIframe to ActivityIframePort', () => {
       const activityPorts = new ActivityPorts(win);
-<<<<<<< HEAD
-      sandbox.stub(ActivityIframePort.prototype, 'connect')
-          .callsFake(() => Promise.resolve());
-=======
-      sandbox.stub(ActivityIframePort.prototype, 'connect', () =>
-        Promise.resolve()
-      );
->>>>>>> 77ab84af
+      sandbox
+        .stub(ActivityIframePort.prototype, 'connect')
+        .callsFake(() => Promise.resolve());
       return activityPorts.openIframe(iframe, url).then(port => {
         expect(port instanceof ActivityIframePort).to.be.true;
       });
@@ -58,15 +53,7 @@
 
     it('should delegate open', () => {
       const activityPorts = new ActivityPorts(win);
-<<<<<<< HEAD
-      sandbox.stub(WebActivityPorts.prototype, 'open')
-          .callsFake(() => {
-            return {targetWin: null};
-          });
-      const opener = activityPorts.open('some_request_id', '/someUrl',
-          '_top', {});
-=======
-      sandbox.stub(WebActivityPorts.prototype, 'open', () => {
+      sandbox.stub(WebActivityPorts.prototype, 'open').callsFake(() => {
         return {targetWin: null};
       });
       const opener = activityPorts.open(
@@ -75,7 +62,6 @@
         '_top',
         {}
       );
->>>>>>> 77ab84af
       expect(opener.targetWin).to.be.null;
     });
 
@@ -87,22 +73,12 @@
         });
       };
       let cb;
-<<<<<<< HEAD
-      sandbox.stub(WebActivityPorts.prototype, 'onResult')
-          .callsFake((requestId, handler) => {
-            expect(requestId).to.equal('result');
-            cb = handler;
-          });
-=======
-      sandbox.stub(
-        WebActivityPorts.prototype,
-        'onResult',
-        (requestId, handler) => {
+      sandbox
+        .stub(WebActivityPorts.prototype, 'onResult')
+        .callsFake((requestId, handler) => {
           expect(requestId).to.equal('result');
           cb = handler;
-        }
-      );
->>>>>>> 77ab84af
+        });
       activityPorts.onResult('result', resultHandler);
       const activityPort = new WebActivityPort();
       activityPort.acceptResult = () => {
@@ -120,16 +96,11 @@
           throw error;
         });
       };
-<<<<<<< HEAD
-      sandbox.stub(WebActivityPorts.prototype, 'onRedirectError')
-          .callsFake(handler => {
-            expect(handler).to.equal(redirectHandler);
-          });
-=======
-      sandbox.stub(WebActivityPorts.prototype, 'onRedirectError', handler => {
-        expect(handler).to.equal(redirectHandler);
-      });
->>>>>>> 77ab84af
+      sandbox
+        .stub(WebActivityPorts.prototype, 'onRedirectError')
+        .callsFake(handler => {
+          expect(handler).to.equal(redirectHandler);
+        });
       activityPorts.onRedirectError(redirectHandler);
     });
 
@@ -141,32 +112,17 @@
         connected = true;
         return Promise.resolve();
       });
-<<<<<<< HEAD
-      sandbox.stub(WebActivityIframePort.prototype, 'disconnect')
-          .callsFake(() => {
-            connected = false;
-          });
-      sandbox.stub(WebActivityIframePort.prototype, 'whenReady')
-          .callsFake(() => {
-            ready = true;
-            return Promise.resolve();
-          });
-      return activityIframePort.connect().then(() => {
-        expect(connected).to.be.true;
-        return activityIframePort.whenReady();
-      }).then(() => {
-        expect(ready).to.be.true;
-        activityIframePort.disconnect();
-        expect(connected).to.be.false;
-      });
-=======
-      sandbox.stub(WebActivityIframePort.prototype, 'disconnect', () => {
-        connected = false;
-      });
-      sandbox.stub(WebActivityIframePort.prototype, 'whenReady', () => {
-        ready = true;
-        return Promise.resolve();
-      });
+      sandbox
+        .stub(WebActivityIframePort.prototype, 'disconnect')
+        .callsFake(() => {
+          connected = false;
+        });
+      sandbox
+        .stub(WebActivityIframePort.prototype, 'whenReady')
+        .callsFake(() => {
+          ready = true;
+          return Promise.resolve();
+        });
       return activityIframePort
         .connect()
         .then(() => {
@@ -178,72 +134,47 @@
           activityIframePort.disconnect();
           expect(connected).to.be.false;
         });
->>>>>>> 77ab84af
     });
 
     it('should delegate getMode and attach callback to connect', () => {
       const activityIframePort = new ActivityIframePort(iframe, url);
-<<<<<<< HEAD
-      sandbox.stub(WebActivityIframePort.prototype, 'getMode')
-          .callsFake(() => ActivityMode.IFRAME);
+      sandbox
+        .stub(WebActivityIframePort.prototype, 'getMode')
+        .callsFake(() => ActivityMode.IFRAME);
       expect(activityIframePort.getMode()).to.equal(ActivityMode.IFRAME);
-      sandbox.stub(WebActivityIframePort.prototype,'connect')
-          .callsFake(() => Promise.resolve());
-      let handler = null;
-      sandbox.stub(WebActivityIframePort.prototype, 'onMessage')
-          .callsFake(arg => {
-            handler = arg;
-          });
-      return activityIframePort.connect().then(() => {
-        return handler;
-      }).then(handler => {
-        expect(handler).to.not.be.null;
-      });
-=======
-      sandbox.stub(
-        WebActivityIframePort.prototype,
-        'getMode',
-        () => ActivityMode.IFRAME
-      );
-      expect(activityIframePort.getMode()).to.equal(ActivityMode.IFRAME);
-      sandbox.stub(WebActivityIframePort.prototype, 'connect', () =>
-        Promise.resolve()
-      );
-      let handler = null;
-      sandbox.stub(WebActivityIframePort.prototype, 'onMessage', arg => {
-        handler = arg;
-      });
-      return activityIframePort
-        .connect()
-        .then(() => {
-          return handler;
-        })
-        .then(handler => {
-          expect(handler).to.not.be.null;
-        });
->>>>>>> 77ab84af
+      sandbox
+        .stub(WebActivityIframePort.prototype, 'connect')
+        .callsFake(() => Promise.resolve());
+      let handler = null;
+      sandbox
+        .stub(WebActivityIframePort.prototype, 'onMessage')
+        .callsFake(arg => {
+          handler = arg;
+        });
+      return activityIframePort
+        .connect()
+        .then(() => {
+          return handler;
+        })
+        .then(handler => {
+          expect(handler).to.not.be.null;
+        });
     });
 
     it('should handle resize request and delegate resized', () => {
       const activityIframePort = new ActivityIframePort(iframe, url);
       let resized = false;
-      sandbox.stub(WebActivityIframePort.prototype, 'resized')
-          .callsFake(() => {
-            resized = true;
-          });
+      sandbox.stub(WebActivityIframePort.prototype, 'resized').callsFake(() => {
+        resized = true;
+      });
       activityIframePort.resized();
       expect(resized).to.be.true;
       let handler = null;
-<<<<<<< HEAD
-      sandbox.stub(WebActivityIframePort.prototype, 'onResizeRequest')
-          .callsFake(arg => {
-            handler = arg;
-          });
-=======
-      sandbox.stub(WebActivityIframePort.prototype, 'onResizeRequest', arg => {
-        handler = arg;
-      });
->>>>>>> 77ab84af
+      sandbox
+        .stub(WebActivityIframePort.prototype, 'onResizeRequest')
+        .callsFake(arg => {
+          handler = arg;
+        });
       activityIframePort.onResizeRequest(num => {
         expect(num).to.equal(1);
       });
@@ -254,37 +185,25 @@
     it('should test delegated deprecated message apis', () => {
       const activityIframePort = new ActivityIframePort(iframe, url);
       let payload;
-<<<<<<< HEAD
-      sandbox.stub(WebActivityIframePort.prototype, 'message')
-          .callsFake(args => {
-            payload = args;
-          });
-=======
-      sandbox.stub(WebActivityIframePort.prototype, 'message', args => {
-        payload = args;
-      });
->>>>>>> 77ab84af
+      sandbox
+        .stub(WebActivityIframePort.prototype, 'message')
+        .callsFake(args => {
+          payload = args;
+        });
       activityIframePort.messageDeprecated({'sku': 'daily'});
       expect(payload).to.deep.equal({'sku': 'daily'});
       let handler = null;
       activityIframePort.onMessageDeprecated(data => {
         expect(data).to.deep.equal({'sku': 'daily'});
       });
-<<<<<<< HEAD
-      sandbox.stub(WebActivityIframePort.prototype, 'connect')
-          .callsFake(() => Promise.resolve());
-      sandbox.stub(WebActivityIframePort.prototype, 'onMessage')
-          .callsFake(arg => {
-            handler = arg;
-          });
-=======
-      sandbox.stub(WebActivityIframePort.prototype, 'connect', () =>
-        Promise.resolve()
-      );
-      sandbox.stub(WebActivityIframePort.prototype, 'onMessage', arg => {
-        handler = arg;
-      });
->>>>>>> 77ab84af
+      sandbox
+        .stub(WebActivityIframePort.prototype, 'connect')
+        .callsFake(() => Promise.resolve());
+      sandbox
+        .stub(WebActivityIframePort.prototype, 'onMessage')
+        .callsFake(arg => {
+          handler = arg;
+        });
       activityIframePort.onMessageDeprecated(data => {
         expect(data).to.deep.equal({'sku': 'daily'});
       });
@@ -302,34 +221,22 @@
     it('should allow registering callback after connect', () => {
       const activityIframePort = new ActivityIframePort(iframe, url);
       let payload;
-<<<<<<< HEAD
-      sandbox.stub(WebActivityIframePort.prototype, 'message')
-          .callsFake(args => {
-            payload = args;
-          });
+      sandbox
+        .stub(WebActivityIframePort.prototype, 'message')
+        .callsFake(args => {
+          payload = args;
+        });
       activityIframePort.messageDeprecated({'sku': 'daily'});
       expect(payload).to.deep.equal({'sku': 'daily'});
       let handler = null;
-      sandbox.stub(WebActivityIframePort.prototype, 'connect')
-          .callsFake(() => Promise.resolve());
-      sandbox.stub(WebActivityIframePort.prototype, 'onMessage')
-          .callsFake(arg => {
-            handler = arg;
-          });
-=======
-      sandbox.stub(WebActivityIframePort.prototype, 'message', args => {
-        payload = args;
-      });
-      activityIframePort.messageDeprecated({'sku': 'daily'});
-      expect(payload).to.deep.equal({'sku': 'daily'});
-      let handler = null;
-      sandbox.stub(WebActivityIframePort.prototype, 'connect', () =>
-        Promise.resolve()
-      );
-      sandbox.stub(WebActivityIframePort.prototype, 'onMessage', arg => {
-        handler = arg;
-      });
->>>>>>> 77ab84af
+      sandbox
+        .stub(WebActivityIframePort.prototype, 'connect')
+        .callsFake(() => Promise.resolve());
+      sandbox
+        .stub(WebActivityIframePort.prototype, 'onMessage')
+        .callsFake(arg => {
+          handler = arg;
+        });
       let callbackCalled = false;
       const callback = data => {
         callbackCalled = true;
@@ -358,37 +265,25 @@
       analyticsRequest.setEvent(AnalyticsEvent.UNKNOWN);
       const serializedRequest = analyticsRequest.toArray();
       let payload;
-      sandbox.stub(WebActivityIframePort.prototype, 'message')
-          .callsFake(args => {
-            payload = args;
-          });
+      sandbox
+        .stub(WebActivityIframePort.prototype, 'message')
+        .callsFake(args => {
+          payload = args;
+        });
       activityIframePort.execute(analyticsRequest);
       expect(payload).to.deep.equal({'REQUEST': serializedRequest});
       activityIframePort.on(AnalyticsRequest, request => {
         expect(request.getEvent()).to.equal(AnalyticsEvent.UNKNOWN);
       });
-<<<<<<< HEAD
-      sandbox.stub(WebActivityIframePort.prototype, 'connect')
-          .callsFake(() => Promise.resolve());
-      let handler = null;
-      sandbox.stub(WebActivityIframePort.prototype, 'onMessage')
-          .callsFake(args => {
-            handler = args;
-          });
-      return activityIframePort.connect().then(() => {
-        return handler;
-      }).then(handler => {
-        expect(handler).to.not.be.null;
-        handler({'RESPONSE': serializedRequest});
-      });
-=======
-      sandbox.stub(WebActivityIframePort.prototype, 'connect', () =>
-        Promise.resolve()
-      );
-      let handler = null;
-      sandbox.stub(WebActivityIframePort.prototype, 'onMessage', args => {
-        handler = args;
-      });
+      sandbox
+        .stub(WebActivityIframePort.prototype, 'connect')
+        .callsFake(() => Promise.resolve());
+      let handler = null;
+      sandbox
+        .stub(WebActivityIframePort.prototype, 'onMessage')
+        .callsFake(args => {
+          handler = args;
+        });
       return activityIframePort
         .connect()
         .then(() => {
@@ -398,7 +293,6 @@
           expect(handler).to.not.be.null;
           handler({'RESPONSE': serializedRequest});
         });
->>>>>>> 77ab84af
     });
 
     it('should support onMessageDeprecated AND on APIs', () => {
@@ -409,19 +303,15 @@
       activityIframePort.on(AnalyticsRequest, request => {
         expect(request.getEvent()).to.equal(AnalyticsEvent.UNKNOWN);
       });
-<<<<<<< HEAD
-      sandbox.stub(WebActivityIframePort.prototype, 'connect')
-          .callsFake(() => Promise.resolve());
-=======
-      sandbox.stub(WebActivityIframePort.prototype, 'connect', () =>
-        Promise.resolve()
-      );
->>>>>>> 77ab84af
-      let handler = null;
-      sandbox.stub(WebActivityIframePort.prototype, 'onMessage')
-          .callsFake(args => {
-            handler = args;
-          });
+      sandbox
+        .stub(WebActivityIframePort.prototype, 'connect')
+        .callsFake(() => Promise.resolve());
+      let handler = null;
+      sandbox
+        .stub(WebActivityIframePort.prototype, 'onMessage')
+        .callsFake(args => {
+          handler = args;
+        });
       activityIframePort.onMessageDeprecated(data => {
         expect(data['RESPONSE']).to.equal(serializedRequest);
       });
