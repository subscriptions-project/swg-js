--- conflicted
+++ resolved
@@ -57,8 +57,6 @@
  */
 export function renderOffers(subscriptions) {
   const meteringResponse = subscriptions.metering;
-  const quotaLeft = meteringResponse.quotaLeft;
-  const maxQuota = meteringResponse.maxQuota;
   const offers =
     `
       <html>
@@ -69,8 +67,7 @@
             <div class="swg-header" style="display: flex;">
               <span style="flex: 1;"></span>
               <div style="padding-top: 8px;">
-                ${getQuotaMessage(quotaLeft, maxQuota,
-                    meteringResponse.quotaPeriod)}
+                ${getQuotaMessage_(meteringResponse)}
               </div>
               <span style="flex: 1;"></span>
             </div>
@@ -86,14 +83,12 @@
 }
 
 /**
-<<<<<<< HEAD
  * Returns embedded HTML for abbreviated view to use with iframe's srcdoc
  * attribute (friendly iframe).
  * @return {string}
  */
 export function abbreviatedView(subscriptions) {
   const meteringResponse = subscriptions.metering;
-  const quotaLeft = meteringResponse.quotaLeft;
   const abbreviatedView =
     `
       <html>
@@ -104,12 +99,7 @@
             <div class="swg-header" style="display: flex;">
               <span style="flex: 1;"></span>
               <div style="padding-top: 8px;">
-                You can read
-                <span style="font-weight: 500;">
-                  ${quotaLeft}
-                </span>
-                ${quotaLeft > 1 ? 'articles' : 'article'}
-                for free this ${meteringResponse.quotaPeriod}!
+                ${getQuotaMessage_(meteringResponse)}
               </div>
               <span style="flex: 1;"></span>
             </div>
@@ -122,17 +112,21 @@
       </html>
     `;
   return abbreviatedView;
-=======
- * Get quota message based on quota left
- * @private
- */
-function getQuotaMessage(quotaLeft, maxQuota, quotaPeriod) {
+}
+
+/**
+ * Returns HTML for quota left message.
+ * @private
+ */
+function getQuotaMessage_(meteringResponse) {
+  const quotaLeft = meteringResponse.quotaLeft;
+  const maxQuota = meteringResponse.maxQuota;
+  const quotaPeriod = meteringResponse.quotaPeriod;
   return quotaLeft == maxQuota
-	? `You can read <span style="font-weight: 500;">${quotaLeft}</span>
-			${quotaLeft > 1 ? 'articles' : 'article'} free this ${quotaPeriod}!`
-	: `<span style="font-weight: 500;">${quotaLeft} </span>
-			${quotaLeft > 1 ? 'articles' : 'article'} left for this ${quotaPeriod}!`;
->>>>>>> 2ea29775
+  ? `You can read <span style="font-weight: 500;">${quotaLeft}</span>
+      ${quotaLeft > 1 ? 'articles' : 'article'} free this ${quotaPeriod}!`
+  : `<span style="font-weight: 500;">${quotaLeft} </span>
+      ${quotaLeft > 1 ? 'articles' : 'article'} left for this ${quotaPeriod}!`;
 }
 
 /**
