--- conflicted
+++ resolved
@@ -73,10 +73,7 @@
  * @return {string}
  */
 export function renderOffers(subscriptions) {
-<<<<<<< HEAD
-  const meteringResponse = subscriptions.metering;
-=======
->>>>>>> 3d7a97fa
+
   const offers =
     `
       <html>
@@ -87,10 +84,6 @@
             <div class="swg-header" style="display: flex;">
               <span style="flex: 1;"></span>
               <div style="padding-top: 8px;">
-<<<<<<< HEAD
-                ${getQuotaMessage_(meteringResponse)}
-=======
->>>>>>> 3d7a97fa
               </div>
               <span style="flex: 1;"></span>
             </div>
@@ -146,17 +139,10 @@
   const maxQuota = meteringResponse.maxQuota;
   const quotaPeriod = meteringResponse.quotaPeriod;
   return quotaLeft == maxQuota
-<<<<<<< HEAD
-      ? `You can read <span style="font-weight: 500;">${quotaLeft}</span>
-          ${quotaLeft > 1 ? 'articles' : 'article'} free this ${quotaPeriod}!`
-      : `<span style="font-weight: 500;">${quotaLeft} </span>
-          ${quotaLeft > 1 ? 'articles' : 'article'} left for this ${quotaPeriod}!`;
-=======
   ? `You can read <span style="font-weight: 500;">${quotaLeft}</span>
       ${quotaLeft > 1 ? 'articles' : 'article'} free this ${quotaPeriod}!`
   : `<span style="font-weight: 500;">${quotaLeft} </span>
       ${quotaLeft > 1 ? 'articles' : 'article'} left for this ${quotaPeriod}!`;
->>>>>>> 3d7a97fa
 }
 
 /**
@@ -219,14 +205,8 @@
     `
     <div class="swg-footer">
       <div class="swg-h-spacer"></div>
-<<<<<<< HEAD
-      <span class="swg-sign-in">Sign in</span>
-      <button class="swg-continue-button" id="swg-button">
-        <span class="swg-continue-label">Continue</span>
-=======
       <button class="swg-button" id="swg-button">
         <span class="swg-label">Continue</span>
->>>>>>> 3d7a97fa
       </button>
     </div>
     `;
