--- conflicted
+++ resolved
@@ -86,8 +86,6 @@
   font-size: 15px;
   outline: none;
   color: rgba(0, 0, 0, .87);
-<<<<<<< HEAD
-=======
 }
 
 .swg-offer-item:not(:last-child) {
@@ -106,7 +104,6 @@
   font-weight: 400;
   color: rgba(0, 0, 0, .54);
   pointer-events: none;
->>>>>>> bb716801
 }
 
 .swg-offer-item:not(:last-child) {
@@ -120,20 +117,12 @@
   pointer-events: none;
 }
 
-<<<<<<< HEAD
 .swg-offer-item .swg-offer-item-detail {
   font-size: 13px;
   font-weight: 400;
   color: rgba(0, 0, 0, .54);
   pointer-events: none;
 }
-=======
-/*.swg-offer-item:before {
-  content: '';
-  white-space: nowrap;
-  padding-right: 20px;
-}*/
->>>>>>> bb716801
 
 .swg-offer-item:focus,
 .swg-offer-item:hover {
@@ -147,77 +136,6 @@
 
 .swg-h-spacer {
   flex: 1;
-}
-
-.swg-button {
-  order: 2;
-  background-color: #4285f4;
-  border-radius: 2px;
-  box-shadow: none;
-  border: none;
-  background-image: none;
-  white-space: nowrap;
-  display: flex;
-  flex-direction: row;
-  padding: 0;
-  margin: 0;
-  height: 36px;
-  font-family: 'Roboto', sans-serif;
-  cursor: pointer;
-}
-
-<<<<<<< HEAD
-.swg-button:focus,
-.swg-button:hover {
-  box-shadow: 2px 3px 4px 0 rgba(0,0,0,.5);
-}
-
-=======
->>>>>>> bb716801
-.swg-button-container {
-  height: 36px;
-  width: 240px;
-  background-color: #4285f4;
-  border: none;
-  color: #fff;
-  border-radius: 1px;
-  box-shadow: 0 2px 4px 0 rgba(0,0,0,.25);
-  box-sizing: border-box;
-  transition: background-color .218s,border-color .218s,box-shadow .218s;
-  background-image: none;
-  color: #262626;
-  cursor: pointer;
-  outline: none;
-  overflow: hidden;
-  position: relative;
-  text-align: center;
-  vertical-align: middle;
-  white-space: nowrap;
-  -webkit-appearance: none;
-}
-
-.swg-button-wrapper {
-  border: 1px solid transparent;
-  height: 100%;
-  width: 100%;
-  height: 100%;
-  width: 100%;
-  cursor: pointer;
-  text-align: center;
-  white-space: nowrap;
-  box-shadow: 0 2px 4px 0 rgba(0,0,0,.25);
-}
-
-.swg-label {
-  font-size: 14px;
-  color: #fff;
-  padding: 0 15px;
-  text-transform: uppercase;
-}
-
-.swg-abbreviated-footer .swg-label {
-  text-transform: none;
-  padding: 0;
 }
 
 /**
@@ -288,7 +206,7 @@
   border-radius: 1px;
   box-shadow: 0 2px 4px 0 rgba(0,0,0,.25);
   box-sizing: border-box;
-  transition: background-color .218s,border-color .218s,box-shadow .218s;
+  transition: background-color .218s, border-color .218s, box-shadow .218s;
   -webkit-appearance: none;
   background-image: none;
   color: #262626;
@@ -303,14 +221,11 @@
   width: 240px;
 }
 
-<<<<<<< HEAD
-=======
 .swg-button:focus,
 .swg-button:hover {
   box-shadow: 2px 3px 4px 0 rgba(0,0,0,.5);
 }
 
->>>>>>> bb716801
 .swg-button .swg-button-content-wrapper {
   border: 1px solid transparent;
   height: 100%;
