/**
 * Copyright 2017 The __PROJECT__ Authors. All Rights Reserved.
 *
 * Licensed under the Apache License, Version 2.0 (the "License");
 * you may not use this file except in compliance with the License.
 * You may obtain a copy of the License at
 *
 *      http://www.apache.org/licenses/LICENSE-2.0
 *
 * Unless required by applicable law or agreed to in writing, software
 * distributed under the License is distributed on an "AS-IS" BASIS,
 * WITHOUT WARRANTIES OR CONDITIONS OF ANY KIND, either express or implied.
 * See the License for the specific language governing permissions and
 * limitations under the License.
 */


import {
  assertNoPopups,
  isSubscriber,
} from './subscriptions-ui-util';
import {AbbreviatedOffersUi} from './abbreviated-offers-ui';
import {LoadingUi} from './loading-ui';
import {CSS as SWG_POPUP} from '../../build/css/experimental/swg-popup.css';
import {NotificationUi} from './notification-ui';
import {PaymentsView} from './payments-view';
import {setImportantStyles} from '../utils/style';
import {debounce} from '../utils/rate-limit';
import {onTransitionEnd} from '../utils/animation';

/**
 * The pop-up element name to be used.
 * @const {string}
 */
const POPUP_TAG = 'swg-popup';

/**
 * The default height of the pop-up.
 * @const {number}
 */
const CONTAINER_HEIGHT = 50;

/**
 * The animation defination for resizing.
 * @const {string}
 */
const RESIZE_ANIMATION = 'transform 300ms ease-out';

/**
 * Builds offers container, including headers and footer. It builds an
 * element <swg-payflow> at the end of the <body> of the containing document.
 * The offer container within the element is built from the offers API response.
 * The offers API response could be different base on:
 *     1. Subscriber   : Notify user with a toast message
 *     2. Metered      : Show available quota and offers received from the API
 *     3. Non-metered  : Show available quota and offers received from the API
 *     4. Subscriber   : Payment broken. Notify user
 *     5. Not signed-in: Notify user to sign-in and show offers
 * @param {!Window} win The main containing window object.
 * @return {!Promise}
 */


export function buildSubscriptionsUi(win, response) {

  // Ensure that the element is not already built by external resource.
  assertNoPopups(win.document, POPUP_TAG);

  // Gets subscription details and build the pop-up.

  // TODO(dparikh): See if multiple CSS be built and used based on the
  // current view. (Currently, injects one CSS for everything).
  injectCssToWindow_();

  if (isSubscriber(response)) {
    new NotificationUi(win, response).start();
  } else {
    new SubscriptionsUiFlow(win, response).start();
  }

  /**
   * Injects common CSS styles to the container window's <head> element.
   * @private
   */
  function injectCssToWindow_() {
    const style = win.document.createElement('style');
    style.textContent = `${SWG_POPUP}`;
    win.document.head.appendChild(style);
  }
}


/**
 * The class for SwG offers flow.
 */
export class SubscriptionsUiFlow {

  /**
   * @param {!Window} win The parent window.
   * @param {!SubscriptionResponse} response The subscriptions object.
   */
  constructor(win, response) {

    /** @private @const {!Window} */
    this.win_ = win;

    /** @private @const {!Element} */
    this.document_ = win.document;

    /** @private @const {!SubscriptionResponse} */
    this.subscription_ = response;

    /** @private {?Element} */
    this.offerContainer_ = null;

    /** @private {?LoadingUi} */
    this.loadingUi_ = null;

    /** @private {?View} */
    this.activeView_ = null;

    /** @private {boolean} */
    this.activeViewInitialized_ = false;

    /** @private {function} */
    this.offerContainerExpandAnimation_ = debounce(this.win_,
        (oldHeight, newHeight) => {
          const delta = newHeight - oldHeight;
          let transformString = '';
          if (newHeight > oldHeight) {
            transformString = 'none';
          } else {
            transformString = `translateY(${Math.abs(delta)}px)`;
          }

          setImportantStyles(this.offerContainer_, {
            'transition': `${RESIZE_ANIMATION}`,
            'transform': `${transformString}`,
          });
        }, 300);
  }

  /*
   * Starts the subscriptions flow.
   */
  start() {
    this.offerContainer_ = this.document_.createElement(POPUP_TAG);

    // Add close button with action.
    this.addCloseButton_();

    setImportantStyles(this.offerContainer_, {
      'min-height': `${CONTAINER_HEIGHT}px`,
      'display': 'none',
    });
    this.document_.body.appendChild(this.offerContainer_);

    this.show_();

    // Build the loading indicator.
    this.loadingUi_ = new LoadingUi(this.win_, this.offerContainer_);

    this.openView_(new AbbreviatedOffersUi(
        this.win_,
        this,
        this.offerContainer_,
        this.subscription_)
        .onSubscribeClicked(this.activatePay_.bind(this)));
  }

  /**
   * @param {!View} view
   * @return {!Promise}
   * @private
   */
  openView_(view) {
    this.loadingUi_.show();

    if (this.activeView_) {
      this.offerContainer_.removeChild(this.activeView_.getElement());
      this.activeView_ = null;
    }
    this.activeView_ = view;
    this.activeViewInitialized_ = false;
    setImportantStyles(view.getElement(), {
      'visibility': 'hidden',
      'opacity': 0,
    });
    this.offerContainer_.appendChild(view.getElement());
    return view.init().then(() => {
      // TODO(dparikh): Transition necessary height and possible fade in content.
      this.loadingUi_.hide();
      setImportantStyles(view.getElement(), {
        'visibility': 'visible',
        'opacity': 1,
      });

      this.activeViewInitialized_ = true;
    }, error => {
      this.loadingUi_.hide();
      throw error;
    });
  }

  /**
   * Adds bottom padding to the main Html element to allow scrolling through
   * the entire document content, hiding behind the <swg-popup> element.
   * @param {number} height The popup height.
   * @private
   */
  addBottomPaddingToHtml_(height) {
    if (height > 0) {
      const bottomPadding = height + 20;  // Add some extra padding.
      const htmlElement = this.document_.documentElement;
      // TODO(dparikh): Read the existing padding with the unit value
      // (em, ex, %, px, cm, mm, in, pt, pc), and if available then append the
      // padding after converting the units.
      setImportantStyles(htmlElement, {
        'padding-bottom': `${bottomPadding}px`,
      });
    }
  }

  /**
   * @param {boolean} busy
   */
  setBusy(busy) {
    if (!this.activeViewInitialized_) {
      return;
    }
    if (busy) {
      this.loadingUi_.show();
      if (this.activeView_) {
        setImportantStyles(this.activeView_.getElement(), {
          'opacity': 0.5,
        });
      }
    } else {
      this.loadingUi_.hide();
      if (this.activeView_) {
        setImportantStyles(this.activeView_.getElement(), {
          'opacity': 1,
        });
      }
    }
  }

  /**
   * Resizes the current view based on the new height.
   * @param {!Element} view The current view.
   * @param {number} newHeight The new height of the element.
   * @param {boolean} animate Animate the new height change or not.
   */
  resizeView(view, newHeight, animate = true) {
    if (view != this.activeView_) {
      return;
    }
    const oldHeight = view.getElement().offsetHeight;
    const delta = newHeight - oldHeight;

    if (delta == 0) {
      return;
    }

<<<<<<< HEAD
=======
    setImportantStyles(view.getElement(), {
      'height': `${newHeight}px`,
    });

    // Add padding at the bootom of the page.
    this.addBottomPaddingToHtml_(newHeight);

>>>>>>> 65272de0
    if (animate) {
      if (newHeight > oldHeight) {
        setImportantStyles(view.getElement(), {
          'height': `${newHeight}px`,
        });

        // Adjust height and translate to show no difference in Y position.
        // We dont want animation happening at this step.
        setImportantStyles(this.offerContainer_, {
          'transition': 'none',
          'transform': `translateY(${delta}px)`,
        });

        // Call the debounced resize function, this avoids multiple resize animations
        // in a very short span
        this.offerContainerExpandAnimation_(oldHeight, newHeight);
      } else {

        // First animate to scroll this down and then shrink the height
        this.offerContainerExpandAnimation_(oldHeight, newHeight);

        onTransitionEnd(this.offerContainer_, () => {
          setImportantStyles(view.getElement(), {
            'height': `${newHeight}px`,
          });

          setImportantStyles(this.offerContainer_, {
            'transition': 'none',
            'transform': 'none',
          });
        }, true);
      }
    } else {
      setImportantStyles(view.getElement(), {
        'height': `${newHeight}px`,
      });

    }
  }

  /** @private */
  close_() {
    // Remove additional padding added at the document bottom.
    this.document_.documentElement.style.removeProperty('padding-bottom');

    // Remove the swg-popup element.
    this.offerContainer_.parentNode.removeChild(this.offerContainer_);
  }

  /**
   * @private
   * @param {!number} selectedOfferIndex
   */
  activatePay_(selectedOfferIndex) {
    const paymentRequestBlob =
        this.subscription_['offer'][selectedOfferIndex]['paymentRequest'];
    this.openView_(new PaymentsView(this.win_, this, paymentRequestBlob)
        .onComplete(this.paymentComplete_.bind(this)));
  }

  /** @private */
  paymentComplete_() {
    this.close_();
    // TODO(avimehta): Restart authorization again, instead of redirect here.
    // (btw, it's fine if authorization restart does redirect itself when
    // needed)
    this.win_.location.reload(/* force */ true);
  }

  /**
   * Builds and renders the close pop-up dialog button.
   * TODO(dparikh): Use the setImportantStyles() as discussed.
   * @private
   */
  addCloseButton_() {
    const closeButton = this.document_.createElement('button');
    closeButton.classList.add('swg-close-action');
    this.offerContainer_.appendChild(closeButton);
    closeButton.textContent = '\u00D7';

    closeButton.addEventListener('click', () => this.close_());
  }

  /**
   * Displays the element in the UI. Element is hidden when created,
   * and should now be displayed when element is attached to the DOM.
   * @private
   */
  show_() {
    this.offerContainer_.style.removeProperty('display');
  }
}<|MERGE_RESOLUTION|>--- conflicted
+++ resolved
@@ -262,21 +262,9 @@
       return;
     }
 
-<<<<<<< HEAD
-=======
-    setImportantStyles(view.getElement(), {
-      'height': `${newHeight}px`,
-    });
-
-    // Add padding at the bootom of the page.
-    this.addBottomPaddingToHtml_(newHeight);
-
->>>>>>> 65272de0
     if (animate) {
       if (newHeight > oldHeight) {
-        setImportantStyles(view.getElement(), {
-          'height': `${newHeight}px`,
-        });
+        this.setBottomSheetHeight_(view.getElement(), newHeight);
 
         // Adjust height and translate to show no difference in Y position.
         // We dont want animation happening at this step.
@@ -294,9 +282,7 @@
         this.offerContainerExpandAnimation_(oldHeight, newHeight);
 
         onTransitionEnd(this.offerContainer_, () => {
-          setImportantStyles(view.getElement(), {
-            'height': `${newHeight}px`,
-          });
+          this.setBottomSheetHeight_(view.getElement(), newHeight);
 
           setImportantStyles(this.offerContainer_, {
             'transition': 'none',
@@ -305,11 +291,18 @@
         }, true);
       }
     } else {
-      setImportantStyles(view.getElement(), {
-        'height': `${newHeight}px`,
-      });
-
-    }
+      this.setBottomSheetHeight_(view.getElement(), newHeight);
+    }
+  }
+
+  /** @private */
+  setBottomSheetHeight_(view, height) {
+    setImportantStyles(view, {
+      'height': `${height}px`,
+    });
+
+    // Add padding at the bootom of the page.
+    this.addBottomPaddingToHtml_(height);
   }
 
   /** @private */
