/**
 * Copyright 2018 The Subscribe with Google Authors. All Rights Reserved.
 *
 * Licensed under the Apache License, Version 2.0 (the "License");
 * you may not use this file except in compliance with the License.
 * You may obtain a copy of the License at
 *
 *      http://www.apache.org/licenses/LICENSE-2.0
 *
 * Unless required by applicable law or agreed to in writing, software
 * distributed under the License is distributed on an "AS-IS" BASIS,
 * WITHOUT WARRANTIES OR CONDITIONS OF ANY KIND, either express or implied.
 * See the License for the specific language governing permissions and
 * limitations under the License.
 */

import {ActivityIframeView} from './activity-iframe-view';
import {
  ActivityPorts,
  ActivityIframePort,
  ActivityResult,
} from 'web-activities/activity-ports';
import {Dialog} from '../components/dialog';
import {GlobalDoc} from '../model/doc';

describes.realWin('ActivityIframeView', {}, env => {
  let win;
  let src;
  let activityPorts;
  let activityIframePort;
  let activityIframeView;
  let dialog;
  const activityArgs = {
    'publicationId': 'pub1',
    'requestId': 'request1-complete',
    'returnUrl': 'https://pub.com/complete',
  };

  beforeEach(() => {
    win = env.win;
    src = '$frontend$/offersiframe';
    dialog = new Dialog(new GlobalDoc(win), {height: '100px'});
    activityPorts = new ActivityPorts(win);
    activityIframePort =
        new ActivityIframePort(dialog.getElement(), src, activityPorts);

    sandbox.stub(
        activityIframePort,
        'whenReady',
        () => Promise.resolve(true));

    sandbox.stub(
        activityIframePort,
        'onMessage',
        () => {
          return Promise.resolve(true);
          return function() {
            return {'sku': 'basic'};
          };
        });

    sandbox.stub(
        activityPorts,
        'openIframe',
        () => Promise.resolve(activityIframePort));

    sandbox.stub(
        activityIframePort,
        'onResizeRequest',
        () => true);

    activityIframeView =
        new ActivityIframeView(win, activityPorts, src, activityArgs);
  });

  describe('ActivityIframeView', () => {
    it('should have activityIframeView constructed', () => {
      const activityIframe = activityIframeView.getElement();
      expect(activityIframe.nodeType).to.equal(1);
      expect(activityIframe.nodeName).to.equal('IFRAME');
      expect(activityIframe.getAttribute('frameborder')).to.equal('0');
    });

    it('should initialize and open an iframe', function* () {
      const openedDialog = yield dialog.open();

      // The iframe should be inside DOM to call init().
      dialog.getContainer().appendChild(activityIframeView.getElement());

      const activityResponse = yield activityIframeView.init(openedDialog);
      expect(activityResponse).to.be.true;
      expect(activityPorts.openIframe).to.have.been.calledOnce;

      const firstArgument = activityPorts.openIframe.getCall(0).args[0];
      expect(firstArgument.nodeName).to.equal('IFRAME');
      const secondArgument = activityPorts.openIframe.getCall(0).args[1];
      expect(secondArgument).to.equal(src);
      const thirdArgument = activityPorts.openIframe.getCall(0).args[2];
      expect(thirdArgument).to.equal(activityArgs);

      expect(activityIframePort.onResizeRequest).to.have.been.calledOnce;
      expect(activityIframePort.whenReady).to.have.been.calledOnce;
    });

    it('should accept port and result', function* () {
      const result = new ActivityResult('OK');
      sandbox.stub(
          activityIframePort,
          'acceptResult',
          () => Promise.resolve(result));

      yield activityIframeView.init(dialog);
      expect(activityIframePort.whenReady).to.have.been.calledOnce;

<<<<<<< HEAD
      const actualPort = yield activityIframeView.port_();
=======
      const actualPort = yield activityIframeView.getPortPromise_();
>>>>>>> 1d4091fa
      const actualResult = yield activityIframeView.acceptResult();
      expect(actualPort).to.equal(activityIframePort);
      expect(actualResult).to.equal(result);
    });

    it('should accept port and result and verify', function* () {
      const ORIGIN = 'https://example.com';
      const VERIFIED = true;
      const SECURE = true;
      const result = new ActivityResult(
          'OK', 'A', 'MODE', ORIGIN, VERIFIED, SECURE);
      sandbox.stub(
          activityIframePort,
          'acceptResult',
          () => Promise.resolve(result));
      yield activityIframeView.init(dialog);
      expect(activityIframePort.whenReady).to.have.been.calledOnce;

<<<<<<< HEAD
      const actualPort = yield activityIframeView.port_();
=======
      const actualPort = yield activityIframeView.getPortPromise_();
>>>>>>> 1d4091fa
      const actualResult = yield activityIframeView.acceptResultAndVerify(
          ORIGIN, VERIFIED, SECURE);
      expect(actualPort).to.equal(activityIframePort);
      expect(actualResult).to.equal(result.data);
    });


    it('should yield cancel callback', function* () {
      sandbox.stub(
          activityIframePort,
          'acceptResult',
          () => Promise.reject(new DOMException('cancel', 'AbortError')));
      const cancelPromise = new Promise(resolve => {
        activityIframeView.onCancel(resolve);
      });
      activityIframeView.init(dialog);
      return cancelPromise;
    });

    it('should cache loading indicator', function* () {
      expect(activityIframeView.hasLoadingIndicator()).to.be.false;
      const activityIframeView2 = new ActivityIframeView(
          win, activityPorts, src, activityArgs, false, true);
      expect(activityIframeView2.hasLoadingIndicator()).to.be.true;
    });
  });
});<|MERGE_RESOLUTION|>--- conflicted
+++ resolved
@@ -112,11 +112,7 @@
       yield activityIframeView.init(dialog);
       expect(activityIframePort.whenReady).to.have.been.calledOnce;
 
-<<<<<<< HEAD
-      const actualPort = yield activityIframeView.port_();
-=======
       const actualPort = yield activityIframeView.getPortPromise_();
->>>>>>> 1d4091fa
       const actualResult = yield activityIframeView.acceptResult();
       expect(actualPort).to.equal(activityIframePort);
       expect(actualResult).to.equal(result);
@@ -135,11 +131,7 @@
       yield activityIframeView.init(dialog);
       expect(activityIframePort.whenReady).to.have.been.calledOnce;
 
-<<<<<<< HEAD
-      const actualPort = yield activityIframeView.port_();
-=======
       const actualPort = yield activityIframeView.getPortPromise_();
->>>>>>> 1d4091fa
       const actualResult = yield activityIframeView.acceptResultAndVerify(
           ORIGIN, VERIFIED, SECURE);
       expect(actualPort).to.equal(activityIframePort);
