/**
 * Copyright 2018 The Subscribe with Google Authors. All Rights Reserved.
 *
 * Licensed under the Apache License, Version 2.0 (the "License");
 * you may not use this file except in compliance with the License.
 * You may obtain a copy of the License at
 *
 *      http://www.apache.org/licenses/LICENSE-2.0
 *
 * Unless required by applicable law or agreed to in writing, software
 * distributed under the License is distributed on an "AS-IS" BASIS,
 * WITHOUT WARRANTIES OR CONDITIONS OF ANY KIND, either express or implied.
 * See the License for the specific language governing permissions and
 * limitations under the License.
 */

import {
<<<<<<< HEAD
  AlreadySubscribedResponse,
  AnalyticsContext,
  AnalyticsEvent,
  AnalyticsEventMeta,
  AnalyticsRequest,
  EventOriginator,
  EventParams,
  LinkSaveTokenRequest,
  LinkingInfoResponse,
  SkuSelectedResponse,
  SmartBoxMessage,
  SubscribeResponse,
  ViewSubscriptionsResponse,
  deserialize} from './api_messages';
=======
    AlreadySubscribedResponse,
    AnalyticsContext,
    AnalyticsEvent,
    AnalyticsEventMeta,
    AnalyticsRequest,
    EventOriginator,
    EventParams,
    LinkSaveTokenRequest,
    LinkingInfoResponse,
    SkuSelectedResponse,
    SmartBoxMessage,
    SubscribeResponse,
    ViewSubscriptionsResponse,
    deserialize} from './api_messages';
>>>>>>> f46b862f

/**
* Compare two protos
* @param {!Array} thisArray
* @param {!Array} otherArray
* @return {boolean}
*/
function isEqual(thisArray, otherArray) {
if (!otherArray || !thisArray) {
  return false;
}
for (let i = 0; i < otherArray.length; i++) {
  const first = thisArray[i];
  const second = otherArray[i];
  if (Array.isArray(first)) {
    if (!Array.isArray(second)) {
      return false;
    }
    if (!isEqual(first, second)) {
      return false;
    }
  } else {
    if (first != second) {
      return false;
    }
  }
}
return true;
}


describe('api_messages', () => {

  describe('test_AlreadySubscribedResponse', () => {
    it('should deserialize correctly', () => {
      const /** !AlreadySubscribedResponse  */ alreadysubscribedresponse = new AlreadySubscribedResponse();
      alreadysubscribedresponse.setSubscriberOrMember(false);
      alreadysubscribedresponse.setLinkRequested(false);
      const alreadysubscribedresponseSerialized = alreadysubscribedresponse.toArray();
      const alreadysubscribedresponseDeserialized = deserialize(
          alreadysubscribedresponseSerialized);
      expect(alreadysubscribedresponseDeserialized).to.not.be.null;
      expect(isEqual(alreadysubscribedresponse.toArray(),
          alreadysubscribedresponseDeserialized.toArray())).to.be.true;
    });
  });

describe('test_AnalyticsContext', () => {
  it('should deserialize correctly', () => {
    const /** !AnalyticsContext  */ analyticscontext = new AnalyticsContext();
    analyticscontext.setEmbedderOrigin('');
    analyticscontext.setTransactionId('');
    analyticscontext.setReferringOrigin('');
    analyticscontext.setUtmSource('');
    analyticscontext.setUtmCampaign('');
    analyticscontext.setUtmMedium('');
    analyticscontext.setSku('');
    analyticscontext.setReadyToPay(false);
    analyticscontext.setLabelList([]);
    const analyticscontextSerialized = analyticscontext.toArray();
    const analyticscontextDeserialized = deserialize(
        analyticscontextSerialized);
    expect(analyticscontextDeserialized).to.not.be.null;
    expect(isEqual(analyticscontext.toArray(),
        analyticscontextDeserialized.toArray())).to.be.true;
  });
});

describe('test_AnalyticsEventMeta', () => {
  it('should deserialize correctly', () => {
    const /** !AnalyticsEventMeta  */ analyticseventmeta = new AnalyticsEventMeta();
    analyticseventmeta.setEventOriginator(EventOriginator.UNKNOWN_CLIENT);
    analyticseventmeta.setIsFromUserAction(false);
    const analyticseventmetaSerialized = analyticseventmeta.toArray();
    const analyticseventmetaDeserialized = deserialize(
        analyticseventmetaSerialized);
    expect(analyticseventmetaDeserialized).to.not.be.null;
    expect(isEqual(analyticseventmeta.toArray(),
        analyticseventmetaDeserialized.toArray())).to.be.true;
  });
});

describe('test_AnalyticsRequest', () => {
  it('should deserialize correctly', () => {
    const /** !AnalyticsRequest  */ analyticsrequest = new AnalyticsRequest();
    const /** !AnalyticsContext  */ analyticscontext = new AnalyticsContext();
    analyticscontext.setEmbedderOrigin('');
    analyticscontext.setTransactionId('');
    analyticscontext.setReferringOrigin('');
    analyticscontext.setUtmSource('');
    analyticscontext.setUtmCampaign('');
    analyticscontext.setUtmMedium('');
    analyticscontext.setSku('');
    analyticscontext.setReadyToPay(false);
    analyticscontext.setLabelList([]);
    analyticsrequest.setContext(analyticscontext);
    analyticsrequest.setEvent(AnalyticsEvent.UNKNOWN);
    const /** !AnalyticsEventMeta  */ analyticseventmeta = new AnalyticsEventMeta();
    analyticseventmeta.setEventOriginator(EventOriginator.UNKNOWN_CLIENT);
    analyticseventmeta.setIsFromUserAction(false);
    analyticsrequest.setMeta(analyticseventmeta);
    const /** !EventParams  */ eventparams = new EventParams();
    eventparams.setSmartboxMessage('');
    eventparams.setGpayTransactionId('');
    eventparams.setHadLogged(false);
    analyticsrequest.setParams(eventparams);
    const analyticsrequestSerialized = analyticsrequest.toArray();
    const analyticsrequestDeserialized = deserialize(
        analyticsrequestSerialized);
    expect(analyticsrequestDeserialized).to.not.be.null;
    expect(isEqual(analyticsrequest.toArray(),
        analyticsrequestDeserialized.toArray())).to.be.true;
  });
});

describe('test_EventParams', () => {
  it('should deserialize correctly', () => {
    const /** !EventParams  */ eventparams = new EventParams();
    eventparams.setSmartboxMessage('');
    eventparams.setGpayTransactionId('');
    eventparams.setHadLogged(false);
    const eventparamsSerialized = eventparams.toArray();
    const eventparamsDeserialized = deserialize(
        eventparamsSerialized);
    expect(eventparamsDeserialized).to.not.be.null;
    expect(isEqual(eventparams.toArray(),
        eventparamsDeserialized.toArray())).to.be.true;
  });
});

<<<<<<< HEAD
describe('test_LinkSaveTokenRequest', () => {
  it('should deserialize correctly', () => {
    const /** !LinkSaveTokenRequest  */ linksavetokenrequest = new LinkSaveTokenRequest();
    linksavetokenrequest.setAuthCode('');
    linksavetokenrequest.setToken('');
    const linksavetokenrequestSerialized = linksavetokenrequest.toArray();
    const linksavetokenrequestDeserialized = deserialize(
        linksavetokenrequestSerialized);
    expect(linksavetokenrequestDeserialized).to.not.be.null;
    expect(isEqual(linksavetokenrequest.toArray(),
        linksavetokenrequestDeserialized.toArray())).to.be.true;
=======
  describe('test_AnalyticsRequest', () => {
    it('should deserialize correctly', () => {
      const /** !AnalyticsRequest  */ analyticsrequest = new AnalyticsRequest();
      const /** !AnalyticsContext  */ analyticscontext = new AnalyticsContext();
      analyticscontext.setEmbedderOrigin('');
      analyticscontext.setTransactionId('');
      analyticscontext.setReferringOrigin('');
      analyticscontext.setUtmSource('');
      analyticscontext.setUtmCampaign('');
      analyticscontext.setUtmMedium('');
      analyticscontext.setSku('');
      analyticscontext.setReadyToPay(false);
      analyticscontext.setLabelList([]);
      analyticsrequest.setContext(analyticscontext);
      analyticsrequest.setEvent(AnalyticsEvent.UNKNOWN);
      const /** !AnalyticsEventMeta  */ analyticseventmeta = new AnalyticsEventMeta();
      analyticseventmeta.setEventOriginator(EventOriginator.UNKNOWN_CLIENT);
      analyticseventmeta.setIsFromUserAction(false);
      analyticsrequest.setMeta(analyticseventmeta);
      const /** !EventParams  */ eventparams = new EventParams();
      eventparams.setSmartboxMessage('');
      analyticsrequest.setParams(eventparams);
      const analyticsrequestSerialized = analyticsrequest.toArray();
      const analyticsrequestDeserialized = deserialize(
          analyticsrequestSerialized);
      expect(analyticsrequestDeserialized).to.not.be.null;
      expect(isEqual(analyticsrequest.toArray(),
          analyticsrequestDeserialized.toArray())).to.be.true;
    });
>>>>>>> f46b862f
  });
});

describe('test_LinkingInfoResponse', () => {
  it('should deserialize correctly', () => {
    const /** !LinkingInfoResponse  */ linkinginforesponse = new LinkingInfoResponse();
    linkinginforesponse.setRequested(false);
    const linkinginforesponseSerialized = linkinginforesponse.toArray();
    const linkinginforesponseDeserialized = deserialize(
        linkinginforesponseSerialized);
    expect(linkinginforesponseDeserialized).to.not.be.null;
    expect(isEqual(linkinginforesponse.toArray(),
        linkinginforesponseDeserialized.toArray())).to.be.true;
  });
});

<<<<<<< HEAD
describe('test_SkuSelectedResponse', () => {
  it('should deserialize correctly', () => {
    const /** !SkuSelectedResponse  */ skuselectedresponse = new SkuSelectedResponse();
    skuselectedresponse.setSku('');
    skuselectedresponse.setOldSku('');
    const skuselectedresponseSerialized = skuselectedresponse.toArray();
    const skuselectedresponseDeserialized = deserialize(
        skuselectedresponseSerialized);
    expect(skuselectedresponseDeserialized).to.not.be.null;
    expect(isEqual(skuselectedresponse.toArray(),
        skuselectedresponseDeserialized.toArray())).to.be.true;
=======
  describe('test_LinkSaveTokenRequest', () => {
    it('should deserialize correctly', () => {
      const /** !LinkSaveTokenRequest  */ linksavetokenrequest = new LinkSaveTokenRequest();
      linksavetokenrequest.setAuthCode('');
      linksavetokenrequest.setToken('');
      const linksavetokenrequestSerialized = linksavetokenrequest.toArray();
      const linksavetokenrequestDeserialized = deserialize(
          linksavetokenrequestSerialized);
      expect(linksavetokenrequestDeserialized).to.not.be.null;
      expect(isEqual(linksavetokenrequest.toArray(),
          linksavetokenrequestDeserialized.toArray())).to.be.true;
    });
  });

  describe('test_LinkingInfoResponse', () => {
    it('should deserialize correctly', () => {
      const /** !LinkingInfoResponse  */ linkinginforesponse = new LinkingInfoResponse();
      linkinginforesponse.setRequested(false);
      const linkinginforesponseSerialized = linkinginforesponse.toArray();
      const linkinginforesponseDeserialized = deserialize(
          linkinginforesponseSerialized);
      expect(linkinginforesponseDeserialized).to.not.be.null;
      expect(isEqual(linkinginforesponse.toArray(),
          linkinginforesponseDeserialized.toArray())).to.be.true;
    });
  });

  describe('test_SkuSelectedResponse', () => {
    it('should deserialize correctly', () => {
      const /** !SkuSelectedResponse  */ skuselectedresponse = new SkuSelectedResponse();
      skuselectedresponse.setSku('');
      const skuselectedresponseSerialized = skuselectedresponse.toArray();
      const skuselectedresponseDeserialized = deserialize(
          skuselectedresponseSerialized);
      expect(skuselectedresponseDeserialized).to.not.be.null;
      expect(isEqual(skuselectedresponse.toArray(),
          skuselectedresponseDeserialized.toArray())).to.be.true;
    });
>>>>>>> f46b862f
  });

describe('test_SmartBoxMessage', () => {
  it('should deserialize correctly', () => {
    const /** !SmartBoxMessage  */ smartboxmessage = new SmartBoxMessage();
    smartboxmessage.setIsClicked(false);
    const smartboxmessageSerialized = smartboxmessage.toArray();
    const smartboxmessageDeserialized = deserialize(
        smartboxmessageSerialized);
    expect(smartboxmessageDeserialized).to.not.be.null;
    expect(isEqual(smartboxmessage.toArray(),
        smartboxmessageDeserialized.toArray())).to.be.true;
  });
});

  describe('test_SubscribeResponse', () => {
    it('should deserialize correctly', () => {
      const /** !SubscribeResponse  */ subscriberesponse = new SubscribeResponse();
      subscriberesponse.setSubscribe(false);
      const subscriberesponseSerialized = subscriberesponse.toArray();
      const subscriberesponseDeserialized = deserialize(
          subscriberesponseSerialized);
      expect(subscriberesponseDeserialized).to.not.be.null;
      expect(isEqual(subscriberesponse.toArray(),
          subscriberesponseDeserialized.toArray())).to.be.true;
    });
  });

  describe('test_ViewSubscriptionsResponse', () => {
    it('should deserialize correctly', () => {
      const /** !ViewSubscriptionsResponse  */ viewsubscriptionsresponse = new ViewSubscriptionsResponse();
      viewsubscriptionsresponse.setNative(false);
      const viewsubscriptionsresponseSerialized = viewsubscriptionsresponse.toArray();
      const viewsubscriptionsresponseDeserialized = deserialize(
          viewsubscriptionsresponseSerialized);
      expect(viewsubscriptionsresponseDeserialized).to.not.be.null;
      expect(isEqual(viewsubscriptionsresponse.toArray(),
          viewsubscriptionsresponseDeserialized.toArray())).to.be.true;
    });
  });
});<|MERGE_RESOLUTION|>--- conflicted
+++ resolved
@@ -15,7 +15,6 @@
  */
 
 import {
-<<<<<<< HEAD
   AlreadySubscribedResponse,
   AnalyticsContext,
   AnalyticsEvent,
@@ -30,22 +29,6 @@
   SubscribeResponse,
   ViewSubscriptionsResponse,
   deserialize} from './api_messages';
-=======
-    AlreadySubscribedResponse,
-    AnalyticsContext,
-    AnalyticsEvent,
-    AnalyticsEventMeta,
-    AnalyticsRequest,
-    EventOriginator,
-    EventParams,
-    LinkSaveTokenRequest,
-    LinkingInfoResponse,
-    SkuSelectedResponse,
-    SmartBoxMessage,
-    SubscribeResponse,
-    ViewSubscriptionsResponse,
-    deserialize} from './api_messages';
->>>>>>> f46b862f
 
 /**
 * Compare two protos
@@ -176,7 +159,6 @@
   });
 });
 
-<<<<<<< HEAD
 describe('test_LinkSaveTokenRequest', () => {
   it('should deserialize correctly', () => {
     const /** !LinkSaveTokenRequest  */ linksavetokenrequest = new LinkSaveTokenRequest();
@@ -188,37 +170,6 @@
     expect(linksavetokenrequestDeserialized).to.not.be.null;
     expect(isEqual(linksavetokenrequest.toArray(),
         linksavetokenrequestDeserialized.toArray())).to.be.true;
-=======
-  describe('test_AnalyticsRequest', () => {
-    it('should deserialize correctly', () => {
-      const /** !AnalyticsRequest  */ analyticsrequest = new AnalyticsRequest();
-      const /** !AnalyticsContext  */ analyticscontext = new AnalyticsContext();
-      analyticscontext.setEmbedderOrigin('');
-      analyticscontext.setTransactionId('');
-      analyticscontext.setReferringOrigin('');
-      analyticscontext.setUtmSource('');
-      analyticscontext.setUtmCampaign('');
-      analyticscontext.setUtmMedium('');
-      analyticscontext.setSku('');
-      analyticscontext.setReadyToPay(false);
-      analyticscontext.setLabelList([]);
-      analyticsrequest.setContext(analyticscontext);
-      analyticsrequest.setEvent(AnalyticsEvent.UNKNOWN);
-      const /** !AnalyticsEventMeta  */ analyticseventmeta = new AnalyticsEventMeta();
-      analyticseventmeta.setEventOriginator(EventOriginator.UNKNOWN_CLIENT);
-      analyticseventmeta.setIsFromUserAction(false);
-      analyticsrequest.setMeta(analyticseventmeta);
-      const /** !EventParams  */ eventparams = new EventParams();
-      eventparams.setSmartboxMessage('');
-      analyticsrequest.setParams(eventparams);
-      const analyticsrequestSerialized = analyticsrequest.toArray();
-      const analyticsrequestDeserialized = deserialize(
-          analyticsrequestSerialized);
-      expect(analyticsrequestDeserialized).to.not.be.null;
-      expect(isEqual(analyticsrequest.toArray(),
-          analyticsrequestDeserialized.toArray())).to.be.true;
-    });
->>>>>>> f46b862f
   });
 });
 
@@ -235,7 +186,6 @@
   });
 });
 
-<<<<<<< HEAD
 describe('test_SkuSelectedResponse', () => {
   it('should deserialize correctly', () => {
     const /** !SkuSelectedResponse  */ skuselectedresponse = new SkuSelectedResponse();
@@ -247,46 +197,6 @@
     expect(skuselectedresponseDeserialized).to.not.be.null;
     expect(isEqual(skuselectedresponse.toArray(),
         skuselectedresponseDeserialized.toArray())).to.be.true;
-=======
-  describe('test_LinkSaveTokenRequest', () => {
-    it('should deserialize correctly', () => {
-      const /** !LinkSaveTokenRequest  */ linksavetokenrequest = new LinkSaveTokenRequest();
-      linksavetokenrequest.setAuthCode('');
-      linksavetokenrequest.setToken('');
-      const linksavetokenrequestSerialized = linksavetokenrequest.toArray();
-      const linksavetokenrequestDeserialized = deserialize(
-          linksavetokenrequestSerialized);
-      expect(linksavetokenrequestDeserialized).to.not.be.null;
-      expect(isEqual(linksavetokenrequest.toArray(),
-          linksavetokenrequestDeserialized.toArray())).to.be.true;
-    });
-  });
-
-  describe('test_LinkingInfoResponse', () => {
-    it('should deserialize correctly', () => {
-      const /** !LinkingInfoResponse  */ linkinginforesponse = new LinkingInfoResponse();
-      linkinginforesponse.setRequested(false);
-      const linkinginforesponseSerialized = linkinginforesponse.toArray();
-      const linkinginforesponseDeserialized = deserialize(
-          linkinginforesponseSerialized);
-      expect(linkinginforesponseDeserialized).to.not.be.null;
-      expect(isEqual(linkinginforesponse.toArray(),
-          linkinginforesponseDeserialized.toArray())).to.be.true;
-    });
-  });
-
-  describe('test_SkuSelectedResponse', () => {
-    it('should deserialize correctly', () => {
-      const /** !SkuSelectedResponse  */ skuselectedresponse = new SkuSelectedResponse();
-      skuselectedresponse.setSku('');
-      const skuselectedresponseSerialized = skuselectedresponse.toArray();
-      const skuselectedresponseDeserialized = deserialize(
-          skuselectedresponseSerialized);
-      expect(skuselectedresponseDeserialized).to.not.be.null;
-      expect(isEqual(skuselectedresponse.toArray(),
-          skuselectedresponseDeserialized.toArray())).to.be.true;
-    });
->>>>>>> f46b862f
   });
 
 describe('test_SmartBoxMessage', () => {
