--- conflicted
+++ resolved
@@ -116,13 +116,6 @@
   linkAccount() {}
 
   /**
-<<<<<<< HEAD
-   * Starts the save subscriptions flow.
-   * @param {!SaveSubscriptionRequest} request
-   * @return {!Promise}
-   */
-  saveSubscription(request) {}
-=======
    * Notifies the client that a flow has been started. The name of the flow
    * is passed as the callback argument. The flow name corresponds to the
    * method name in this interface, such as "showOffers", or "subscribe".
@@ -148,6 +141,13 @@
    * @param {function({flow: string})} callback
    */
   setOnFlowCanceled(callback) {}
+  
+  /**
+   * Starts the save subscriptions flow.
+   * @param {!SaveSubscriptionRequest} request
+   * @return {!Promise}
+   */
+  saveSubscription(request) {}
 }
 
 
@@ -158,7 +158,6 @@
   SHOW_ABBRV_OFFER: 'showAbbrvOffer',
   SUBSCRIBE: 'subscribe',
   LINK_ACCOUNT: 'linkAccount',
->>>>>>> afde55e1
 }
 
 
