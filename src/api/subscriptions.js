--- conflicted
+++ resolved
@@ -116,7 +116,6 @@
   linkAccount() {}
 
   /**
-<<<<<<< HEAD
    * Notifies the client that a flow has been started. The name of the flow
    * is passed as the callback argument. The flow name corresponds to the
    * method name in this interface, such as "showOffers", or "subscribe".
@@ -142,6 +141,13 @@
    * @param {function({flow: string})} callback
    */
   setOnFlowCanceled(callback) {}
+
+ /**
+  * Starts the save subscriptions flow.
+  * @param {!SaveSubscriptionRequest} request
+  * @return {!Promise}
+  */
+  saveSubscription(request) {}
 }
 
 
@@ -152,14 +158,7 @@
   SHOW_ABBRV_OFFER: 'showAbbrvOffer',
   SUBSCRIBE: 'subscribe',
   LINK_ACCOUNT: 'linkAccount',
-=======
-   * Starts the save subscriptions flow.
-   * @param {!SaveSubscriptionRequest} request
-   * @return {!Promise}
-   */
-  saveSubscription(request) {}
->>>>>>> d211f90a
-}
+};
 
 
 /**
