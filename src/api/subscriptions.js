--- conflicted
+++ resolved
@@ -181,18 +181,6 @@
 
  /**
   * Starts the save subscriptions flow.
-<<<<<<< HEAD
-  * @param {!SaveSubscriptionRequest} request
-  * @return {!Promise}
-  */
-  saveSubscription(request) {}
-=======
-  * @param {!SaveSubscriptionRequestCallback} requestCallback
-  * @return {!Promise<boolean>} status or promise of status of request
-  */
-  saveSubscription(requestCallback) {}
-
-  /**
    * Creates an element with the SwG button style and the provided callback.
    * The default theme is "light".
    *
@@ -211,21 +199,16 @@
    * @param {function()=} opt_callback
    */
   attachButton(button, optionsOrCallback, opt_callback) {}
->>>>>>> 75e8b93b
 }
 
 
 /** @enum {string} */
 export const SubscriptionFlows = {
   SHOW_OFFERS: 'showOffers',
-  SHOW_SUBSCRIBE_OPTION: 'showSubscribeOption',
   SHOW_ABBRV_OFFER: 'showAbbrvOffer',
   SUBSCRIBE: 'subscribe',
   COMPLETE_DEFERRED_ACCOUNT_CREATION: 'completeDeferredAccountCreation',
   LINK_ACCOUNT: 'linkAccount',
-<<<<<<< HEAD
-};
-=======
   SHOW_LOGIN_PROMPT: 'showLoginPrompt',
   SHOW_LOGIN_NOTIFICATION: 'showLoginNotification',
 };
@@ -262,7 +245,6 @@
     windowOpenMode: WindowOpenMode.AUTO,
   };
 }
->>>>>>> 75e8b93b
 
 
 /**
@@ -289,14 +271,6 @@
  */
 export let LoginRequest;
 
-<<<<<<< HEAD
-/**
- * @typedef {{
- *   token: string,
- * }}
- */
-export let SaveSubscriptionRequest;
-=======
 
 /**
  * Properties:
@@ -326,5 +300,4 @@
  *   theme: string,
  * }}
  */
-export let ButtonOptions;
->>>>>>> 75e8b93b
+export let ButtonOptions;