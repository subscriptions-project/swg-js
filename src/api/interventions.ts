/**
 * Copyright 2024 The Subscribe with Google Authors. All Rights Reserved.
 *
 * Licensed under the Apache License, Version 2.0 (the "License");
 * you may not use this file except in compliance with the License.
 * You may obtain a copy of the License at
 *
 *      http://www.apache.org/licenses/LICENSE-2.0
 *
 * Unless required by applicable law or agreed to in writing, software
 * distributed under the License is distributed on an "AS-IS" BASIS,
 * WITHOUT WARRANTIES OR CONDITIONS OF ANY KIND, either express or implied.
 * See the License for the specific language governing permissions and
 * limitations under the License.
 */

import {AudienceActionIframeFlow} from '../runtime/audience-action-flow';
import {Deps} from '../runtime/deps';
import {Intervention} from '../runtime/entitlements-manager';
import {SurveyDataTransferRequest} from '../proto/api_messages';

/**
 * Opt-in data passed to the AvailableIntervention.show callback for an opt-in
 * intervention.
 */
export interface OptInResult {
  // Email of the opted-in user, ex. john.johnson@gmail.com
  email: string | null;
  // Display name of the opted-in user, ex. John Johnson
  displayName: string | null;
  // Given name of the opted-in user, ex. John
  givenName: string | null;
  // Family name of the opted-in user, ex. Johnson
  familyName: string | null;
}

/**
 * Result of an intervention passed to the AvailableIntervention.show callback.
 */
export interface InterventionResult {
  // Configuration id of the intervention
  configurationId?: string;
  // Data returned from the intervention
  data: OptInResult | SurveyDataTransferRequest;
}

/**
 * Params passed to the AvailableIntervention.show method.
 */
export interface ShowInterventionParams {
  // Determine whether the view is closable.
  isClosable?: boolean;

  // Callback to get the result data from the intervention. Return a boolean
  // indicating if the data was recorded successfully.
  onResult?: (result: InterventionResult) => Promise<boolean> | boolean;
}

/**
 * Intervention types that can be returned from the article endpoint.
 */
export enum InterventionType {
  TYPE_REGISTRATION_WALL = 'TYPE_REGISTRATION_WALL',
  TYPE_NEWSLETTER_SIGNUP = 'TYPE_NEWSLETTER_SIGNUP',
  TYPE_REWARDED_SURVEY = 'TYPE_REWARDED_SURVEY',
  TYPE_REWARDED_AD = 'TYPE_REWARDED_AD',
  TYPE_CONTRIBUTION = 'TYPE_CONTRIBUTION',
  TYPE_SUBSCRIPTION = 'TYPE_SUBSCRIPTION',
}

export class AvailableIntervention {
  readonly type: InterventionType;

  readonly configurationId?: string;

  private readonly intervention: Intervention;

  constructor(original: Intervention, private readonly deps_: Deps) {
    this.intervention = original;
    this.type = original.type;
    this.configurationId = original.configurationId;
  }

  /**
   * Starts the intervention flow.
   */
<<<<<<< HEAD
  async show(params: ShowInterventionParams): Promise<void> {
    if (
      this.intervention.type === InterventionType.TYPE_NEWSLETTER_SIGNUP ||
      this.intervention.type === InterventionType.TYPE_REGISTRATION_WALL ||
      this.intervention.type === InterventionType.TYPE_REWARDED_SURVEY
    ) {
      const flow = new AudienceActionIframeFlow(this.deps_, {
        isClosable: params.isClosable,
        action: this.intervention.type,
        configurationId: this.intervention.configurationId,
        onResult: params.onResult,
      });
      return flow.start();
    }
    return;
=======
  show(params: ShowInterventionParams): Promise<void> {
    const flow = new AudienceActionIframeFlow(this.deps_, {
      isClosable: params.isClosable,
      action: this.intervention.type,
      configurationId: this.intervention.configurationId,
      onResult: params.onResult,
      calledManually: true,
    });
    return flow.start();
>>>>>>> 3e9b4d63
  }
}<|MERGE_RESOLUTION|>--- conflicted
+++ resolved
@@ -84,7 +84,6 @@
   /**
    * Starts the intervention flow.
    */
-<<<<<<< HEAD
   async show(params: ShowInterventionParams): Promise<void> {
     if (
       this.intervention.type === InterventionType.TYPE_NEWSLETTER_SIGNUP ||
@@ -96,20 +95,10 @@
         action: this.intervention.type,
         configurationId: this.intervention.configurationId,
         onResult: params.onResult,
-      });
+        calledManually: true,
+    });
       return flow.start();
     }
     return;
-=======
-  show(params: ShowInterventionParams): Promise<void> {
-    const flow = new AudienceActionIframeFlow(this.deps_, {
-      isClosable: params.isClosable,
-      action: this.intervention.type,
-      configurationId: this.intervention.configurationId,
-      onResult: params.onResult,
-      calledManually: true,
-    });
-    return flow.start();
->>>>>>> 3e9b4d63
   }
 }