--- conflicted
+++ resolved
@@ -62,11 +62,7 @@
    * the prompt, regardless of any display rules. This parameter is intended for
    * preview purposes.
    * @param {{
-<<<<<<< HEAD
-   *   autoPromptType: (AutoPromptType|undefined),
-=======
    *   autoPromptType: (!AutoPromptType|undefined),
->>>>>>> 5dc5cdd2
    *   alwaysShow: (boolean|undefined),
    * }=} options
    * @returns {!Promise}
