/**
 * Copyright 2019 The Subscribe with Google Authors. All Rights Reserved.
 *
 * Licensed under the Apache License, Version 2.0 (the "License");
 * you may not use this file except in compliance with the License.
 * You may obtain a copy of the License at
 *
 *      http://www.apache.org/licenses/LICENSE-2.0
 *
 * Unless required by applicable law or agreed to in writing, software
 * distributed under the License is distributed on an "AS-IS" BASIS,
 * WITHOUT WARRANTIES OR CONDITIONS OF ANY KIND, either express or implied.
 * See the License for the specific language governing permissions and
 * limitations under the License.
 */

module.exports = {
  beforeEach(browser) {
    browser.useMinifiedJs();
  },

  '@tags': ['contribution'],
<<<<<<< HEAD
=======

>>>>>>> cce33a53
  'Show contribution options': function (browser) {
    const contribution = browser.page.contribution();
    contribution
      .navigate()
      .waitForElementPresent('@swgDialog', 'Found SwG dialog')
      .waitForElementVisible('@swgDialog')
      .viewContributionOptions()
      .assert.containsText('.K2Fgzb', 'Contribute with your Google Account')
      .assert.containsText('.Borcjc', '$0.99')
      .contribute()
      .checkPayment()
      .end();
  },
};<|MERGE_RESOLUTION|>--- conflicted
+++ resolved
@@ -20,10 +20,7 @@
   },
 
   '@tags': ['contribution'],
-<<<<<<< HEAD
-=======
 
->>>>>>> cce33a53
   'Show contribution options': function (browser) {
     const contribution = browser.page.contribution();
     contribution
