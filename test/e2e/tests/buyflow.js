/**
 * Copyright 2019 The Subscribe with Google Authors. All Rights Reserved.
 *
 * Licensed under the Apache License, Version 2.0 (the "License");
 * you may not use this file except in compliance with the License.
 * You may obtain a copy of the License at
 *
 *      http://www.apache.org/licenses/LICENSE-2.0
 *
 * Unless required by applicable law or agreed to in writing, software
 * distributed under the License is distributed on an "AS-IS" BASIS,
 * WITHOUT WARRANTIES OR CONDITIONS OF ANY KIND, either express or implied.
 * See the License for the specific language governing permissions and
 * limitations under the License.
 */

module.exports = {
  beforeEach(browser) {
    browser.useMinifiedJs();
  },

  '@tags': ['buyflow'],
<<<<<<< HEAD
=======

>>>>>>> cce33a53
  'Show offers on web': function (browser) {
    const publication = browser.page.publication();
    publication
      .navigate()
      .viewFirstArticle()
      .waitForElementPresent('@swgIFrame', 'Found SwG iFrame')
      .viewOffers()
      .waitForElementPresent('.K2Fgzb', 'Found offer carousel')
      .assert.containsText('.K2Fgzb', 'Subscribe with your Google Account')
      .assert.containsText('.wlhaj.I3RyHc', 'Already subscribed?')
      .assert.containsText('.amekj', 'Weekly')
      .assert.containsText('.e02Wob', '$4.99/week')
      .end();
  },

  'Selecting an offer triggers Google Sign-In prompt': function (browser) {
    const publication = browser.page.publication();
    publication.navigate().viewFirstArticle().selectOffer();

    browser.checkPayment().end();
  },

  'Show offers on AMP': function (browser) {
    const amp = browser.page.amp();
    amp
      .navigate()
      .waitForElementPresent('@swgDialog', 'Found SwG dialog')
      .end();
  },
};<|MERGE_RESOLUTION|>--- conflicted
+++ resolved
@@ -20,10 +20,7 @@
   },
 
   '@tags': ['buyflow'],
-<<<<<<< HEAD
-=======
 
->>>>>>> cce33a53
   'Show offers on web': function (browser) {
     const publication = browser.page.publication();
     publication
