{
  "src_folders": ["test/e2e/tests"],
  "globals_path": "globalsModule.js",
  "page_objects_path": "test/e2e/pages",

<<<<<<< HEAD
  "webdriver" : {
    "keep_alive": true,
    "timeout_options": {
      "timeout": 60000,
      "retry_attempts": 3
    }
=======
  "webdriver": {
    "start_process": true,
    "server_path": "node_modules/.bin/chromedriver",
    "port": 9515
>>>>>>> cce33a53
  },

  "test_settings": {
    "default": {
      "launch_url": "http://localhost:8000/examples/sample-pub/1",
      "custom_commands_path": "test/e2e/commands",
      "skip_testcases_on_fail": false
    },

    "browserstack": {
      "selenium": {
        "host": "hub-cloud.browserstack.com",
        "port": 443
      },

      "desiredCapabilities": {
        "browserstack.local": true,
        "bstack:options": {
          "local": "false",
          "userName": "${BROWSERSTACK_USER}",
          "accessKey": "${BROWSERSTACK_KEY}"
        }
      }
    },

    "browserstack.chrome": {
      "extends": "browserstack",
      "desiredCapabilities": {
        "browserName": "chrome",
<<<<<<< HEAD
        "chromeOptions" : {
          "w3c": false
=======
        "chromeOptions": {
          "args": ["--headless"]
>>>>>>> cce33a53
        }
      }
    },

    "browserstack.firefox": {
      "extends": "browserstack",
      "desiredCapabilities": {
        "browserName": "firefox"
      }
    },

    "browserstack.ie": {
      "extends": "browserstack",
      "desiredCapabilities": {
        "browserName": "IE",
        "browserVersion": "11.0",
        "bstack:options" : {
          "os": "Windows",
          "osVersion": 10,
          "local": false,
          "seleniumVersion": "3.5.2",
          "resolution": "1366x768"
        }
      }
    }    
  }
}<|MERGE_RESOLUTION|>--- conflicted
+++ resolved
@@ -3,19 +3,12 @@
   "globals_path": "globalsModule.js",
   "page_objects_path": "test/e2e/pages",
 
-<<<<<<< HEAD
   "webdriver" : {
     "keep_alive": true,
     "timeout_options": {
       "timeout": 60000,
       "retry_attempts": 3
     }
-=======
-  "webdriver": {
-    "start_process": true,
-    "server_path": "node_modules/.bin/chromedriver",
-    "port": 9515
->>>>>>> cce33a53
   },
 
   "test_settings": {
@@ -45,13 +38,8 @@
       "extends": "browserstack",
       "desiredCapabilities": {
         "browserName": "chrome",
-<<<<<<< HEAD
         "chromeOptions" : {
           "w3c": false
-=======
-        "chromeOptions": {
-          "args": ["--headless"]
->>>>>>> cce33a53
         }
       }
     },
