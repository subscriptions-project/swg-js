/**
 * Copyright 2019 The Subscribe with Google Authors. All Rights Reserved.
 *
 * Licensed under the Apache License, Version 2.0 (the "License");
 * you may not use this file except in compliance with the License.
 * You may obtain a copy of the License at
 *
 *      http://www.apache.org/licenses/LICENSE-2.0
 *
 * Unless required by applicable law or agreed to in writing, software
 * distributed under the License is distributed on an "AS-IS" BASIS,
 * WITHOUT WARRANTIES OR CONDITIONS OF ANY KIND, either express or implied.
 * See the License for the specific language governing permissions and
 * limitations under the License.
 */
'use strict';

<<<<<<< HEAD
const nightwatch = require('nightwatch');

async function e2e() {
=======
const {dist} = require('./builders');

async function e2e() {
  // Compile minified js and css so e2e tests will run against local minified js and css.
  await dist();

  // Load this on-demand to support optional dependencies.
  const nightwatch = require('nightwatch');
>>>>>>> b38cf700
  nightwatch.cli(async (argv) => {
    argv.config = 'test/e2e/nightwatch.conf.js';
    if (!argv.env || argv.env === 'default') {
      argv.env = 'chrome';
    }

    const runner = nightwatch.CliRunner(argv);
    await runner.setup().startWebDriver();

    try {
      await runner.runTests();
    } catch (err) {
      console.error('An error occurred:', err);
    }

    await runner.stopWebDriver();
  });
}

module.exports = {
  e2e,
};
e2e.description = 'Run e2e tests';
e2e.flags = {
  'tag':
    ' Filter test modules by tags. Only tests that have the specified will be' +
    ' loaded',
  'skiptags':
    ' Skips tests that have the specified tag or tags (comma separated).',
  'retries':
    ' Retries failed or errored testcases up to the specified number of times.',
};<|MERGE_RESOLUTION|>--- conflicted
+++ resolved
@@ -15,20 +15,9 @@
  */
 'use strict';
 
-<<<<<<< HEAD
-const nightwatch = require('nightwatch');
-
 async function e2e() {
-=======
-const {dist} = require('./builders');
-
-async function e2e() {
-  // Compile minified js and css so e2e tests will run against local minified js and css.
-  await dist();
-
   // Load this on-demand to support optional dependencies.
   const nightwatch = require('nightwatch');
->>>>>>> b38cf700
   nightwatch.cli(async (argv) => {
     argv.config = 'test/e2e/nightwatch.conf.js';
     if (!argv.env || argv.env === 'default') {
