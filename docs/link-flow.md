<!---
Copyright 2018 The Subscribe with Google Authors. All Rights Reserved.

Licensed under the Apache License, Version 2.0 (the "License");
you may not use this file except in compliance with the License.
You may obtain a copy of the License at

     http://www.apache.org/licenses/LICENSE-2.0

Unless required by applicable law or agreed to in writing, software
distributed under the License is distributed on an "AS-IS" BASIS,
WITHOUT WARRANTIES OR CONDITIONS OF ANY KIND, either express or implied.
See the License for the specific language governing permissions and
limitations under the License.
-->

# SwG Link Flow

This flow is normally originated from another surface and allows the reader to link this publication's subscription to that surface. See [Subscriptions APIs](./core-apis.md).

The link flow would normally be executed by a 3p surface to let a user to claim an existing subscription. However, SwG client provides `linkAccount` and `setOnLinkComplete` APIs for testing purposes.

<<<<<<< HEAD
SwG supports two flavors of OAuth account linking:
 - [OAuth implicit flow](https://developers.google.com/actions/identity/oauth2-implicit-flow)
 - [OAuth authorization code flow](https://developers.google.com/actions/identity/oauth2-code-flow)
=======
# SwG Link Save flow (Not launched)

This flow is normally originated from the publisher and allows the reader to link publication's subscription to the reader's account.

To start saving subscription link, provide a request containing a token corresponding to the reader's
subscription, Eg:

```
subscriptions.saveSubscription({token: 'THE TOKEN'});
```

A list of user's accounts will be surfaced and the user can select the account to be linked to the provided token. Upon saving this link, a non-blocking confirmation will be shown to the user.

>>>>>>> d211f90a
<|MERGE_RESOLUTION|>--- conflicted
+++ resolved
@@ -20,11 +20,10 @@
 
 The link flow would normally be executed by a 3p surface to let a user to claim an existing subscription. However, SwG client provides `linkAccount` and `setOnLinkComplete` APIs for testing purposes.
 
-<<<<<<< HEAD
 SwG supports two flavors of OAuth account linking:
  - [OAuth implicit flow](https://developers.google.com/actions/identity/oauth2-implicit-flow)
  - [OAuth authorization code flow](https://developers.google.com/actions/identity/oauth2-code-flow)
-=======
+
 # SwG Link Save flow (Not launched)
 
 This flow is normally originated from the publisher and allows the reader to link publication's subscription to the reader's account.
@@ -38,4 +37,3 @@
 
 A list of user's accounts will be surfaced and the user can select the account to be linked to the provided token. Upon saving this link, a non-blocking confirmation will be shown to the user.
 
->>>>>>> d211f90a
