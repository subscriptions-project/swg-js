/**
 * Copyright 2018 The Subscribe with Google Authors. All Rights Reserved.
 *
 * Licensed under the Apache License, Version 2.0 (the "License");
 * you may not use this file except in compliance with the License.
 * You may obtain a copy of the License at
 *
 *      http://www.apache.org/licenses/LICENSE-2.0
 *
 * Unless required by applicable law or agreed to in writing, software
 * distributed under the License is distributed on an "AS-IS" BASIS,
 * WITHOUT WARRANTIES OR CONDITIONS OF ANY KIND, either express or implied.
 * See the License for the specific language governing permissions and
 * limitations under the License.
 */

import {ConfiguredRuntime} from '../src/runtime/runtime';
import {
  Entitlements,
  Entitlement,
} from '../src/api/entitlements';
import {Fetcher} from '../src/runtime/fetcher';
import {SubscribeResponse} from '../src/api/subscribe-response';
<<<<<<< HEAD
import {SwgClientEventManagerApi}
    from '../src/api/swg-client-event-manager-api';
=======
import {ClientEventManagerApi,ClientEvent,FilterResult}
    from '../src/api/client-event-manager-api';

>>>>>>> 76e56b92

module.exports = {
  ConfiguredRuntime,
  Entitlements,
  Entitlement,
  Fetcher,
  SubscribeResponse,
<<<<<<< HEAD
  SwgClientEventManagerApi,
=======
  ClientEventManagerApi,
  ClientEvent,
  FilterResult,
>>>>>>> 76e56b92
};<|MERGE_RESOLUTION|>--- conflicted
+++ resolved
@@ -21,14 +21,9 @@
 } from '../src/api/entitlements';
 import {Fetcher} from '../src/runtime/fetcher';
 import {SubscribeResponse} from '../src/api/subscribe-response';
-<<<<<<< HEAD
-import {SwgClientEventManagerApi}
-    from '../src/api/swg-client-event-manager-api';
-=======
 import {ClientEventManagerApi,ClientEvent,FilterResult}
     from '../src/api/client-event-manager-api';
 
->>>>>>> 76e56b92
 
 module.exports = {
   ConfiguredRuntime,
@@ -36,11 +31,7 @@
   Entitlement,
   Fetcher,
   SubscribeResponse,
-<<<<<<< HEAD
-  SwgClientEventManagerApi,
-=======
   ClientEventManagerApi,
   ClientEvent,
   FilterResult,
->>>>>>> 76e56b92
 };